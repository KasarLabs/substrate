--- conflicted
+++ resolved
@@ -164,7 +164,14 @@
 	OffchainIndexSet(Vec<u8>, Vec<u8>),
 	OffchainIndexClear(Vec<u8>),
 	Store(Vec<u8>),
-<<<<<<< HEAD
+	/// Read X times from the state some data and then panic!
+	///
+	/// Returns `Ok` if it didn't read anything.
+	ReadAndPanic(u32),
+	/// Read X times from the state some data.
+	///
+	/// Panics if it can not read `X` times.
+	Read(u32),
 	Sassafras,
 }
 
@@ -181,16 +188,6 @@
 			),
 		}
 	}
-=======
-	/// Read X times from the state some data and then panic!
-	///
-	/// Returns `Ok` if it didn't read anything.
-	ReadAndPanic(u32),
-	/// Read X times from the state some data.
-	///
-	/// Panics if it can not read `X` times.
-	Read(u32),
->>>>>>> e699560d
 }
 
 #[cfg(feature = "std")]
@@ -237,13 +234,10 @@
 			Extrinsic::OffchainIndexSet(key, value) => Ok(Extrinsic::OffchainIndexSet(key, value)),
 			Extrinsic::OffchainIndexClear(key) => Ok(Extrinsic::OffchainIndexClear(key)),
 			Extrinsic::Store(data) => Ok(Extrinsic::Store(data)),
-<<<<<<< HEAD
+			Extrinsic::ReadAndPanic(i) => Ok(Extrinsic::ReadAndPanic(i)),
+			Extrinsic::Read(i) => Ok(Extrinsic::Read(i)),
 			// TODO-SASS-P2
 			Extrinsic::Sassafras => Ok(Extrinsic::Sassafras),
-=======
-			Extrinsic::ReadAndPanic(i) => Ok(Extrinsic::ReadAndPanic(i)),
-			Extrinsic::Read(i) => Ok(Extrinsic::Read(i)),
->>>>>>> e699560d
 		}
 	}
 }
