// This file is part of Substrate.

// Copyright (C) Parity Technologies (UK) Ltd.
// SPDX-License-Identifier: Apache-2.0

// Licensed under the Apache License, Version 2.0 (the "License");
// you may not use this file except in compliance with the License.
// You may obtain a copy of the License at
//
// 	http://www.apache.org/licenses/LICENSE-2.0
//
// Unless required by applicable law or agreed to in writing, software
// distributed under the License is distributed on an "AS IS" BASIS,
// WITHOUT WARRANTIES OR CONDITIONS OF ANY KIND, either express or implied.
// See the License for the specific language governing permissions and
// limitations under the License.

//! # substrate-test pallet
//!
//! Provides functionality used in unit-tests of numerous modules across substrate that require
//! functioning runtime. Some calls are allowed to be submitted as unsigned extrinsics, however most
//! of them requires signing. Refer to `pallet::Call` for further details.

use frame_support::{pallet_prelude::*, storage};
use sp_core::sr25519::Public;
use sp_runtime::{
	traits::{BlakeTwo256, Hash},
	transaction_validity::{
		InvalidTransaction, TransactionSource, TransactionValidity, ValidTransaction,
	},
};
use sp_std::prelude::*;

pub use self::pallet::*;

const LOG_TARGET: &str = "substrate_test_pallet";

#[frame_support::pallet(dev_mode)]
pub mod pallet {
	use super::*;
	use crate::TransferData;
	use frame_system::pallet_prelude::*;
	use sp_core::storage::well_known_keys;
	use sp_runtime::{traits::BlakeTwo256, transaction_validity::TransactionPriority, Perbill};

	#[pallet::pallet]
	#[pallet::without_storage_info]
	pub struct Pallet<T>(PhantomData<T>);

	#[pallet::config]
	pub trait Config: frame_system::Config {}

	#[pallet::storage]
	#[pallet::getter(fn authorities)]
	pub type Authorities<T> = StorageValue<_, Vec<Public>, ValueQuery>;

	#[pallet::genesis_config]
	#[cfg_attr(feature = "std", derive(Default))]
	pub struct GenesisConfig {
		pub authorities: Vec<Public>,
	}

	#[pallet::genesis_build]
	impl<T: Config> GenesisBuild<T> for GenesisConfig {
		fn build(&self) {
			<Authorities<T>>::put(self.authorities.clone());
		}
	}

	#[pallet::call]
	impl<T: Config> Pallet<T> {
		/// Legacy call used in transaction pool benchmarks.
		#[pallet::call_index(0)]
		#[pallet::weight(100)]
		pub fn bench_call(_origin: OriginFor<T>, _transfer: TransferData) -> DispatchResult {
			Ok(())
		}

		/// Implicitly fill a block body with some data.
		#[pallet::call_index(1)]
		#[pallet::weight(100)]
		pub fn include_data(origin: OriginFor<T>, _data: Vec<u8>) -> DispatchResult {
			frame_system::ensure_signed(origin)?;
			Ok(())
		}

		/// Put/delete some data from storage. Intended to use as an unsigned extrinsic.
		#[pallet::call_index(2)]
		#[pallet::weight(100)]
		pub fn storage_change(
			_origin: OriginFor<T>,
			key: Vec<u8>,
			value: Option<Vec<u8>>,
		) -> DispatchResult {
			match value {
				Some(value) => storage::unhashed::put_raw(&key, &value),
				None => storage::unhashed::kill(&key),
			}
			Ok(())
		}

		/// Write a key value pair to the offchain database.
		#[pallet::call_index(3)]
		#[pallet::weight(100)]
		pub fn offchain_index_set(
			origin: OriginFor<T>,
			key: Vec<u8>,
			value: Vec<u8>,
		) -> DispatchResult {
			frame_system::ensure_signed(origin)?;
			sp_io::offchain_index::set(&key, &value);
			Ok(())
		}

		/// Remove a key and an associated value from the offchain database.
		#[pallet::call_index(4)]
		#[pallet::weight(100)]
		pub fn offchain_index_clear(origin: OriginFor<T>, key: Vec<u8>) -> DispatchResult {
			frame_system::ensure_signed(origin)?;
			sp_io::offchain_index::clear(&key);
			Ok(())
		}

		/// Create an index for this call.
		#[pallet::call_index(5)]
		#[pallet::weight(100)]
		pub fn indexed_call(origin: OriginFor<T>, data: Vec<u8>) -> DispatchResult {
			frame_system::ensure_signed(origin)?;
			let content_hash = sp_io::hashing::blake2_256(&data);
			let extrinsic_index: u32 =
				storage::unhashed::get(well_known_keys::EXTRINSIC_INDEX).unwrap();
			sp_io::transaction_index::index(extrinsic_index, data.len() as u32, content_hash);
			Ok(())
		}

		/// Deposit given digest items into the system storage. They will be included in a header
		/// during finalization.
		#[pallet::call_index(6)]
		#[pallet::weight(100)]
		pub fn deposit_log_digest_item(
			_origin: OriginFor<T>,
			log: sp_runtime::generic::DigestItem,
		) -> DispatchResult {
			<frame_system::Pallet<T>>::deposit_log(log);
			Ok(())
		}

		/// This call is validated as `ValidTransaction` with given priority.
		#[pallet::call_index(7)]
		#[pallet::weight(100)]
		pub fn call_with_priority(
			_origin: OriginFor<T>,
			_priority: TransactionPriority,
		) -> DispatchResult {
			Ok(())
		}

		/// This call is validated as non-propagable `ValidTransaction`.
		#[pallet::call_index(8)]
		#[pallet::weight(100)]
		pub fn call_do_not_propagate(_origin: OriginFor<T>) -> DispatchResult {
			Ok(())
		}

		/// Fill the block weight up to the given ratio.
		#[pallet::call_index(9)]
		#[pallet::weight(*_ratio * T::BlockWeights::get().max_block)]
		pub fn fill_block(origin: OriginFor<T>, _ratio: Perbill) -> DispatchResult {
			ensure_signed(origin)?;
			Ok(())
		}

		/// Read X times from the state some data.
		///
		/// Panics if it can not read `X` times.
		#[pallet::call_index(10)]
		#[pallet::weight(100)]
		pub fn read(_origin: OriginFor<T>, count: u32) -> DispatchResult {
			Self::execute_read(count, false)
		}

		/// Read X times from the state some data and then panic!
		///
		/// Returns `Ok` if it didn't read anything.
		#[pallet::call_index(11)]
		#[pallet::weight(100)]
		pub fn read_and_panic(_origin: OriginFor<T>, count: u32) -> DispatchResult {
			Self::execute_read(count, true)
		}
	}

	impl<T: Config> Pallet<T> {
		fn execute_read(read: u32, panic_at_end: bool) -> DispatchResult {
			let mut next_key = vec![];
			for _ in 0..(read as usize) {
				if let Some(next) = sp_io::storage::next_key(&next_key) {
					// Read the value
					sp_io::storage::get(&next);

					next_key = next;
				} else {
					if panic_at_end {
						return Ok(())
					} else {
						panic!("Could not read {read} times from the state");
					}
				}
			}

			if panic_at_end {
				panic!("BYE")
			} else {
				Ok(())
			}
		}
	}

	#[pallet::validate_unsigned]
	impl<T: Config> ValidateUnsigned for Pallet<T> {
		type Call = Call<T>;

		fn validate_unsigned(_source: TransactionSource, call: &Self::Call) -> TransactionValidity {
			log::trace!(target: LOG_TARGET, "validate_unsigned {call:?}");
			match call {
				// Some tests do not need to be complicated with signer and nonce, some need
				// reproducible block hash (call signature can't be there).
				// Offchain testing requires storage_change.
				Call::deposit_log_digest_item { .. } |
				Call::storage_change { .. } |
				Call::read { .. } |
				Call::read_and_panic { .. } => Ok(ValidTransaction {
<<<<<<< HEAD
					provides: vec![BlakeTwo256::hash_of(call).encode()],
=======
					provides: vec![BlakeTwo256::hash_of(&call).encode()],
>>>>>>> 51d06cd0
					..Default::default()
				}),
				_ => Err(TransactionValidityError::Invalid(InvalidTransaction::Call)),
			}
		}
	}
}

pub fn validate_runtime_call<T: pallet::Config>(call: &pallet::Call<T>) -> TransactionValidity {
	log::trace!(target: LOG_TARGET, "validate_runtime_call {call:?}");
	match call {
		Call::call_do_not_propagate {} =>
			Ok(ValidTransaction { propagate: false, ..Default::default() }),
		Call::call_with_priority { priority } =>
			Ok(ValidTransaction { priority: *priority, ..Default::default() }),
		_ => Ok(Default::default()),
	}
}<|MERGE_RESOLUTION|>--- conflicted
+++ resolved
@@ -229,11 +229,7 @@
 				Call::storage_change { .. } |
 				Call::read { .. } |
 				Call::read_and_panic { .. } => Ok(ValidTransaction {
-<<<<<<< HEAD
-					provides: vec![BlakeTwo256::hash_of(call).encode()],
-=======
 					provides: vec![BlakeTwo256::hash_of(&call).encode()],
->>>>>>> 51d06cd0
 					..Default::default()
 				}),
 				_ => Err(TransactionValidityError::Invalid(InvalidTransaction::Call)),
