// This file is part of Substrate.

// Copyright (C) Parity Technologies (UK) Ltd.
// SPDX-License-Identifier: Apache-2.0

// Licensed under the Apache License, Version 2.0 (the "License");
// you may not use this file except in compliance with the License.
// You may obtain a copy of the License at
//
// 	http://www.apache.org/licenses/LICENSE-2.0
//
// Unless required by applicable law or agreed to in writing, software
// distributed under the License is distributed on an "AS IS" BASIS,
// WITHOUT WARRANTIES OR CONDITIONS OF ANY KIND, either express or implied.
// See the License for the specific language governing permissions and
// limitations under the License.

//! Primitive types for storage related stuff.

#![cfg_attr(not(feature = "std"), no_std)]

use core::fmt::Display;

#[cfg(feature = "serde")]
use serde::{Deserialize, Serialize};
use sp_debug_derive::RuntimeDebug;

use codec::{Decode, Encode};
use ref_cast::RefCast;
use sp_std::{
	ops::{Deref, DerefMut},
	vec::Vec,
};

/// Storage key.
#[derive(PartialEq, Eq, RuntimeDebug)]
#[cfg_attr(
	feature = "serde",
	derive(Serialize, Deserialize, Hash, PartialOrd, Ord, Clone, Encode, Decode)
)]
pub struct StorageKey(
	#[cfg_attr(feature = "serde", serde(with = "impl_serde::serialize"))] pub Vec<u8>,
);

impl AsRef<[u8]> for StorageKey {
	fn as_ref(&self) -> &[u8] {
		self.0.as_ref()
	}
}

/// Storage key with read/write tracking information.
#[derive(
	PartialEq, Eq, Ord, PartialOrd, sp_std::hash::Hash, RuntimeDebug, Clone, Encode, Decode,
)]
pub struct TrackedStorageKey {
	pub key: Vec<u8>,
	pub reads: u32,
	pub writes: u32,
	pub whitelisted: bool,
}

impl TrackedStorageKey {
	/// Create a default `TrackedStorageKey`
	pub fn new(key: Vec<u8>) -> Self {
		Self { key, reads: 0, writes: 0, whitelisted: false }
	}
	/// Check if this key has been "read", i.e. it exists in the memory overlay.
	///
	/// Can be true if the key has been read, has been written to, or has been
	/// whitelisted.
	pub fn has_been_read(&self) -> bool {
		self.whitelisted || self.reads > 0u32 || self.has_been_written()
	}
	/// Check if this key has been "written", i.e. a new value will be committed to the database.
	///
	/// Can be true if the key has been written to, or has been whitelisted.
	pub fn has_been_written(&self) -> bool {
		self.whitelisted || self.writes > 0u32
	}
	/// Add a storage read to this key.
	pub fn add_read(&mut self) {
		self.reads += 1;
	}
	/// Add a storage write to this key.
	pub fn add_write(&mut self) {
		self.writes += 1;
	}
	/// Whitelist this key.
	pub fn whitelist(&mut self) {
		self.whitelisted = true;
	}
}

// Easily convert a key to a `TrackedStorageKey` that has been whitelisted.
impl From<Vec<u8>> for TrackedStorageKey {
	fn from(key: Vec<u8>) -> Self {
		Self { key, reads: 0, writes: 0, whitelisted: true }
	}
}

/// Storage key of a child trie, it contains the prefix to the key.
#[derive(PartialEq, Eq, RuntimeDebug)]
#[cfg_attr(feature = "serde", derive(Serialize, Deserialize, Hash, PartialOrd, Ord, Clone))]
#[repr(transparent)]
#[derive(RefCast)]
pub struct PrefixedStorageKey(
	#[cfg_attr(feature = "serde", serde(with = "impl_serde::serialize"))] Vec<u8>,
);

impl Deref for PrefixedStorageKey {
	type Target = Vec<u8>;

	fn deref(&self) -> &Vec<u8> {
		&self.0
	}
}

impl DerefMut for PrefixedStorageKey {
	fn deref_mut(&mut self) -> &mut Vec<u8> {
		&mut self.0
	}
}

impl PrefixedStorageKey {
	/// Create a prefixed storage key from its byte array representation.
	pub fn new(inner: Vec<u8>) -> Self {
		PrefixedStorageKey(inner)
	}

	/// Create a prefixed storage key reference.
	pub fn new_ref(inner: &Vec<u8>) -> &Self {
		PrefixedStorageKey::ref_cast(inner)
	}

	/// Get inner key, this should only be needed when writing into parent trie to avoid an
	/// allocation.
	pub fn into_inner(self) -> Vec<u8> {
		self.0
	}
}

/// Storage data associated to a [`StorageKey`].
#[derive(PartialEq, Eq, RuntimeDebug)]
#[cfg_attr(
	feature = "serde",
	derive(Serialize, Deserialize, Hash, PartialOrd, Ord, Clone, Encode, Decode, Default)
)]
pub struct StorageData(
	#[cfg_attr(feature = "serde", serde(with = "impl_serde::serialize"))] pub Vec<u8>,
);

/// Map of data to use in a storage, it is a collection of
/// byte key and values.
#[cfg(feature = "std")]
pub type StorageMap = std::collections::BTreeMap<Vec<u8>, Vec<u8>>;

/// Child trie storage data.
#[cfg(feature = "std")]
#[derive(Debug, PartialEq, Eq, Clone)]
pub struct StorageChild {
	/// Child data for storage.
	pub data: StorageMap,
	/// Associated child info for a child
	/// trie.
	pub child_info: ChildInfo,
}

/// Struct containing data needed for a storage.
#[cfg(feature = "std")]
#[derive(Default, Debug, Clone)]
pub struct Storage {
	/// Top trie storage data.
	pub top: StorageMap,
	/// Children trie storage data. Key does not include prefix, only for the `default` trie kind,
	/// of `ChildType::ParentKeyId` type.
	pub children_default: std::collections::HashMap<Vec<u8>, StorageChild>,
}

/// Storage change set
#[derive(RuntimeDebug)]
<<<<<<< HEAD
#[cfg_attr(feature = "std", derive(Clone, Serialize, Deserialize, PartialEq, Eq))]
#[cfg_attr(feature = "std", serde(rename_all = "camelCase"))]
=======
#[cfg_attr(feature = "serde", derive(Serialize, Deserialize, PartialEq, Eq))]
#[cfg_attr(feature = "serde", serde(rename_all = "camelCase"))]
>>>>>>> 6507a79b
pub struct StorageChangeSet<Hash> {
	/// Block hash
	pub block: Hash,
	/// A list of changes
	pub changes: Vec<(StorageKey, Option<StorageData>)>,
}

/// List of all well known keys and prefixes in storage.
pub mod well_known_keys {
	/// Wasm code of the runtime.
	///
	/// Stored as a raw byte vector. Required by substrate.
	pub const CODE: &[u8] = b":code";

	/// Number of wasm linear memory pages required for execution of the runtime.
	///
	/// The type of this value is encoded `u64`.
	pub const HEAP_PAGES: &[u8] = b":heappages";

	/// Current extrinsic index (u32) is stored under this key.
	///
	/// Encodes to `0x3a65787472696e7369635f696e646578`.
	pub const EXTRINSIC_INDEX: &[u8] = b":extrinsic_index";

	/// Current intra-block entropy (a universally unique `[u8; 32]` value) is stored here.
	pub const INTRABLOCK_ENTROPY: &[u8] = b":intrablock_entropy";

	/// Prefix of child storage keys.
	pub const CHILD_STORAGE_KEY_PREFIX: &[u8] = b":child_storage:";

	/// Prefix of the default child storage keys in the top trie.
	pub const DEFAULT_CHILD_STORAGE_KEY_PREFIX: &[u8] = b":child_storage:default:";

	/// Whether a key is a default child storage key.
	///
	/// This is convenience function which basically checks if the given `key` starts
	/// with `DEFAULT_CHILD_STORAGE_KEY_PREFIX` and doesn't do anything apart from that.
	pub fn is_default_child_storage_key(key: &[u8]) -> bool {
		key.starts_with(DEFAULT_CHILD_STORAGE_KEY_PREFIX)
	}

	/// Whether a key is a child storage key.
	///
	/// This is convenience function which basically checks if the given `key` starts
	/// with `CHILD_STORAGE_KEY_PREFIX` and doesn't do anything apart from that.
	pub fn is_child_storage_key(key: &[u8]) -> bool {
		// Other code might depend on this, so be careful changing this.
		key.starts_with(CHILD_STORAGE_KEY_PREFIX)
	}

	/// Returns if the given `key` starts with [`CHILD_STORAGE_KEY_PREFIX`] or collides with it.
	pub fn starts_with_child_storage_key(key: &[u8]) -> bool {
		if key.len() > CHILD_STORAGE_KEY_PREFIX.len() {
			key.starts_with(CHILD_STORAGE_KEY_PREFIX)
		} else {
			CHILD_STORAGE_KEY_PREFIX.starts_with(key)
		}
	}
}

/// Threshold size to start using trie value nodes in state.
pub const TRIE_VALUE_NODE_THRESHOLD: u32 = 33;

/// Information related to a child state.
#[derive(Debug, Clone)]
#[cfg_attr(feature = "serde", derive(PartialEq, Eq, Hash, PartialOrd, Ord, Encode, Decode))]
pub enum ChildInfo {
	/// This is the one used by default.
	ParentKeyId(ChildTrieParentKeyId),
}

impl ChildInfo {
	/// Instantiates child information for a default child trie
	/// of kind `ChildType::ParentKeyId`, using an unprefixed parent
	/// storage key.
	pub fn new_default(storage_key: &[u8]) -> Self {
		let data = storage_key.to_vec();
		ChildInfo::ParentKeyId(ChildTrieParentKeyId { data })
	}

	/// Same as `new_default` but with `Vec<u8>` as input.
	pub fn new_default_from_vec(storage_key: Vec<u8>) -> Self {
		ChildInfo::ParentKeyId(ChildTrieParentKeyId { data: storage_key })
	}

	/// Try to update with another instance, return false if both instance
	/// are not compatible.
	pub fn try_update(&mut self, other: &ChildInfo) -> bool {
		match self {
			ChildInfo::ParentKeyId(child_trie) => child_trie.try_update(other),
		}
	}

	/// Returns byte sequence (keyspace) that can be use by underlying db to isolate keys.
	/// This is a unique id of the child trie. The collision resistance of this value
	/// depends on the type of child info use. For `ChildInfo::Default` it is and need to be.
	#[inline]
	pub fn keyspace(&self) -> &[u8] {
		match self {
			ChildInfo::ParentKeyId(..) => self.storage_key(),
		}
	}

	/// Returns a reference to the location in the direct parent of
	/// this trie but without the common prefix for this kind of
	/// child trie.
	pub fn storage_key(&self) -> &[u8] {
		match self {
			ChildInfo::ParentKeyId(ChildTrieParentKeyId { data }) => &data[..],
		}
	}

	/// Return a the full location in the direct parent of
	/// this trie.
	pub fn prefixed_storage_key(&self) -> PrefixedStorageKey {
		match self {
			ChildInfo::ParentKeyId(ChildTrieParentKeyId { data }) =>
				ChildType::ParentKeyId.new_prefixed_key(data.as_slice()),
		}
	}

	/// Returns a the full location in the direct parent of
	/// this trie.
	pub fn into_prefixed_storage_key(self) -> PrefixedStorageKey {
		match self {
			ChildInfo::ParentKeyId(ChildTrieParentKeyId { mut data }) => {
				ChildType::ParentKeyId.do_prefix_key(&mut data);
				PrefixedStorageKey(data)
			},
		}
	}

	/// Returns the type for this child info.
	pub fn child_type(&self) -> ChildType {
		match self {
			ChildInfo::ParentKeyId(..) => ChildType::ParentKeyId,
		}
	}
}

/// Type of child.
/// It does not strictly define different child type, it can also
/// be related to technical consideration or api variant.
#[repr(u32)]
#[derive(Clone, Copy, PartialEq)]
#[cfg_attr(feature = "std", derive(Debug))]
pub enum ChildType {
	/// If runtime module ensures that the child key is a unique id that will
	/// only be used once, its parent key is used as a child trie unique id.
	ParentKeyId = 1,
}

impl ChildType {
	/// Try to get a child type from its `u32` representation.
	pub fn new(repr: u32) -> Option<ChildType> {
		Some(match repr {
			r if r == ChildType::ParentKeyId as u32 => ChildType::ParentKeyId,
			_ => return None,
		})
	}

	/// Transform a prefixed key into a tuple of the child type
	/// and the unprefixed representation of the key.
	pub fn from_prefixed_key<'a>(storage_key: &'a PrefixedStorageKey) -> Option<(Self, &'a [u8])> {
		let match_type = |storage_key: &'a [u8], child_type: ChildType| {
			let prefix = child_type.parent_prefix();
			if storage_key.starts_with(prefix) {
				Some((child_type, &storage_key[prefix.len()..]))
			} else {
				None
			}
		};
		match_type(storage_key, ChildType::ParentKeyId)
	}

	/// Produce a prefixed key for a given child type.
	fn new_prefixed_key(&self, key: &[u8]) -> PrefixedStorageKey {
		let parent_prefix = self.parent_prefix();
		let mut result = Vec::with_capacity(parent_prefix.len() + key.len());
		result.extend_from_slice(parent_prefix);
		result.extend_from_slice(key);
		PrefixedStorageKey(result)
	}

	/// Prefixes a vec with the prefix for this child type.
	fn do_prefix_key(&self, key: &mut Vec<u8>) {
		let parent_prefix = self.parent_prefix();
		let key_len = key.len();
		if !parent_prefix.is_empty() {
			key.resize(key_len + parent_prefix.len(), 0);
			key.copy_within(..key_len, parent_prefix.len());
			key[..parent_prefix.len()].copy_from_slice(parent_prefix);
		}
	}

	/// Returns the location reserved for this child trie in their parent trie if there
	/// is one.
	pub fn parent_prefix(&self) -> &'static [u8] {
		match self {
			&ChildType::ParentKeyId => well_known_keys::DEFAULT_CHILD_STORAGE_KEY_PREFIX,
		}
	}
}

/// A child trie of default type.
///
/// It uses the same default implementation as the top trie, top trie being a child trie with no
/// keyspace and no storage key. Its keyspace is the variable (unprefixed) part of its storage key.
/// It shares its trie nodes backend storage with every other child trie, so its storage key needs
/// to be a unique id that will be use only once. Those unique id also required to be long enough to
/// avoid any unique id to be prefixed by an other unique id.
#[derive(Debug, Clone)]
#[cfg_attr(feature = "serde", derive(PartialEq, Eq, Hash, PartialOrd, Ord, Encode, Decode))]
pub struct ChildTrieParentKeyId {
	/// Data is the storage key without prefix.
	data: Vec<u8>,
}

impl ChildTrieParentKeyId {
	/// Try to update with another instance, return false if both instance
	/// are not compatible.
	fn try_update(&mut self, other: &ChildInfo) -> bool {
		match other {
			ChildInfo::ParentKeyId(other) => self.data[..] == other.data[..],
		}
	}
}

/// Different possible state version.
///
/// V0 and V1 uses a same trie implementation, but V1 will write external value node in the trie for
/// value with size at least `TRIE_VALUE_NODE_THRESHOLD`.
#[derive(Debug, Clone, Copy, Eq, PartialEq)]
#[cfg_attr(feature = "std", derive(Encode, Decode))]
pub enum StateVersion {
	/// Old state version, no value nodes.
	V0 = 0,
	/// New state version can use value nodes.
	V1 = 1,
}

impl Display for StateVersion {
	fn fmt(&self, f: &mut core::fmt::Formatter<'_>) -> core::fmt::Result {
		match self {
			StateVersion::V0 => f.write_str("0"),
			StateVersion::V1 => f.write_str("1"),
		}
	}
}

impl Default for StateVersion {
	fn default() -> Self {
		StateVersion::V1
	}
}

impl From<StateVersion> for u8 {
	fn from(version: StateVersion) -> u8 {
		version as u8
	}
}

impl TryFrom<u8> for StateVersion {
	type Error = ();
	fn try_from(val: u8) -> sp_std::result::Result<StateVersion, ()> {
		match val {
			0 => Ok(StateVersion::V0),
			1 => Ok(StateVersion::V1),
			_ => Err(()),
		}
	}
}

impl StateVersion {
	/// If defined, values in state of size bigger or equal
	/// to this threshold will use a separate trie node.
	/// Otherwhise, value will be inlined in branch or leaf
	/// node.
	pub fn state_value_threshold(&self) -> Option<u32> {
		match self {
			StateVersion::V0 => None,
			StateVersion::V1 => Some(TRIE_VALUE_NODE_THRESHOLD),
		}
	}
}

#[cfg(test)]
mod tests {
	use super::*;

	#[test]
	fn test_prefix_default_child_info() {
		let child_info = ChildInfo::new_default(b"any key");
		let prefix = child_info.child_type().parent_prefix();
		assert!(prefix.starts_with(well_known_keys::CHILD_STORAGE_KEY_PREFIX));
		assert!(prefix.starts_with(well_known_keys::DEFAULT_CHILD_STORAGE_KEY_PREFIX));
	}
}<|MERGE_RESOLUTION|>--- conflicted
+++ resolved
@@ -178,13 +178,8 @@
 
 /// Storage change set
 #[derive(RuntimeDebug)]
-<<<<<<< HEAD
-#[cfg_attr(feature = "std", derive(Clone, Serialize, Deserialize, PartialEq, Eq))]
-#[cfg_attr(feature = "std", serde(rename_all = "camelCase"))]
-=======
 #[cfg_attr(feature = "serde", derive(Serialize, Deserialize, PartialEq, Eq))]
 #[cfg_attr(feature = "serde", serde(rename_all = "camelCase"))]
->>>>>>> 6507a79b
 pub struct StorageChangeSet<Hash> {
 	/// Block hash
 	pub block: Hash,
