// This file is part of Substrate.

// Copyright (C) Parity Technologies (UK) Ltd.
// SPDX-License-Identifier: Apache-2.0

// Licensed under the Apache License, Version 2.0 (the "License");
// you may not use this file except in compliance with the License.
// You may obtain a copy of the License at
//
// 	http://www.apache.org/licenses/LICENSE-2.0
//
// Unless required by applicable law or agreed to in writing, software
// distributed under the License is distributed on an "AS IS" BASIS,
// WITHOUT WARRANTIES OR CONDITIONS OF ANY KIND, either express or implied.
// See the License for the specific language governing permissions and
// limitations under the License.

use crate::{
	common::API_VERSION_ATTRIBUTE,
	runtime_metadata::generate_impl_runtime_metadata,
	utils::{
		extract_all_signature_types, extract_block_type_from_trait_path, extract_impl_trait,
		extract_parameter_names_types_and_borrows, generate_crate_access,
		generate_runtime_mod_name_for_trait, parse_runtime_api_version, prefix_function_with_trait,
		versioned_trait_name, AllowSelfRefInParameters, RequireQualifiedTraitPath,
	},
};

use proc_macro2::{Span, TokenStream};

use quote::quote;

use syn::{
	fold::{self, Fold},
	parse::{Error, Parse, ParseStream, Result},
	parse_macro_input, parse_quote,
	spanned::Spanned,
	Attribute, Ident, ImplItem, ItemImpl, Path, Signature, Type, TypePath,
};

use std::collections::HashSet;

/// The structure used for parsing the runtime api implementations.
struct RuntimeApiImpls {
	impls: Vec<ItemImpl>,
}

impl Parse for RuntimeApiImpls {
	fn parse(input: ParseStream) -> Result<Self> {
		let mut impls = Vec::new();

		while !input.is_empty() {
			impls.push(ItemImpl::parse(input)?);
		}

		if impls.is_empty() {
			Err(Error::new(Span::call_site(), "No api implementation given!"))
		} else {
			Ok(Self { impls })
		}
	}
}

/// Generates the call to the implementation of the requested function.
/// The generated code includes decoding of the input arguments and encoding of the output.
fn generate_impl_call(
	signature: &Signature,
	runtime: &Type,
	input: &Ident,
	impl_trait: &Path,
) -> Result<TokenStream> {
	let params =
		extract_parameter_names_types_and_borrows(signature, AllowSelfRefInParameters::No)?;

	let c = generate_crate_access();
	let fn_name = &signature.ident;
	let fn_name_str = fn_name.to_string();
	let pnames = params.iter().map(|v| &v.0);
	let pnames2 = params.iter().map(|v| &v.0);
	let ptypes = params.iter().map(|v| &v.1);
	let pborrow = params.iter().map(|v| &v.2);

	let decode_params = if params.is_empty() {
		quote!(
			if !#input.is_empty() {
				panic!(
					"Bad input data provided to {}: expected no parameters, but input buffer is not empty.",
					#fn_name_str
				);
			}
		)
	} else {
		let let_binding = if params.len() == 1 {
			quote! {
				let #( #pnames )* : #( #ptypes )*
			}
		} else {
			quote! {
				let ( #( #pnames ),* ) : ( #( #ptypes ),* )
			}
		};

		quote!(
			#let_binding =
				match #c::DecodeLimit::decode_all_with_depth_limit(
					#c::MAX_EXTRINSIC_DEPTH,
					&mut #input,
				) {
					Ok(res) => res,
					Err(e) => panic!("Bad input data provided to {}: {}", #fn_name_str, e),
				};
		)
	};

	Ok(quote!(
		#decode_params

		#[allow(deprecated)]
		<#runtime as #impl_trait>::#fn_name(#( #pborrow #pnames2 ),*)
	))
}

/// Generate all the implementation calls for the given functions.
fn generate_impl_calls(
	impls: &[ItemImpl],
	input: &Ident,
) -> Result<Vec<(Ident, Ident, TokenStream, Vec<Attribute>)>> {
	let mut impl_calls = Vec::new();

	for impl_ in impls {
		let trait_api_ver = extract_api_version(&impl_.attrs, impl_.span())?;
		let impl_trait_path = extract_impl_trait(impl_, RequireQualifiedTraitPath::Yes)?;
		let impl_trait = extend_with_runtime_decl_path(impl_trait_path.clone());
		let impl_trait = extend_with_api_version(impl_trait, trait_api_ver);
		let impl_trait_ident = &impl_trait_path
			.segments
			.last()
			.ok_or_else(|| Error::new(impl_trait_path.span(), "Empty trait path not possible!"))?
			.ident;

		for item in &impl_.items {
			if let ImplItem::Fn(method) = item {
				let impl_call =
					generate_impl_call(&method.sig, &impl_.self_ty, input, &impl_trait)?;

				impl_calls.push((
					impl_trait_ident.clone(),
					method.sig.ident.clone(),
					impl_call,
					filter_cfg_attrs(&impl_.attrs),
				));
			}
		}
	}

	Ok(impl_calls)
}

/// Generate the dispatch function that is used in native to call into the runtime.
fn generate_dispatch_function(impls: &[ItemImpl]) -> Result<TokenStream> {
	let data = Ident::new("_sp_api_input_data_", Span::call_site());
	let c = generate_crate_access();
	let impl_calls =
		generate_impl_calls(impls, &data)?
			.into_iter()
			.map(|(trait_, fn_name, impl_, attrs)| {
				let name = prefix_function_with_trait(&trait_, &fn_name);
				quote!(
					#( #attrs )*
					#name => Some(#c::Encode::encode(&{ #impl_ })),
				)
			});

	Ok(quote!(
		#c::std_enabled! {
			pub fn dispatch(method: &str, mut #data: &[u8]) -> Option<Vec<u8>> {
				match method {
					#( #impl_calls )*
					_ => None,
				}
			}
		}
	))
}

/// Generate the interface functions that are used to call into the runtime in wasm.
fn generate_wasm_interface(impls: &[ItemImpl]) -> Result<TokenStream> {
	let input = Ident::new("input", Span::call_site());
	let c = generate_crate_access();

	let impl_calls =
		generate_impl_calls(impls, &input)?
			.into_iter()
			.map(|(trait_, fn_name, impl_, attrs)| {
				let fn_name =
					Ident::new(&prefix_function_with_trait(&trait_, &fn_name), Span::call_site());

				quote!(
					#c::std_disabled! {
						#( #attrs )*
						#[no_mangle]
						pub unsafe fn #fn_name(input_data: *mut u8, input_len: usize) -> u64 {
							let mut #input = if input_len == 0 {
								&[0u8; 0]
							} else {
								unsafe {
									#c::slice::from_raw_parts(input_data, input_len)
								}
							};

							#c::init_runtime_logger();

							let output = (move || { #impl_ })();
							#c::to_substrate_wasm_fn_return_value(&output)
						}
					}
				)
			});

	Ok(quote!( #( #impl_calls )* ))
}

fn generate_runtime_api_base_structures() -> Result<TokenStream> {
	let crate_ = generate_crate_access();

	Ok(quote!(
		pub struct RuntimeApi {}
		/// Implements all runtime apis for the client side.
<<<<<<< HEAD
		#[cfg(any(feature = "std", test))]
		pub struct RuntimeApiImpl<Block: #crate_::BlockT, C: #crate_::CallApiAt<Block> + 'static> {
			call: &'static C,
			commit_on_success: std::cell::RefCell<bool>,
			changes: std::cell::RefCell<#crate_::OverlayedChanges>,
			storage_transaction_cache: std::cell::RefCell<
				#crate_::StorageTransactionCache<Block, C::StateBackend>
			>,
			recorder: std::option::Option<#crate_::ProofRecorder<Block>>,
			call_context: #crate_::CallContext,
			extensions: std::cell::RefCell<#crate_::Extensions>,
			extensions_generated_for: std::cell::RefCell<std::option::Option<Block::Hash>>,
		}
=======
		#crate_::std_enabled! {
			pub struct RuntimeApiImpl<Block: #crate_::BlockT, C: #crate_::CallApiAt<Block> + 'static> {
				call: &'static C,
				commit_on_success: std::cell::RefCell<bool>,
				changes: std::cell::RefCell<#crate_::OverlayedChanges>,
				storage_transaction_cache: std::cell::RefCell<
					#crate_::StorageTransactionCache<Block, C::StateBackend>
				>,
				recorder: std::option::Option<#crate_::ProofRecorder<Block>>,
			}
>>>>>>> f4d19a3d

			impl<Block: #crate_::BlockT, C: #crate_::CallApiAt<Block>> #crate_::ApiExt<Block> for
				RuntimeApiImpl<Block, C>
			{
				type StateBackend = C::StateBackend;

				fn execute_in_transaction<F: FnOnce(&Self) -> #crate_::TransactionOutcome<R>, R>(
					&self,
					call: F,
				) -> R where Self: Sized {
					self.start_transaction();

					*std::cell::RefCell::borrow_mut(&self.commit_on_success) = false;
					let res = call(self);
					*std::cell::RefCell::borrow_mut(&self.commit_on_success) = true;

					self.commit_or_rollback(std::matches!(res, #crate_::TransactionOutcome::Commit(_)));

					res.into_inner()
				}

				fn has_api<A: #crate_::RuntimeApiInfo + ?Sized>(
					&self,
					at: <Block as #crate_::BlockT>::Hash,
				) -> std::result::Result<bool, #crate_::ApiError> where Self: Sized {
					#crate_::CallApiAt::<Block>::runtime_version_at(self.call, at)
					.map(|v| #crate_::RuntimeVersion::has_api_with(&v, &A::ID, |v| v == A::VERSION))
				}

				fn has_api_with<A: #crate_::RuntimeApiInfo + ?Sized, P: Fn(u32) -> bool>(
					&self,
					at: <Block as #crate_::BlockT>::Hash,
					pred: P,
				) -> std::result::Result<bool, #crate_::ApiError> where Self: Sized {
					#crate_::CallApiAt::<Block>::runtime_version_at(self.call, at)
					.map(|v| #crate_::RuntimeVersion::has_api_with(&v, &A::ID, pred))
				}

				fn api_version<A: #crate_::RuntimeApiInfo + ?Sized>(
					&self,
					at: <Block as #crate_::BlockT>::Hash,
				) -> std::result::Result<Option<u32>, #crate_::ApiError> where Self: Sized {
					#crate_::CallApiAt::<Block>::runtime_version_at(self.call, at)
					.map(|v| #crate_::RuntimeVersion::api_version(&v, &A::ID))
				}

				fn record_proof(&mut self) {
					self.recorder = std::option::Option::Some(std::default::Default::default());
				}

				fn proof_recorder(&self) -> std::option::Option<#crate_::ProofRecorder<Block>> {
					std::clone::Clone::clone(&self.recorder)
				}

				fn extract_proof(
					&mut self,
				) -> std::option::Option<#crate_::StorageProof> {
					let recorder = std::option::Option::take(&mut self.recorder);
					std::option::Option::map(recorder, |recorder| {
						#crate_::ProofRecorder::<Block>::drain_storage_proof(recorder)
					})
				}

				fn into_storage_changes(
					&self,
					backend: &Self::StateBackend,
					parent_hash: Block::Hash,
				) -> core::result::Result<
					#crate_::StorageChanges<C::StateBackend, Block>,
				String
					> where Self: Sized {
						let state_version = #crate_::CallApiAt::<Block>::runtime_version_at(self.call, std::clone::Clone::clone(&parent_hash))
							.map(|v| #crate_::RuntimeVersion::state_version(&v))
							.map_err(|e| format!("Failed to get state version: {}", e))?;

						#crate_::OverlayedChanges::into_storage_changes(
							std::cell::RefCell::take(&self.changes),
							backend,
							core::cell::RefCell::take(&self.storage_transaction_cache),
							state_version,
						)
					}
			}
<<<<<<< HEAD

			fn set_call_context(&mut self, call_context: #crate_::CallContext) {
				self.call_context = call_context;
			}

			fn register_extension<E: #crate_::Extension>(&mut self, extension: E) {
				std::cell::RefCell::borrow_mut(&self.extensions).register(extension);
			}
		}

		#[cfg(any(feature = "std", test))]
		impl<Block: #crate_::BlockT, C> #crate_::ConstructRuntimeApi<Block, C>
			for RuntimeApi
				where
					C: #crate_::CallApiAt<Block> + 'static,
		{
			type RuntimeApi = RuntimeApiImpl<Block, C>;

			fn construct_runtime_api<'a>(
				call: &'a C,
			) -> #crate_::ApiRef<'a, Self::RuntimeApi> {
				RuntimeApiImpl {
					call: unsafe { std::mem::transmute(call) },
					commit_on_success: true.into(),
					changes: std::default::Default::default(),
					recorder: std::default::Default::default(),
					storage_transaction_cache: std::default::Default::default(),
					call_context: #crate_::CallContext::Offchain,
					extensions: std::default::Default::default(),
					extensions_generated_for: std::default::Default::default(),
				}.into()
=======

			impl<Block: #crate_::BlockT, C> #crate_::ConstructRuntimeApi<Block, C>
				for RuntimeApi
			where
				C: #crate_::CallApiAt<Block> + 'static,
			{
				type RuntimeApi = RuntimeApiImpl<Block, C>;

				fn construct_runtime_api<'a>(
					call: &'a C,
				) -> #crate_::ApiRef<'a, Self::RuntimeApi> {
					RuntimeApiImpl {
						call: unsafe { std::mem::transmute(call) },
						commit_on_success: true.into(),
						changes: std::default::Default::default(),
						recorder: std::default::Default::default(),
						storage_transaction_cache: std::default::Default::default(),
					}.into()
				}
>>>>>>> f4d19a3d
			}

			impl<Block: #crate_::BlockT, C: #crate_::CallApiAt<Block>> RuntimeApiImpl<Block, C> {
				fn commit_or_rollback(&self, commit: bool) {
					let proof = "\
					We only close a transaction when we opened one ourself.
					Other parts of the runtime that make use of transactions (state-machine)
					also balance their transactions. The runtime cannot close client initiated
					transactions; qed";
					if *std::cell::RefCell::borrow(&self.commit_on_success) {
						let res = if commit {
							let res = if let Some(recorder) = &self.recorder {
								#crate_::ProofRecorder::<Block>::commit_transaction(&recorder)
							} else {
								Ok(())
							};

							let res2 = #crate_::OverlayedChanges::commit_transaction(
								&mut std::cell::RefCell::borrow_mut(&self.changes)
							);

							// Will panic on an `Err` below, however we should call commit
							// on the recorder and the changes together.
							std::result::Result::and(res, std::result::Result::map_err(res2, drop))
						} else {
							let res = if let Some(recorder) = &self.recorder {
								#crate_::ProofRecorder::<Block>::rollback_transaction(&recorder)
							} else {
								Ok(())
							};

							let res2 = #crate_::OverlayedChanges::rollback_transaction(
								&mut std::cell::RefCell::borrow_mut(&self.changes)
							);

							// Will panic on an `Err` below, however we should call commit
							// on the recorder and the changes together.
							std::result::Result::and(res, std::result::Result::map_err(res2, drop))
						};

						std::result::Result::expect(res, proof);
					}
				}

				fn start_transaction(&self) {
					if !*std::cell::RefCell::borrow(&self.commit_on_success) {
						return
					}

					#crate_::OverlayedChanges::start_transaction(
						&mut std::cell::RefCell::borrow_mut(&self.changes)
					);
					if let Some(recorder) = &self.recorder {
						#crate_::ProofRecorder::<Block>::start_transaction(&recorder);
					}
				}
			}
		}
	))
}

/// Extend the given trait path with module that contains the declaration of the trait for the
/// runtime.
fn extend_with_runtime_decl_path(mut trait_: Path) -> Path {
	let runtime = {
		let trait_name = &trait_
			.segments
			.last()
			.as_ref()
			.expect("Trait path should always contain at least one item; qed")
			.ident;

		generate_runtime_mod_name_for_trait(trait_name)
	};

	let pos = trait_.segments.len() - 1;
	trait_.segments.insert(pos, runtime.into());
	trait_
}

fn extend_with_api_version(mut trait_: Path, version: Option<u64>) -> Path {
	let version = if let Some(v) = version {
		v
	} else {
		// nothing to do
		return trait_
	};

	let trait_name = &mut trait_
		.segments
		.last_mut()
		.expect("Trait path should always contain at least one item; qed")
		.ident;
	*trait_name = versioned_trait_name(trait_name, version);

	trait_
}

/// Generates the implementations of the apis for the runtime.
fn generate_api_impl_for_runtime(impls: &[ItemImpl]) -> Result<TokenStream> {
	let mut impls_prepared = Vec::new();

	// We put `runtime` before each trait to get the trait that is intended for the runtime and
	// we put the `RuntimeBlock` as first argument for the trait generics.
	for impl_ in impls.iter() {
		let trait_api_ver = extract_api_version(&impl_.attrs, impl_.span())?;

		let mut impl_ = impl_.clone();
		let trait_ = extract_impl_trait(&impl_, RequireQualifiedTraitPath::Yes)?.clone();
		let trait_ = extend_with_runtime_decl_path(trait_);
		let trait_ = extend_with_api_version(trait_, trait_api_ver);

		impl_.trait_.as_mut().unwrap().1 = trait_;
		impl_.attrs = filter_cfg_attrs(&impl_.attrs);
		impls_prepared.push(impl_);
	}

	Ok(quote!( #( #impls_prepared )* ))
}

/// Auxiliary data structure that is used to convert `impl Api for Runtime` to
/// `impl Api for RuntimeApi`.
/// This requires us to replace the runtime `Block` with the node `Block`,
/// `impl Api for Runtime` with `impl Api for RuntimeApi` and replace the method implementations
/// with code that calls into the runtime.
struct ApiRuntimeImplToApiRuntimeApiImpl<'a> {
	runtime_block: &'a TypePath,
}

impl<'a> ApiRuntimeImplToApiRuntimeApiImpl<'a> {
	/// Process the given item implementation.
	fn process(mut self, input: ItemImpl) -> ItemImpl {
		let mut input = self.fold_item_impl(input);

		let crate_ = generate_crate_access();

		// Delete all functions, because all of them are default implemented by
		// `decl_runtime_apis!`. We only need to implement the `__runtime_api_internal_call_api_at`
		// function.
		input.items.clear();
		input.items.push(parse_quote! {
			fn __runtime_api_internal_call_api_at(
				&self,
				at: <__SrApiBlock__ as #crate_::BlockT>::Hash,
				params: std::vec::Vec<u8>,
				fn_name: &dyn Fn(#crate_::RuntimeVersion) -> &'static str,
			) -> std::result::Result<std::vec::Vec<u8>, #crate_::ApiError> {
				self.start_transaction();

				let res = (|| {
					let version = #crate_::CallApiAt::<__SrApiBlock__>::runtime_version_at(
						self.call,
						at,
					)?;

					match &mut *std::cell::RefCell::borrow_mut(&self.extensions_generated_for) {
						Some(generated_for) => {
							if *generated_for != at {
								return std::result::Result::Err(
									#crate_::ApiError::UsingSameInstanceForDifferentBlocks
								)
							}
						},
						generated_for @ None => {
							#crate_::CallApiAt::<__SrApiBlock__>::initialize_extensions(
								self.call,
								at,
								&mut std::cell::RefCell::borrow_mut(&self.extensions),
							)?;

							*generated_for = Some(at);
						}
					}

					let params = #crate_::CallApiAtParams {
						at,
						function: (*fn_name)(version),
						arguments: params,
						overlayed_changes: &self.changes,
						storage_transaction_cache: &self.storage_transaction_cache,
						call_context: self.call_context,
						recorder: &self.recorder,
						extensions: &self.extensions,
					};

					#crate_::CallApiAt::<__SrApiBlock__>::call_api_at(
						self.call,
						params,
					)
				})();

				self.commit_or_rollback(std::result::Result::is_ok(&res));

				res
			}
		});

		input
	}
}

impl<'a> Fold for ApiRuntimeImplToApiRuntimeApiImpl<'a> {
	fn fold_type_path(&mut self, input: TypePath) -> TypePath {
		let new_ty_path =
			if input == *self.runtime_block { parse_quote!(__SrApiBlock__) } else { input };

		fold::fold_type_path(self, new_ty_path)
	}

	fn fold_item_impl(&mut self, mut input: ItemImpl) -> ItemImpl {
		// All this `UnwindSafe` magic below here is required for this rust bug:
		// https://github.com/rust-lang/rust/issues/24159
		// Before we directly had the final block type and rust could determine that it is unwind
		// safe, but now we just have a generic parameter `Block`.

		let crate_ = generate_crate_access();

		// Implement the trait for the `RuntimeApiImpl`
		input.self_ty =
			Box::new(parse_quote!( RuntimeApiImpl<__SrApiBlock__, RuntimeApiImplCall> ));

		input.generics.params.push(parse_quote!(
			__SrApiBlock__: #crate_::BlockT + std::panic::UnwindSafe +
				std::panic::RefUnwindSafe
		));
		input
			.generics
			.params
			.push(parse_quote!( RuntimeApiImplCall: #crate_::CallApiAt<__SrApiBlock__> + 'static ));

		let where_clause = input.generics.make_where_clause();

		where_clause.predicates.push(parse_quote! {
			RuntimeApiImplCall::StateBackend:
				#crate_::StateBackend<#crate_::HashFor<__SrApiBlock__>>
		});

		where_clause.predicates.push(parse_quote! { &'static RuntimeApiImplCall: Send });

		// Require that all types used in the function signatures are unwind safe.
		extract_all_signature_types(&input.items).iter().for_each(|i| {
			where_clause.predicates.push(parse_quote! {
				#i: std::panic::UnwindSafe + std::panic::RefUnwindSafe
			});
		});

		where_clause.predicates.push(parse_quote! {
			__SrApiBlock__::Header: std::panic::UnwindSafe + std::panic::RefUnwindSafe
		});

		input.attrs = filter_cfg_attrs(&input.attrs);

		fold::fold_item_impl(self, input)
	}
}

/// Generate the implementations of the runtime apis for the `RuntimeApi` type.
fn generate_api_impl_for_runtime_api(impls: &[ItemImpl]) -> Result<TokenStream> {
	let mut result = Vec::with_capacity(impls.len());

	for impl_ in impls {
		let impl_trait_path = extract_impl_trait(impl_, RequireQualifiedTraitPath::Yes)?;
		let runtime_block = extract_block_type_from_trait_path(impl_trait_path)?;
		let mut runtime_mod_path = extend_with_runtime_decl_path(impl_trait_path.clone());
		// remove the trait to get just the module path
		runtime_mod_path.segments.pop();

		let processed_impl =
			ApiRuntimeImplToApiRuntimeApiImpl { runtime_block }.process(impl_.clone());

		result.push(processed_impl);
	}

	let crate_ = generate_crate_access();

	Ok(quote!( #crate_::std_enabled! { #( #result )* } ))
}

fn populate_runtime_api_versions(
	result: &mut Vec<TokenStream>,
	sections: &mut Vec<TokenStream>,
	attrs: Vec<Attribute>,
	id: Path,
	version: TokenStream,
	crate_access: &TokenStream,
) {
	result.push(quote!(
			#( #attrs )*
			(#id, #version)
	));

	sections.push(quote!(
		#crate_access::std_disabled! {
			#( #attrs )*
			const _: () = {
				// All sections with the same name are going to be merged by concatenation.
				#[link_section = "runtime_apis"]
				static SECTION_CONTENTS: [u8; 12] = #crate_access::serialize_runtime_api_info(#id, #version);
			};
		}
	));
}

/// Generates `RUNTIME_API_VERSIONS` that holds all version information about the implemented
/// runtime apis.
fn generate_runtime_api_versions(impls: &[ItemImpl]) -> Result<TokenStream> {
	let mut result = Vec::<TokenStream>::with_capacity(impls.len());
	let mut sections = Vec::<TokenStream>::with_capacity(impls.len());
	let mut processed_traits = HashSet::new();

	let c = generate_crate_access();

	for impl_ in impls {
		let api_ver = extract_api_version(&impl_.attrs, impl_.span())?.map(|a| a as u32);

		let mut path = extend_with_runtime_decl_path(
			extract_impl_trait(impl_, RequireQualifiedTraitPath::Yes)?.clone(),
		);
		// Remove the trait
		let trait_ = path
			.segments
			.pop()
			.expect("extract_impl_trait already checks that this is valid; qed")
			.into_value()
			.ident;

		let span = trait_.span();
		if !processed_traits.insert(trait_) {
			return Err(Error::new(
				span,
				"Two traits with the same name detected! \
					The trait name is used to generate its ID. \
					Please rename one trait at the declaration!",
			))
		}

		let id: Path = parse_quote!( #path ID );
		let version = quote!( #path VERSION );
		let attrs = filter_cfg_attrs(&impl_.attrs);

		let api_ver = api_ver.map(|a| quote!( #a )).unwrap_or_else(|| version);
		populate_runtime_api_versions(&mut result, &mut sections, attrs, id, api_ver, &c)
	}

	Ok(quote!(
		const RUNTIME_API_VERSIONS: #c::ApisVec = #c::create_apis_vec!([ #( #result ),* ]);

		#( #sections )*
	))
}

/// The implementation of the `impl_runtime_apis!` macro.
pub fn impl_runtime_apis_impl(input: proc_macro::TokenStream) -> proc_macro::TokenStream {
	// Parse all impl blocks
	let RuntimeApiImpls { impls: api_impls } = parse_macro_input!(input as RuntimeApiImpls);

	impl_runtime_apis_impl_inner(&api_impls)
		.unwrap_or_else(|e| e.to_compile_error())
		.into()
}

fn impl_runtime_apis_impl_inner(api_impls: &[ItemImpl]) -> Result<TokenStream> {
	let dispatch_impl = generate_dispatch_function(api_impls)?;
	let api_impls_for_runtime = generate_api_impl_for_runtime(api_impls)?;
	let base_runtime_api = generate_runtime_api_base_structures()?;
	let runtime_api_versions = generate_runtime_api_versions(api_impls)?;
	let wasm_interface = generate_wasm_interface(api_impls)?;
	let api_impls_for_runtime_api = generate_api_impl_for_runtime_api(api_impls)?;
	let runtime_metadata = generate_impl_runtime_metadata(api_impls)?;

	let impl_ = quote!(
		#base_runtime_api

		#api_impls_for_runtime

		#api_impls_for_runtime_api

		#runtime_api_versions

		#runtime_metadata

		pub mod api {
			use super::*;

			#dispatch_impl

			#wasm_interface
		}
	);

	let impl_ = expander::Expander::new("impl_runtime_apis")
		.dry(std::env::var("SP_API_EXPAND").is_err())
		.verbose(true)
		.write_to_out_dir(impl_)
		.expect("Does not fail because of IO in OUT_DIR; qed");

	Ok(impl_)
}

// Filters all attributes except the cfg ones.
fn filter_cfg_attrs(attrs: &[Attribute]) -> Vec<Attribute> {
	attrs.iter().filter(|a| a.path().is_ident("cfg")).cloned().collect()
}

// Extracts the value of `API_VERSION_ATTRIBUTE` and handles errors.
// Returns:
// - Err if the version is malformed
// - Some(u64) if the version is set
// - None if the version is not set (this is valid).
fn extract_api_version(attrs: &Vec<Attribute>, span: Span) -> Result<Option<u64>> {
	// First fetch all `API_VERSION_ATTRIBUTE` values (should be only one)
	let api_ver = attrs
		.iter()
		.filter(|a| a.path().is_ident(API_VERSION_ATTRIBUTE))
		.collect::<Vec<_>>();

	if api_ver.len() > 1 {
		return Err(Error::new(
			span,
			format!(
				"Found multiple #[{}] attributes for an API implementation. \
				Each runtime API can have only one version.",
				API_VERSION_ATTRIBUTE
			),
		))
	}

	// Parse the runtime version if there exists one.
	api_ver.first().map(|v| parse_runtime_api_version(v)).transpose()
}

#[cfg(test)]
mod tests {
	use super::*;

	#[test]
	fn filter_non_cfg_attributes() {
		let cfg_std: Attribute = parse_quote!(#[cfg(feature = "std")]);
		let cfg_benchmarks: Attribute = parse_quote!(#[cfg(feature = "runtime-benchmarks")]);

		let attrs = vec![
			cfg_std.clone(),
			parse_quote!(#[derive(Debug)]),
			parse_quote!(#[test]),
			cfg_benchmarks.clone(),
			parse_quote!(#[allow(non_camel_case_types)]),
		];

		let filtered = filter_cfg_attrs(&attrs);
		assert_eq!(filtered.len(), 2);
		assert_eq!(cfg_std, filtered[0]);
		assert_eq!(cfg_benchmarks, filtered[1]);
	}
}<|MERGE_RESOLUTION|>--- conflicted
+++ resolved
@@ -225,9 +225,8 @@
 
 	Ok(quote!(
 		pub struct RuntimeApi {}
+		#crate_::std_enabled! {
 		/// Implements all runtime apis for the client side.
-<<<<<<< HEAD
-		#[cfg(any(feature = "std", test))]
 		pub struct RuntimeApiImpl<Block: #crate_::BlockT, C: #crate_::CallApiAt<Block> + 'static> {
 			call: &'static C,
 			commit_on_success: std::cell::RefCell<bool>,
@@ -240,18 +239,26 @@
 			extensions: std::cell::RefCell<#crate_::Extensions>,
 			extensions_generated_for: std::cell::RefCell<std::option::Option<Block::Hash>>,
 		}
-=======
-		#crate_::std_enabled! {
-			pub struct RuntimeApiImpl<Block: #crate_::BlockT, C: #crate_::CallApiAt<Block> + 'static> {
-				call: &'static C,
-				commit_on_success: std::cell::RefCell<bool>,
-				changes: std::cell::RefCell<#crate_::OverlayedChanges>,
-				storage_transaction_cache: std::cell::RefCell<
-					#crate_::StorageTransactionCache<Block, C::StateBackend>
-				>,
-				recorder: std::option::Option<#crate_::ProofRecorder<Block>>,
-			}
->>>>>>> f4d19a3d
+
+		impl<Block: #crate_::BlockT, C: #crate_::CallApiAt<Block>> #crate_::ApiExt<Block> for
+			RuntimeApiImpl<Block, C>
+		{
+			type StateBackend = C::StateBackend;
+
+			fn execute_in_transaction<F: FnOnce(&Self) -> #crate_::TransactionOutcome<R>, R>(
+				&self,
+				call: F,
+			) -> R where Self: Sized {
+				self.start_transaction();
+
+				*std::cell::RefCell::borrow_mut(&self.commit_on_success) = false;
+				let res = call(self);
+				*std::cell::RefCell::borrow_mut(&self.commit_on_success) = true;
+
+				self.commit_or_rollback(std::matches!(res, #crate_::TransactionOutcome::Commit(_)));
+
+				res.into_inner()
+			}
 
 			impl<Block: #crate_::BlockT, C: #crate_::CallApiAt<Block>> #crate_::ApiExt<Block> for
 				RuntimeApiImpl<Block, C>
@@ -335,7 +342,6 @@
 						)
 					}
 			}
-<<<<<<< HEAD
 
 			fn set_call_context(&mut self, call_context: #crate_::CallContext) {
 				self.call_context = call_context;
@@ -346,13 +352,12 @@
 			}
 		}
 
-		#[cfg(any(feature = "std", test))]
-		impl<Block: #crate_::BlockT, C> #crate_::ConstructRuntimeApi<Block, C>
-			for RuntimeApi
-				where
-					C: #crate_::CallApiAt<Block> + 'static,
-		{
-			type RuntimeApi = RuntimeApiImpl<Block, C>;
+			impl<Block: #crate_::BlockT, C> #crate_::ConstructRuntimeApi<Block, C>
+				for RuntimeApi
+			where
+				C: #crate_::CallApiAt<Block> + 'static,
+			{
+				type RuntimeApi = RuntimeApiImpl<Block, C>;
 
 			fn construct_runtime_api<'a>(
 				call: &'a C,
@@ -367,27 +372,6 @@
 					extensions: std::default::Default::default(),
 					extensions_generated_for: std::default::Default::default(),
 				}.into()
-=======
-
-			impl<Block: #crate_::BlockT, C> #crate_::ConstructRuntimeApi<Block, C>
-				for RuntimeApi
-			where
-				C: #crate_::CallApiAt<Block> + 'static,
-			{
-				type RuntimeApi = RuntimeApiImpl<Block, C>;
-
-				fn construct_runtime_api<'a>(
-					call: &'a C,
-				) -> #crate_::ApiRef<'a, Self::RuntimeApi> {
-					RuntimeApiImpl {
-						call: unsafe { std::mem::transmute(call) },
-						commit_on_success: true.into(),
-						changes: std::default::Default::default(),
-						recorder: std::default::Default::default(),
-						storage_transaction_cache: std::default::Default::default(),
-					}.into()
-				}
->>>>>>> f4d19a3d
 			}
 
 			impl<Block: #crate_::BlockT, C: #crate_::CallApiAt<Block>> RuntimeApiImpl<Block, C> {
