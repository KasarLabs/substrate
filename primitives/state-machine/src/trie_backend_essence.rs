--- conflicted
+++ resolved
@@ -27,13 +27,8 @@
 use sp_std::{boxed::Box, vec::Vec};
 use sp_trie::{
 	empty_child_trie_root, read_child_trie_value, read_trie_value,
-<<<<<<< HEAD
-	trie_types::{Layout, TrieDB, TrieDBBuilder, TrieError},
-	DBValue, KeySpacedDB, MemoryDB, PrefixedMemoryDB, Trie, TrieDBIterator,
-=======
 	trie_types::{TrieDB, TrieError},
 	DBValue, KeySpacedDB, PrefixedMemoryDB, Trie, TrieDBIterator, TrieDBKeyIterator,
->>>>>>> 02bdc576
 };
 #[cfg(feature = "std")]
 use std::collections::HashMap;
@@ -218,16 +213,10 @@
 			dyn_eph = self;
 		}
 
-<<<<<<< HEAD
 		let trie = TrieDBBuilder::<H>::new(dyn_eph, root)
 			.map_err(|e| format!("TrieDB creation error: {}", e))?
 			.build();
-		let mut iter = trie.iter().map_err(|e| format!("TrieDB iteration error: {}", e))?;
-=======
-		let trie =
-			TrieDB::<H>::new(dyn_eph, root).map_err(|e| format!("TrieDB creation error: {}", e))?;
 		let mut iter = trie.key_iter().map_err(|e| format!("TrieDB iteration error: {}", e))?;
->>>>>>> 02bdc576
 
 		// The key just after the one given in input, basically `key++0`.
 		// Note: We are sure this is the next key if:
