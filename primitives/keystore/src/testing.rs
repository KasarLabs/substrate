--- conflicted
+++ resolved
@@ -98,8 +98,6 @@
 		let sig = self.pair::<T>(key_type, public).map(|pair| pair.sign(msg));
 		Ok(sig)
 	}
-<<<<<<< HEAD
-=======
 
 	fn vrf_sign<T: Pair + VrfSigner>(
 		&self,
@@ -110,7 +108,6 @@
 		let sig = self.pair::<T>(key_type, public).map(|pair| pair.vrf_sign(transcript));
 		Ok(sig)
 	}
->>>>>>> c7d26dcf
 }
 
 impl Keystore for MemoryKeystore {
@@ -139,20 +136,9 @@
 		&self,
 		key_type: KeyTypeId,
 		public: &sr25519::Public,
-<<<<<<< HEAD
-		transcript_data: VRFTranscriptData,
-	) -> Result<Option<VRFSignature>, Error> {
-		let sig = self.pair::<sr25519::Pair>(key_type, public).map(|pair| {
-			let transcript = make_transcript(transcript_data);
-			let (inout, proof, _) = pair.as_ref().vrf_sign(transcript);
-			VRFSignature { output: inout.to_output(), proof }
-		});
-		Ok(sig)
-=======
 		transcript: &sr25519::vrf::VrfTranscript,
 	) -> Result<Option<sr25519::vrf::VrfSignature>, Error> {
 		self.vrf_sign::<sr25519::Pair>(key_type, public, transcript)
->>>>>>> c7d26dcf
 	}
 
 	fn ed25519_public_keys(&self, key_type: KeyTypeId) -> Vec<ed25519::Public> {
