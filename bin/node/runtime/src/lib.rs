// This file is part of Substrate.

// Copyright (C) Parity Technologies (UK) Ltd.
// SPDX-License-Identifier: GPL-3.0-or-later WITH Classpath-exception-2.0

// This program is free software: you can redistribute it and/or modify
// it under the terms of the GNU General Public License as published by
// the Free Software Foundation, either version 3 of the License, or
// (at your option) any later version.

// This program is distributed in the hope that it will be useful,
// but WITHOUT ANY WARRANTY; without even the implied warranty of
// MERCHANTABILITY or FITNESS FOR A PARTICULAR PURPOSE. See the
// GNU General Public License for more details.

// You should have received a copy of the GNU General Public License
// along with this program. If not, see <https://www.gnu.org/licenses/>.

//! The Substrate runtime. This can be compiled with `#[no_std]`, ready for Wasm.

#![cfg_attr(not(feature = "std"), no_std)]
// `construct_runtime!` does a lot of recursion and requires us to increase the limit to 512.
#![recursion_limit = "512"]

use codec::{Decode, Encode, MaxEncodedLen};
use frame_election_provider_support::{
	onchain, BalancingConfig, ElectionDataProvider, SequentialPhragmen, VoteWeight,
};
use frame_support::{
	construct_runtime,
	dispatch::DispatchClass,
	pallet_prelude::EnsureOrigin,
	parameter_types,
	traits::{
<<<<<<< HEAD
		fungible::ItemOf, AsEnsureOriginWithArg, ConstBool, ConstU128, ConstU16, ConstU32,
		Contains, Currency, EitherOfDiverse, EqualPrivilegeOnly, Imbalance, InsideBoth,
		InstanceFilter, KeyOwnerProofSystem, LockIdentifier, Nothing, OnUnbalanced,
		U128CurrencyToVote, WithdrawReasons,
=======
		fungible::ItemOf,
		tokens::{nonfungibles_v2::Inspect, GetSalary, PayFromAccount},
		AsEnsureOriginWithArg, ConstBool, ConstU128, ConstU16, ConstU32, Currency, EitherOfDiverse,
		EqualPrivilegeOnly, Everything, Imbalance, InstanceFilter, KeyOwnerProofSystem,
		LockIdentifier, Nothing, OnUnbalanced, U128CurrencyToVote, WithdrawReasons,
>>>>>>> 78c99dad
	},
	weights::{
		constants::{
			BlockExecutionWeight, ExtrinsicBaseWeight, RocksDbWeight, WEIGHT_REF_TIME_PER_SECOND,
		},
		ConstantMultiplier, IdentityFee, Weight,
	},
	PalletId, RuntimeDebug,
};
use frame_system::{
	limits::{BlockLength, BlockWeights},
	EnsureRoot, EnsureRootWithSuccess, EnsureSigned, EnsureWithSuccess, RawOrigin,
};
pub use node_primitives::{AccountId, Signature};
use node_primitives::{AccountIndex, Balance, BlockNumber, Hash, Index, Moment};
use pallet_election_provider_multi_phase::SolutionAccuracyOf;
use pallet_im_online::sr25519::AuthorityId as ImOnlineId;
use pallet_nfts::PalletFeatures;
use pallet_nis::WithMaximumOf;
use pallet_session::historical as pallet_session_historical;
pub use pallet_transaction_payment::{CurrencyAdapter, Multiplier, TargetedFeeAdjustment};
use pallet_transaction_payment::{FeeDetails, RuntimeDispatchInfo};
use scale_info::TypeInfo;
use sp_api::impl_runtime_apis;
use sp_authority_discovery::AuthorityId as AuthorityDiscoveryId;
use sp_consensus_grandpa::AuthorityId as GrandpaId;
use sp_core::{crypto::KeyTypeId, OpaqueMetadata};
use sp_inherents::{CheckInherentsResult, InherentData};
use sp_runtime::{
	create_runtime_str,
	curve::PiecewiseLinear,
	generic, impl_opaque_keys,
	traits::{
		self, BlakeTwo256, Block as BlockT, Bounded, ConvertInto, Get, NumberFor, OpaqueKeys,
		SaturatedConversion, StaticLookup,
	},
	transaction_validity::{TransactionPriority, TransactionSource, TransactionValidity},
	ApplyExtrinsicResult, FixedPointNumber, FixedU128, Perbill, Percent, Permill, Perquintill,
};
use sp_std::prelude::*;
#[cfg(any(feature = "std", test))]
use sp_version::NativeVersion;
use sp_version::RuntimeVersion;
use static_assertions::const_assert;

#[cfg(any(feature = "std", test))]
pub use frame_system::Call as SystemCall;
#[cfg(any(feature = "std", test))]
pub use pallet_balances::Call as BalancesCall;
#[cfg(any(feature = "std", test))]
pub use pallet_staking::StakerStatus;
#[cfg(any(feature = "std", test))]
pub use pallet_sudo::Call as SudoCall;
#[cfg(any(feature = "std", test))]
pub use sp_runtime::BuildStorage;

/// Implementations of some helper traits passed into runtime modules as associated types.
pub mod impls;
#[cfg(not(feature = "runtime-benchmarks"))]
use impls::AllianceIdentityVerifier;
use impls::{AllianceProposalProvider, Author, CreditToBlockAuthor};

/// Constant values used within the runtime.
pub mod constants;
use constants::{currency::*, time::*};
use sp_runtime::generic::Era;

/// Generated voter bag information.
mod voter_bags;

/// Runtime API definition for assets.
pub mod assets_api;

// Make the WASM binary available.
#[cfg(feature = "std")]
include!(concat!(env!("OUT_DIR"), "/wasm_binary.rs"));

/// Max size for serialized extrinsic params for this testing runtime.
/// This is a quite arbitrary but empirically battle tested value.
#[cfg(test)]
pub const CALL_PARAMS_MAX_SIZE: usize = 208;

/// Wasm binary unwrapped. If built with `SKIP_WASM_BUILD`, the function panics.
#[cfg(feature = "std")]
pub fn wasm_binary_unwrap() -> &'static [u8] {
	WASM_BINARY.expect(
		"Development wasm binary is not available. This means the client is built with \
		 `SKIP_WASM_BUILD` flag and it is only usable for production chains. Please rebuild with \
		 the flag disabled.",
	)
}

/// Runtime version.
#[sp_version::runtime_version]
pub const VERSION: RuntimeVersion = RuntimeVersion {
	spec_name: create_runtime_str!("node"),
	impl_name: create_runtime_str!("substrate-node"),
	authoring_version: 10,
	// Per convention: if the runtime behavior changes, increment spec_version
	// and set impl_version to 0. If only runtime
	// implementation changes and behavior does not, then leave spec_version as
	// is and increment impl_version.
	spec_version: 268,
	impl_version: 0,
	apis: RUNTIME_API_VERSIONS,
	transaction_version: 2,
	state_version: 1,
};

/// The BABE epoch configuration at genesis.
pub const BABE_GENESIS_EPOCH_CONFIG: sp_consensus_babe::BabeEpochConfiguration =
	sp_consensus_babe::BabeEpochConfiguration {
		c: PRIMARY_PROBABILITY,
		allowed_slots: sp_consensus_babe::AllowedSlots::PrimaryAndSecondaryPlainSlots,
	};

/// Native version.
#[cfg(any(feature = "std", test))]
pub fn native_version() -> NativeVersion {
	NativeVersion { runtime_version: VERSION, can_author_with: Default::default() }
}

type NegativeImbalance = <Balances as Currency<AccountId>>::NegativeImbalance;

pub struct DealWithFees;
impl OnUnbalanced<NegativeImbalance> for DealWithFees {
	fn on_unbalanceds<B>(mut fees_then_tips: impl Iterator<Item = NegativeImbalance>) {
		if let Some(fees) = fees_then_tips.next() {
			// for fees, 80% to treasury, 20% to author
			let mut split = fees.ration(80, 20);
			if let Some(tips) = fees_then_tips.next() {
				// for tips, if any, 80% to treasury, 20% to author (though this can be anything)
				tips.ration_merge_into(80, 20, &mut split);
			}
			Treasury::on_unbalanced(split.0);
			Author::on_unbalanced(split.1);
		}
	}
}

/// We assume that ~10% of the block weight is consumed by `on_initialize` handlers.
/// This is used to limit the maximal weight of a single extrinsic.
const AVERAGE_ON_INITIALIZE_RATIO: Perbill = Perbill::from_percent(10);
/// We allow `Normal` extrinsics to fill up the block up to 75%, the rest can be used
/// by  Operational  extrinsics.
const NORMAL_DISPATCH_RATIO: Perbill = Perbill::from_percent(75);
/// We allow for 2 seconds of compute with a 6 second average block time, with maximum proof size.
const MAXIMUM_BLOCK_WEIGHT: Weight =
	Weight::from_parts(WEIGHT_REF_TIME_PER_SECOND.saturating_mul(2), u64::MAX);

parameter_types! {
	pub const BlockHashCount: BlockNumber = 2400;
	pub const Version: RuntimeVersion = VERSION;
	pub RuntimeBlockLength: BlockLength =
		BlockLength::max_with_normal_ratio(5 * 1024 * 1024, NORMAL_DISPATCH_RATIO);
	pub RuntimeBlockWeights: BlockWeights = BlockWeights::builder()
		.base_block(BlockExecutionWeight::get())
		.for_class(DispatchClass::all(), |weights| {
			weights.base_extrinsic = ExtrinsicBaseWeight::get();
		})
		.for_class(DispatchClass::Normal, |weights| {
			weights.max_total = Some(NORMAL_DISPATCH_RATIO * MAXIMUM_BLOCK_WEIGHT);
		})
		.for_class(DispatchClass::Operational, |weights| {
			weights.max_total = Some(MAXIMUM_BLOCK_WEIGHT);
			// Operational transactions have some extra reserved space, so that they
			// are included even if block reached `MAXIMUM_BLOCK_WEIGHT`.
			weights.reserved = Some(
				MAXIMUM_BLOCK_WEIGHT - NORMAL_DISPATCH_RATIO * MAXIMUM_BLOCK_WEIGHT
			);
		})
		.avg_block_initialization(AVERAGE_ON_INITIALIZE_RATIO)
		.build_or_panic();
}

const_assert!(NORMAL_DISPATCH_RATIO.deconstruct() >= AVERAGE_ON_INITIALIZE_RATIO.deconstruct());

/// Filter to block balance pallet calls
/// Used for both SafeMode and TxPause pallets
/// Therefor we include both so they cannot affect each other
pub struct WhitelistedCalls;
impl Contains<RuntimeCall> for WhitelistedCalls {
	fn contains(call: &RuntimeCall) -> bool {
		match call {
			RuntimeCall::System(_) | RuntimeCall::SafeMode(_) | RuntimeCall::TxPause(_) => true,
			RuntimeCall::Balances(_) => false,
			_ => false,
		}
	}
}

use pallet_tx_pause::FullNameOf;
pub struct WhitelistCallNames;
/// Whitelist `Balances::transfer_keep_alive`, all others are pauseable.
impl Contains<FullNameOf<Runtime>> for WhitelistCallNames {
	fn contains(full_name: &FullNameOf<Runtime>) -> bool {
		let unpausables: Vec<FullNameOf<Runtime>> = vec![(
			b"Balances".to_vec().try_into().unwrap(),
			Some(b"transfer_keep_alive".to_vec().try_into().unwrap()),
		)];

		for unpausable_call in unpausables {
			let (pallet_name, maybe_call_name) = full_name;
			if pallet_name == &unpausable_call.0 {
				if unpausable_call.1.is_none() {
					return true
				}
				return maybe_call_name == &unpausable_call.1
			}
		}

		false
	}
}

impl pallet_tx_pause::Config for Runtime {
	type RuntimeEvent = RuntimeEvent;
	type RuntimeCall = RuntimeCall;
	type PauseOrigin = EnsureRoot<AccountId>;
	type UnpauseOrigin = EnsureRoot<AccountId>;
	type WhitelistCallNames = WhitelistCallNames;
	type MaxNameLen = ConstU32<256>;
	type PauseTooLongNames = ConstBool<true>;
	type WeightInfo = pallet_tx_pause::weights::SubstrateWeight<Runtime>;
}

/// An origin that can enable the safe-mode by force.
pub enum ForceEnterOrigin {
	Weak,
	Medium,
	Strong,
}

/// An origin that can extend the safe-mode by force.
pub enum ForceExtendOrigin {
	Weak,
	Medium,
	Strong,
}

impl ForceEnterOrigin {
	/// The duration of how long the safe-mode will be activated.
	pub fn duration(&self) -> u32 {
		match self {
			Self::Weak => 5,
			Self::Medium => 7,
			Self::Strong => 11,
		}
	}

	/// Account id of the origin.
	pub fn acc(&self) -> AccountId {
		match self {
			Self::Weak => sp_core::ed25519::Public::from_raw([0; 32]).into(),
			Self::Medium => sp_core::ed25519::Public::from_raw([1; 32]).into(),
			Self::Strong => sp_core::ed25519::Public::from_raw([2; 32]).into(),
		}
	}

	/// Signed origin.
	pub fn signed(&self) -> <Runtime as frame_system::Config>::RuntimeOrigin {
		RawOrigin::Signed(self.acc()).into()
	}
}

impl ForceExtendOrigin {
	/// The duration of how long the safe-mode will be extended.
	pub fn duration(&self) -> u32 {
		match self {
			Self::Weak => 13,
			Self::Medium => 17,
			Self::Strong => 19,
		}
	}

	/// Account id of the origin.
	pub fn acc(&self) -> AccountId {
		match self {
			Self::Weak => sp_core::ed25519::Public::from_raw([0; 32]).into(),
			Self::Medium => sp_core::ed25519::Public::from_raw([1; 32]).into(),
			Self::Strong => sp_core::ed25519::Public::from_raw([2; 32]).into(),
		}
	}

	/// Signed origin.
	pub fn signed(&self) -> <Runtime as frame_system::Config>::RuntimeOrigin {
		RawOrigin::Signed(self.acc()).into()
	}
}

impl<O: Into<Result<RawOrigin<AccountId>, O>> + From<RawOrigin<AccountId>>> EnsureOrigin<O>
	for ForceEnterOrigin
{
	type Success = u32;

	fn try_origin(o: O) -> Result<Self::Success, O> {
		o.into().and_then(|o| match o {
			RawOrigin::Signed(acc) if acc == ForceEnterOrigin::Weak.acc() =>
				Ok(ForceEnterOrigin::Weak.duration()),
			RawOrigin::Signed(acc) if acc == ForceEnterOrigin::Medium.acc() =>
				Ok(ForceEnterOrigin::Medium.duration()),
			RawOrigin::Signed(acc) if acc == ForceEnterOrigin::Strong.acc() =>
				Ok(ForceEnterOrigin::Strong.duration()),
			r => Err(O::from(r)),
		})
	}

	#[cfg(feature = "runtime-benchmarks")]
	fn try_successful_origin() -> Result<O, ()> {
		Ok(O::from(RawOrigin::Signed(ForceEnterOrigin::Strong.acc())))
	}
}

impl<O: Into<Result<RawOrigin<AccountId>, O>> + From<RawOrigin<AccountId>>> EnsureOrigin<O>
	for ForceExtendOrigin
{
	type Success = u32;

	fn try_origin(o: O) -> Result<Self::Success, O> {
		o.into().and_then(|o| match o {
			RawOrigin::Signed(acc) if acc == ForceExtendOrigin::Weak.acc() =>
				Ok(ForceExtendOrigin::Weak.duration()),
			RawOrigin::Signed(acc) if acc == ForceExtendOrigin::Medium.acc() =>
				Ok(ForceExtendOrigin::Medium.duration()),
			RawOrigin::Signed(acc) if acc == ForceExtendOrigin::Strong.acc() =>
				Ok(ForceExtendOrigin::Strong.duration()),
			r => Err(O::from(r)),
		})
	}

	#[cfg(feature = "runtime-benchmarks")]
	fn try_successful_origin() -> Result<O, ()> {
		Ok(O::from(RawOrigin::Signed(ForceEnterOrigin::Strong.acc())))
	}
}

parameter_types! {
	pub const SignedEnterDuration: u32 = 10;
	pub const ExtendDuration: u32 = 20;
	pub const ActivateReservationAmount: Balance = 10 * DOLLARS;
	pub const ExtendReservationAmount: Balance = 15 * DOLLARS;
	pub const ReleaseDelay: u32 = 15;
}

impl pallet_safe_mode::Config for Runtime {
	type RuntimeEvent = RuntimeEvent;
	type Currency = Balances;
	type WhitelistedCalls = WhitelistedCalls;
	type EnterDuration = ConstU32<{ 2 * DAYS }>;
	type ActivateReservationAmount = ActivateReservationAmount;
	type ExtendDuration = ConstU32<{ 1 * DAYS }>;
	type ExtendReservationAmount = ExtendReservationAmount;
	type ForceEnterOrigin = ForceEnterOrigin;
	type ForceExtendOrigin = ForceExtendOrigin;
	type ForceExitOrigin = EnsureRoot<Self::AccountId>;
	type ReservationSlashOrigin = EnsureRoot<Self::AccountId>;
	type ReleaseDelay = ReleaseDelay;
	type WeightInfo = pallet_safe_mode::weights::SubstrateWeight<Runtime>;
}

impl frame_system::Config for Runtime {
	type BaseCallFilter = InsideBoth<SafeMode, TxPause>; // TODO consider Exclude or NotInside for WhitelistedCalls -> see TheseExcept )
	type BlockWeights = RuntimeBlockWeights;
	type BlockLength = RuntimeBlockLength;
	type DbWeight = RocksDbWeight;
	type RuntimeOrigin = RuntimeOrigin;
	type RuntimeCall = RuntimeCall;
	type Index = Index;
	type BlockNumber = BlockNumber;
	type Hash = Hash;
	type Hashing = BlakeTwo256;
	type AccountId = AccountId;
	type Lookup = Indices;
	type Header = generic::Header<BlockNumber, BlakeTwo256>;
	type RuntimeEvent = RuntimeEvent;
	type BlockHashCount = BlockHashCount;
	type Version = Version;
	type PalletInfo = PalletInfo;
	type AccountData = pallet_balances::AccountData<Balance>;
	type OnNewAccount = ();
	type OnKilledAccount = ();
	type SystemWeightInfo = frame_system::weights::SubstrateWeight<Runtime>;
	type SS58Prefix = ConstU16<42>;
	type OnSetCode = ();
	type MaxConsumers = ConstU32<16>;
}

impl pallet_insecure_randomness_collective_flip::Config for Runtime {}

impl pallet_utility::Config for Runtime {
	type RuntimeEvent = RuntimeEvent;
	type RuntimeCall = RuntimeCall;
	type PalletsOrigin = OriginCaller;
	type WeightInfo = pallet_utility::weights::SubstrateWeight<Runtime>;
}

parameter_types! {
	// One storage item; key size is 32; value is size 4+4+16+32 bytes = 56 bytes.
	pub const DepositBase: Balance = deposit(1, 88);
	// Additional storage item size of 32 bytes.
	pub const DepositFactor: Balance = deposit(0, 32);
}

impl pallet_multisig::Config for Runtime {
	type RuntimeEvent = RuntimeEvent;
	type RuntimeCall = RuntimeCall;
	type Currency = Balances;
	type DepositBase = DepositBase;
	type DepositFactor = DepositFactor;
	type MaxSignatories = ConstU32<100>;
	type WeightInfo = pallet_multisig::weights::SubstrateWeight<Runtime>;
}

parameter_types! {
	// One storage item; key size 32, value size 8; .
	pub const ProxyDepositBase: Balance = deposit(1, 8);
	// Additional storage item size of 33 bytes.
	pub const ProxyDepositFactor: Balance = deposit(0, 33);
	pub const AnnouncementDepositBase: Balance = deposit(1, 8);
	pub const AnnouncementDepositFactor: Balance = deposit(0, 66);
}

// pub enum PausePresets {
// 	..., // todo

// }

/// The type used to represent the kinds of proxying allowed.
#[derive(
	Copy,
	Clone,
	Eq,
	PartialEq,
	Ord,
	PartialOrd,
	Encode,
	Decode,
	RuntimeDebug,
	MaxEncodedLen,
	scale_info::TypeInfo,
)]
pub enum ProxyType {
	Any,
	NonTransfer,
	Governance,
	Staking,
}
impl Default for ProxyType {
	fn default() -> Self {
		Self::Any
	}
}
impl InstanceFilter<RuntimeCall> for ProxyType {
	fn filter(&self, c: &RuntimeCall) -> bool {
		match self {
			ProxyType::Any => true,
			ProxyType::NonTransfer => !matches!(
				c,
				RuntimeCall::Balances(..) |
					RuntimeCall::Assets(..) |
					RuntimeCall::Uniques(..) |
					RuntimeCall::Nfts(..) |
					RuntimeCall::Vesting(pallet_vesting::Call::vested_transfer { .. }) |
					RuntimeCall::Indices(pallet_indices::Call::transfer { .. })
			),
			ProxyType::Governance => matches!(
				c,
				RuntimeCall::Democracy(..) |
					RuntimeCall::Council(..) |
					RuntimeCall::Society(..) |
					RuntimeCall::TechnicalCommittee(..) |
					RuntimeCall::Elections(..) |
					RuntimeCall::Treasury(..)
			),
			ProxyType::Staking => matches!(c, RuntimeCall::Staking(..)),
		}
	}
	fn is_superset(&self, o: &Self) -> bool {
		match (self, o) {
			(x, y) if x == y => true,
			(ProxyType::Any, _) => true,
			(_, ProxyType::Any) => false,
			(ProxyType::NonTransfer, _) => true,
			_ => false,
		}
	}
}

impl pallet_proxy::Config for Runtime {
	type RuntimeEvent = RuntimeEvent;
	type RuntimeCall = RuntimeCall;
	type Currency = Balances;
	type ProxyType = ProxyType;
	type ProxyDepositBase = ProxyDepositBase;
	type ProxyDepositFactor = ProxyDepositFactor;
	type MaxProxies = ConstU32<32>;
	type WeightInfo = pallet_proxy::weights::SubstrateWeight<Runtime>;
	type MaxPending = ConstU32<32>;
	type CallHasher = BlakeTwo256;
	type AnnouncementDepositBase = AnnouncementDepositBase;
	type AnnouncementDepositFactor = AnnouncementDepositFactor;
}

parameter_types! {
	pub MaximumSchedulerWeight: Weight = Perbill::from_percent(80) *
		RuntimeBlockWeights::get().max_block;
}

impl pallet_scheduler::Config for Runtime {
	type RuntimeEvent = RuntimeEvent;
	type RuntimeOrigin = RuntimeOrigin;
	type PalletsOrigin = OriginCaller;
	type RuntimeCall = RuntimeCall;
	type MaximumWeight = MaximumSchedulerWeight;
	type ScheduleOrigin = EnsureRoot<AccountId>;
	type MaxScheduledPerBlock = ConstU32<512>;
	type WeightInfo = pallet_scheduler::weights::SubstrateWeight<Runtime>;
	type OriginPrivilegeCmp = EqualPrivilegeOnly;
	type Preimages = Preimage;
}

impl pallet_glutton::Config for Runtime {
	type RuntimeEvent = RuntimeEvent;
	type WeightInfo = pallet_glutton::weights::SubstrateWeight<Runtime>;
}

parameter_types! {
	pub const PreimageMaxSize: u32 = 4096 * 1024;
	pub const PreimageBaseDeposit: Balance = 1 * DOLLARS;
	// One cent: $10,000 / MB
	pub const PreimageByteDeposit: Balance = 1 * CENTS;
}

impl pallet_preimage::Config for Runtime {
	type WeightInfo = pallet_preimage::weights::SubstrateWeight<Runtime>;
	type RuntimeEvent = RuntimeEvent;
	type Currency = Balances;
	type ManagerOrigin = EnsureRoot<AccountId>;
	type BaseDeposit = PreimageBaseDeposit;
	type ByteDeposit = PreimageByteDeposit;
}

parameter_types! {
	// NOTE: Currently it is not possible to change the epoch duration after the chain has started.
	//       Attempting to do so will brick block production.
	pub const EpochDuration: u64 = EPOCH_DURATION_IN_SLOTS;
	pub const ExpectedBlockTime: Moment = MILLISECS_PER_BLOCK;
	pub const ReportLongevity: u64 =
		BondingDuration::get() as u64 * SessionsPerEra::get() as u64 * EpochDuration::get();
}

impl pallet_babe::Config for Runtime {
	type EpochDuration = EpochDuration;
	type ExpectedBlockTime = ExpectedBlockTime;
	type EpochChangeTrigger = pallet_babe::ExternalTrigger;
	type DisabledValidators = Session;
	type WeightInfo = ();
	type MaxAuthorities = MaxAuthorities;
	type KeyOwnerProof =
		<Historical as KeyOwnerProofSystem<(KeyTypeId, pallet_babe::AuthorityId)>>::Proof;
	type EquivocationReportSystem =
		pallet_babe::EquivocationReportSystem<Self, Offences, Historical, ReportLongevity>;
}

parameter_types! {
	pub const IndexDeposit: Balance = 1 * DOLLARS;
}

impl pallet_indices::Config for Runtime {
	type AccountIndex = AccountIndex;
	type Currency = Balances;
	type Deposit = IndexDeposit;
	type RuntimeEvent = RuntimeEvent;
	type WeightInfo = pallet_indices::weights::SubstrateWeight<Runtime>;
}

parameter_types! {
	pub const ExistentialDeposit: Balance = 1 * DOLLARS;
	// For weight estimation, we assume that the most locks on an individual account will be 50.
	// This number may need to be adjusted in the future if this assumption no longer holds true.
	pub const MaxLocks: u32 = 50;
	pub const MaxReserves: u32 = 50;
}

/// A reason for placing a hold on funds.
#[derive(
	Copy, Clone, Eq, PartialEq, Ord, PartialOrd, Encode, Decode, MaxEncodedLen, Debug, TypeInfo,
)]
pub enum HoldReason {
	/// The NIS Pallet has reserved it for a non-fungible receipt.
	Nis,
}

impl pallet_balances::Config for Runtime {
	type MaxLocks = MaxLocks;
	type MaxReserves = MaxReserves;
	type ReserveIdentifier = Self::BlockNumber;
	type Balance = Balance;
	type DustRemoval = ();
	type RuntimeEvent = RuntimeEvent;
	type ExistentialDeposit = ExistentialDeposit;
	type AccountStore = frame_system::Pallet<Runtime>;
	type WeightInfo = pallet_balances::weights::SubstrateWeight<Runtime>;
	type FreezeIdentifier = ();
	type MaxFreezes = ();
	type HoldIdentifier = HoldReason;
	type MaxHolds = ConstU32<1>;
}

parameter_types! {
	pub const TransactionByteFee: Balance = 10 * MILLICENTS;
	pub const OperationalFeeMultiplier: u8 = 5;
	pub const TargetBlockFullness: Perquintill = Perquintill::from_percent(25);
	pub AdjustmentVariable: Multiplier = Multiplier::saturating_from_rational(1, 100_000);
	pub MinimumMultiplier: Multiplier = Multiplier::saturating_from_rational(1, 1_000_000_000u128);
	pub MaximumMultiplier: Multiplier = Bounded::max_value();
}

impl pallet_transaction_payment::Config for Runtime {
	type RuntimeEvent = RuntimeEvent;
	type OnChargeTransaction = CurrencyAdapter<Balances, DealWithFees>;
	type OperationalFeeMultiplier = OperationalFeeMultiplier;
	type WeightToFee = IdentityFee<Balance>;
	type LengthToFee = ConstantMultiplier<Balance, TransactionByteFee>;
	type FeeMultiplierUpdate = TargetedFeeAdjustment<
		Self,
		TargetBlockFullness,
		AdjustmentVariable,
		MinimumMultiplier,
		MaximumMultiplier,
	>;
}

impl pallet_asset_tx_payment::Config for Runtime {
	type RuntimeEvent = RuntimeEvent;
	type Fungibles = Assets;
	type OnChargeAssetTransaction = pallet_asset_tx_payment::FungiblesAdapter<
		pallet_assets::BalanceToAssetBalance<Balances, Runtime, ConvertInto>,
		CreditToBlockAuthor,
	>;
}

parameter_types! {
	pub const MinimumPeriod: Moment = SLOT_DURATION / 2;
}

impl pallet_timestamp::Config for Runtime {
	type Moment = Moment;
	type OnTimestampSet = Babe;
	type MinimumPeriod = MinimumPeriod;
	type WeightInfo = pallet_timestamp::weights::SubstrateWeight<Runtime>;
}

impl pallet_authorship::Config for Runtime {
	type FindAuthor = pallet_session::FindAccountFromAuthorIndex<Self, Babe>;
	type EventHandler = (Staking, ImOnline);
}

impl_opaque_keys! {
	pub struct SessionKeys {
		pub grandpa: Grandpa,
		pub babe: Babe,
		pub im_online: ImOnline,
		pub authority_discovery: AuthorityDiscovery,
	}
}

impl pallet_session::Config for Runtime {
	type RuntimeEvent = RuntimeEvent;
	type ValidatorId = <Self as frame_system::Config>::AccountId;
	type ValidatorIdOf = pallet_staking::StashOf<Self>;
	type ShouldEndSession = Babe;
	type NextSessionRotation = Babe;
	type SessionManager = pallet_session::historical::NoteHistoricalRoot<Self, Staking>;
	type SessionHandler = <SessionKeys as OpaqueKeys>::KeyTypeIdProviders;
	type Keys = SessionKeys;
	type WeightInfo = pallet_session::weights::SubstrateWeight<Runtime>;
}

impl pallet_session::historical::Config for Runtime {
	type FullIdentification = pallet_staking::Exposure<AccountId, Balance>;
	type FullIdentificationOf = pallet_staking::ExposureOf<Runtime>;
}

pallet_staking_reward_curve::build! {
	const REWARD_CURVE: PiecewiseLinear<'static> = curve!(
		min_inflation: 0_025_000,
		max_inflation: 0_100_000,
		ideal_stake: 0_500_000,
		falloff: 0_050_000,
		max_piece_count: 40,
		test_precision: 0_005_000,
	);
}

parameter_types! {
	pub const SessionsPerEra: sp_staking::SessionIndex = 6;
	pub const BondingDuration: sp_staking::EraIndex = 24 * 28;
	pub const SlashDeferDuration: sp_staking::EraIndex = 24 * 7; // 1/4 the bonding duration.
	pub const RewardCurve: &'static PiecewiseLinear<'static> = &REWARD_CURVE;
	pub const MaxNominatorRewardedPerValidator: u32 = 256;
	pub const OffendingValidatorsThreshold: Perbill = Perbill::from_percent(17);
	pub OffchainRepeat: BlockNumber = 5;
	pub HistoryDepth: u32 = 84;
}

pub struct StakingBenchmarkingConfig;
impl pallet_staking::BenchmarkingConfig for StakingBenchmarkingConfig {
	type MaxNominators = ConstU32<1000>;
	type MaxValidators = ConstU32<1000>;
}

impl pallet_staking::Config for Runtime {
	type MaxNominations = MaxNominations;
	type Currency = Balances;
	type CurrencyBalance = Balance;
	type UnixTime = Timestamp;
	type CurrencyToVote = U128CurrencyToVote;
	type RewardRemainder = Treasury;
	type RuntimeEvent = RuntimeEvent;
	type Slash = Treasury; // send the slashed funds to the treasury.
	type Reward = (); // rewards are minted from the void
	type SessionsPerEra = SessionsPerEra;
	type BondingDuration = BondingDuration;
	type SlashDeferDuration = SlashDeferDuration;
	/// A super-majority of the council can cancel the slash.
	type AdminOrigin = EitherOfDiverse<
		EnsureRoot<AccountId>,
		pallet_collective::EnsureProportionAtLeast<AccountId, CouncilCollective, 3, 4>,
	>;
	type SessionInterface = Self;
	type EraPayout = pallet_staking::ConvertCurve<RewardCurve>;
	type NextNewSession = Session;
	type MaxNominatorRewardedPerValidator = MaxNominatorRewardedPerValidator;
	type OffendingValidatorsThreshold = OffendingValidatorsThreshold;
	type ElectionProvider = ElectionProviderMultiPhase;
	type GenesisElectionProvider = onchain::OnChainExecution<OnChainSeqPhragmen>;
	type VoterList = VoterList;
	// This a placeholder, to be introduced in the next PR as an instance of bags-list
	type TargetList = pallet_staking::UseValidatorsMap<Self>;
	type MaxUnlockingChunks = ConstU32<32>;
	type HistoryDepth = HistoryDepth;
	type OnStakerSlash = NominationPools;
	type WeightInfo = pallet_staking::weights::SubstrateWeight<Runtime>;
	type BenchmarkingConfig = StakingBenchmarkingConfig;
}

impl pallet_fast_unstake::Config for Runtime {
	type RuntimeEvent = RuntimeEvent;
	type ControlOrigin = frame_system::EnsureRoot<AccountId>;
	type BatchSize = ConstU32<64>;
	type Deposit = ConstU128<{ DOLLARS }>;
	type Currency = Balances;
	type Staking = Staking;
	type MaxErasToCheckPerBlock = ConstU32<1>;
	#[cfg(feature = "runtime-benchmarks")]
	type MaxBackersPerValidator = MaxNominatorRewardedPerValidator;
	type WeightInfo = ();
}

parameter_types! {
	// phase durations. 1/4 of the last session for each.
	pub const SignedPhase: u32 = EPOCH_DURATION_IN_BLOCKS / 4;
	pub const UnsignedPhase: u32 = EPOCH_DURATION_IN_BLOCKS / 4;

	// signed config
	pub const SignedRewardBase: Balance = 1 * DOLLARS;
	pub const SignedDepositBase: Balance = 1 * DOLLARS;
	pub const SignedDepositByte: Balance = 1 * CENTS;

	pub BetterUnsignedThreshold: Perbill = Perbill::from_rational(1u32, 10_000);

	// miner configs
	pub const MultiPhaseUnsignedPriority: TransactionPriority = StakingUnsignedPriority::get() - 1u64;
	pub MinerMaxWeight: Weight = RuntimeBlockWeights::get()
		.get(DispatchClass::Normal)
		.max_extrinsic.expect("Normal extrinsics have a weight limit configured; qed")
		.saturating_sub(BlockExecutionWeight::get());
	// Solution can occupy 90% of normal block size
	pub MinerMaxLength: u32 = Perbill::from_rational(9u32, 10) *
		*RuntimeBlockLength::get()
		.max
		.get(DispatchClass::Normal);
}

frame_election_provider_support::generate_solution_type!(
	#[compact]
	pub struct NposSolution16::<
		VoterIndex = u32,
		TargetIndex = u16,
		Accuracy = sp_runtime::PerU16,
		MaxVoters = MaxElectingVoters,
	>(16)
);

parameter_types! {
	pub MaxNominations: u32 = <NposSolution16 as frame_election_provider_support::NposSolution>::LIMIT as u32;
	pub MaxElectingVoters: u32 = 40_000;
	pub MaxElectableTargets: u16 = 10_000;
	// OnChain values are lower.
	pub MaxOnChainElectingVoters: u32 = 5000;
	pub MaxOnChainElectableTargets: u16 = 1250;
	// The maximum winners that can be elected by the Election pallet which is equivalent to the
	// maximum active validators the staking pallet can have.
	pub MaxActiveValidators: u32 = 1000;
}

/// The numbers configured here could always be more than the the maximum limits of staking pallet
/// to ensure election snapshot will not run out of memory. For now, we set them to smaller values
/// since the staking is bounded and the weight pipeline takes hours for this single pallet.
pub struct ElectionProviderBenchmarkConfig;
impl pallet_election_provider_multi_phase::BenchmarkingConfig for ElectionProviderBenchmarkConfig {
	const VOTERS: [u32; 2] = [1000, 2000];
	const TARGETS: [u32; 2] = [500, 1000];
	const ACTIVE_VOTERS: [u32; 2] = [500, 800];
	const DESIRED_TARGETS: [u32; 2] = [200, 400];
	const SNAPSHOT_MAXIMUM_VOTERS: u32 = 1000;
	const MINER_MAXIMUM_VOTERS: u32 = 1000;
	const MAXIMUM_TARGETS: u32 = 300;
}

/// Maximum number of iterations for balancing that will be executed in the embedded OCW
/// miner of election provider multi phase.
pub const MINER_MAX_ITERATIONS: u32 = 10;

/// A source of random balance for NposSolver, which is meant to be run by the OCW election miner.
pub struct OffchainRandomBalancing;
impl Get<Option<BalancingConfig>> for OffchainRandomBalancing {
	fn get() -> Option<BalancingConfig> {
		use sp_runtime::traits::TrailingZeroInput;
		let iterations = match MINER_MAX_ITERATIONS {
			0 => 0,
			max => {
				let seed = sp_io::offchain::random_seed();
				let random = <u32>::decode(&mut TrailingZeroInput::new(&seed))
					.expect("input is padded with zeroes; qed") %
					max.saturating_add(1);
				random as usize
			},
		};

		let config = BalancingConfig { iterations, tolerance: 0 };
		Some(config)
	}
}

pub struct OnChainSeqPhragmen;
impl onchain::Config for OnChainSeqPhragmen {
	type System = Runtime;
	type Solver = SequentialPhragmen<
		AccountId,
		pallet_election_provider_multi_phase::SolutionAccuracyOf<Runtime>,
	>;
	type DataProvider = <Runtime as pallet_election_provider_multi_phase::Config>::DataProvider;
	type WeightInfo = frame_election_provider_support::weights::SubstrateWeight<Runtime>;
	type MaxWinners = <Runtime as pallet_election_provider_multi_phase::Config>::MaxWinners;
	type VotersBound = MaxOnChainElectingVoters;
	type TargetsBound = MaxOnChainElectableTargets;
}

impl pallet_election_provider_multi_phase::MinerConfig for Runtime {
	type AccountId = AccountId;
	type MaxLength = MinerMaxLength;
	type MaxWeight = MinerMaxWeight;
	type Solution = NposSolution16;
	type MaxVotesPerVoter =
	<<Self as pallet_election_provider_multi_phase::Config>::DataProvider as ElectionDataProvider>::MaxVotesPerVoter;
	type MaxWinners = MaxActiveValidators;

	// The unsigned submissions have to respect the weight of the submit_unsigned call, thus their
	// weight estimate function is wired to this call's weight.
	fn solution_weight(v: u32, t: u32, a: u32, d: u32) -> Weight {
		<
			<Self as pallet_election_provider_multi_phase::Config>::WeightInfo
			as
			pallet_election_provider_multi_phase::WeightInfo
		>::submit_unsigned(v, t, a, d)
	}
}

impl pallet_election_provider_multi_phase::Config for Runtime {
	type RuntimeEvent = RuntimeEvent;
	type Currency = Balances;
	type EstimateCallFee = TransactionPayment;
	type SignedPhase = SignedPhase;
	type UnsignedPhase = UnsignedPhase;
	type BetterUnsignedThreshold = BetterUnsignedThreshold;
	type BetterSignedThreshold = ();
	type OffchainRepeat = OffchainRepeat;
	type MinerTxPriority = MultiPhaseUnsignedPriority;
	type MinerConfig = Self;
	type SignedMaxSubmissions = ConstU32<10>;
	type SignedRewardBase = SignedRewardBase;
	type SignedDepositBase = SignedDepositBase;
	type SignedDepositByte = SignedDepositByte;
	type SignedMaxRefunds = ConstU32<3>;
	type SignedDepositWeight = ();
	type SignedMaxWeight = MinerMaxWeight;
	type SlashHandler = (); // burn slashes
	type RewardHandler = (); // nothing to do upon rewards
	type DataProvider = Staking;
	type Fallback = onchain::OnChainExecution<OnChainSeqPhragmen>;
	type GovernanceFallback = onchain::OnChainExecution<OnChainSeqPhragmen>;
	type Solver = SequentialPhragmen<AccountId, SolutionAccuracyOf<Self>, OffchainRandomBalancing>;
	type ForceOrigin = EnsureRootOrHalfCouncil;
	type MaxElectableTargets = MaxElectableTargets;
	type MaxWinners = MaxActiveValidators;
	type MaxElectingVoters = MaxElectingVoters;
	type BenchmarkingConfig = ElectionProviderBenchmarkConfig;
	type WeightInfo = pallet_election_provider_multi_phase::weights::SubstrateWeight<Self>;
}

parameter_types! {
	pub const BagThresholds: &'static [u64] = &voter_bags::THRESHOLDS;
}

type VoterBagsListInstance = pallet_bags_list::Instance1;
impl pallet_bags_list::Config<VoterBagsListInstance> for Runtime {
	type RuntimeEvent = RuntimeEvent;
	/// The voter bags-list is loosely kept up to date, and the real source of truth for the score
	/// of each node is the staking pallet.
	type ScoreProvider = Staking;
	type BagThresholds = BagThresholds;
	type Score = VoteWeight;
	type WeightInfo = pallet_bags_list::weights::SubstrateWeight<Runtime>;
}

parameter_types! {
	pub const PostUnbondPoolsWindow: u32 = 4;
	pub const NominationPoolsPalletId: PalletId = PalletId(*b"py/nopls");
	pub const MaxPointsToBalance: u8 = 10;
}

use sp_runtime::traits::Convert;
pub struct BalanceToU256;
impl Convert<Balance, sp_core::U256> for BalanceToU256 {
	fn convert(balance: Balance) -> sp_core::U256 {
		sp_core::U256::from(balance)
	}
}
pub struct U256ToBalance;
impl Convert<sp_core::U256, Balance> for U256ToBalance {
	fn convert(n: sp_core::U256) -> Balance {
		n.try_into().unwrap_or(Balance::max_value())
	}
}

impl pallet_nomination_pools::Config for Runtime {
	type WeightInfo = ();
	type RuntimeEvent = RuntimeEvent;
	type Currency = Balances;
	type RewardCounter = FixedU128;
	type BalanceToU256 = BalanceToU256;
	type U256ToBalance = U256ToBalance;
	type Staking = Staking;
	type PostUnbondingPoolsWindow = PostUnbondPoolsWindow;
	type MaxMetadataLen = ConstU32<256>;
	type MaxUnbonding = ConstU32<8>;
	type PalletId = NominationPoolsPalletId;
	type MaxPointsToBalance = MaxPointsToBalance;
}

parameter_types! {
	pub const VoteLockingPeriod: BlockNumber = 30 * DAYS;
}

impl pallet_conviction_voting::Config for Runtime {
	type WeightInfo = pallet_conviction_voting::weights::SubstrateWeight<Self>;
	type RuntimeEvent = RuntimeEvent;
	type Currency = Balances;
	type VoteLockingPeriod = VoteLockingPeriod;
	type MaxVotes = ConstU32<512>;
	type MaxTurnout = frame_support::traits::TotalIssuanceOf<Balances, Self::AccountId>;
	type Polls = Referenda;
}

parameter_types! {
	pub const AlarmInterval: BlockNumber = 1;
	pub const SubmissionDeposit: Balance = 100 * DOLLARS;
	pub const UndecidingTimeout: BlockNumber = 28 * DAYS;
}

pub struct TracksInfo;
impl pallet_referenda::TracksInfo<Balance, BlockNumber> for TracksInfo {
	type Id = u16;
	type RuntimeOrigin = <RuntimeOrigin as frame_support::traits::OriginTrait>::PalletsOrigin;
	fn tracks() -> &'static [(Self::Id, pallet_referenda::TrackInfo<Balance, BlockNumber>)] {
		static DATA: [(u16, pallet_referenda::TrackInfo<Balance, BlockNumber>); 1] = [(
			0u16,
			pallet_referenda::TrackInfo {
				name: "root",
				max_deciding: 1,
				decision_deposit: 10,
				prepare_period: 4,
				decision_period: 4,
				confirm_period: 2,
				min_enactment_period: 4,
				min_approval: pallet_referenda::Curve::LinearDecreasing {
					length: Perbill::from_percent(100),
					floor: Perbill::from_percent(50),
					ceil: Perbill::from_percent(100),
				},
				min_support: pallet_referenda::Curve::LinearDecreasing {
					length: Perbill::from_percent(100),
					floor: Perbill::from_percent(0),
					ceil: Perbill::from_percent(100),
				},
			},
		)];
		&DATA[..]
	}
	fn track_for(id: &Self::RuntimeOrigin) -> Result<Self::Id, ()> {
		if let Ok(system_origin) = frame_system::RawOrigin::try_from(id.clone()) {
			match system_origin {
				frame_system::RawOrigin::Root => Ok(0),
				_ => Err(()),
			}
		} else {
			Err(())
		}
	}
}
pallet_referenda::impl_tracksinfo_get!(TracksInfo, Balance, BlockNumber);

impl pallet_referenda::Config for Runtime {
	type WeightInfo = pallet_referenda::weights::SubstrateWeight<Self>;
	type RuntimeCall = RuntimeCall;
	type RuntimeEvent = RuntimeEvent;
	type Scheduler = Scheduler;
	type Currency = pallet_balances::Pallet<Self>;
	type SubmitOrigin = EnsureSigned<AccountId>;
	type CancelOrigin = EnsureRoot<AccountId>;
	type KillOrigin = EnsureRoot<AccountId>;
	type Slash = ();
	type Votes = pallet_conviction_voting::VotesOf<Runtime>;
	type Tally = pallet_conviction_voting::TallyOf<Runtime>;
	type SubmissionDeposit = SubmissionDeposit;
	type MaxQueued = ConstU32<100>;
	type UndecidingTimeout = UndecidingTimeout;
	type AlarmInterval = AlarmInterval;
	type Tracks = TracksInfo;
	type Preimages = Preimage;
}

impl pallet_referenda::Config<pallet_referenda::Instance2> for Runtime {
	type WeightInfo = pallet_referenda::weights::SubstrateWeight<Self>;
	type RuntimeCall = RuntimeCall;
	type RuntimeEvent = RuntimeEvent;
	type Scheduler = Scheduler;
	type Currency = pallet_balances::Pallet<Self>;
	type SubmitOrigin = EnsureSigned<AccountId>;
	type CancelOrigin = EnsureRoot<AccountId>;
	type KillOrigin = EnsureRoot<AccountId>;
	type Slash = ();
	type Votes = pallet_ranked_collective::Votes;
	type Tally = pallet_ranked_collective::TallyOf<Runtime>;
	type SubmissionDeposit = SubmissionDeposit;
	type MaxQueued = ConstU32<100>;
	type UndecidingTimeout = UndecidingTimeout;
	type AlarmInterval = AlarmInterval;
	type Tracks = TracksInfo;
	type Preimages = Preimage;
}

impl pallet_ranked_collective::Config for Runtime {
	type WeightInfo = pallet_ranked_collective::weights::SubstrateWeight<Self>;
	type RuntimeEvent = RuntimeEvent;
	type PromoteOrigin = EnsureRootWithSuccess<AccountId, ConstU16<65535>>;
	type DemoteOrigin = EnsureRootWithSuccess<AccountId, ConstU16<65535>>;
	type Polls = RankedPolls;
	type MinRankOfClass = traits::Identity;
	type VoteWeight = pallet_ranked_collective::Geometric;
}

impl pallet_remark::Config for Runtime {
	type WeightInfo = pallet_remark::weights::SubstrateWeight<Self>;
	type RuntimeEvent = RuntimeEvent;
}

impl pallet_root_testing::Config for Runtime {}

parameter_types! {
	pub const LaunchPeriod: BlockNumber = 28 * 24 * 60 * MINUTES;
	pub const VotingPeriod: BlockNumber = 28 * 24 * 60 * MINUTES;
	pub const FastTrackVotingPeriod: BlockNumber = 3 * 24 * 60 * MINUTES;
	pub const MinimumDeposit: Balance = 100 * DOLLARS;
	pub const EnactmentPeriod: BlockNumber = 30 * 24 * 60 * MINUTES;
	pub const CooloffPeriod: BlockNumber = 28 * 24 * 60 * MINUTES;
	pub const MaxProposals: u32 = 100;
}

impl pallet_democracy::Config for Runtime {
	type RuntimeEvent = RuntimeEvent;
	type Currency = Balances;
	type EnactmentPeriod = EnactmentPeriod;
	type LaunchPeriod = LaunchPeriod;
	type VotingPeriod = VotingPeriod;
	type VoteLockingPeriod = EnactmentPeriod; // Same as EnactmentPeriod
	type MinimumDeposit = MinimumDeposit;
	/// A straight majority of the council can decide what their next motion is.
	type ExternalOrigin =
		pallet_collective::EnsureProportionAtLeast<AccountId, CouncilCollective, 1, 2>;
	/// A super-majority can have the next scheduled referendum be a straight majority-carries vote.
	type ExternalMajorityOrigin =
		pallet_collective::EnsureProportionAtLeast<AccountId, CouncilCollective, 3, 4>;
	/// A unanimous council can have the next scheduled referendum be a straight default-carries
	/// (NTB) vote.
	type ExternalDefaultOrigin =
		pallet_collective::EnsureProportionAtLeast<AccountId, CouncilCollective, 1, 1>;
	type SubmitOrigin = EnsureSigned<AccountId>;
	/// Two thirds of the technical committee can have an ExternalMajority/ExternalDefault vote
	/// be tabled immediately and with a shorter voting/enactment period.
	type FastTrackOrigin =
		pallet_collective::EnsureProportionAtLeast<AccountId, TechnicalCollective, 2, 3>;
	type InstantOrigin =
		pallet_collective::EnsureProportionAtLeast<AccountId, TechnicalCollective, 1, 1>;
	type InstantAllowed = frame_support::traits::ConstBool<true>;
	type FastTrackVotingPeriod = FastTrackVotingPeriod;
	// To cancel a proposal which has been passed, 2/3 of the council must agree to it.
	type CancellationOrigin =
		pallet_collective::EnsureProportionAtLeast<AccountId, CouncilCollective, 2, 3>;
	// To cancel a proposal before it has been passed, the technical committee must be unanimous or
	// Root must agree.
	type CancelProposalOrigin = EitherOfDiverse<
		EnsureRoot<AccountId>,
		pallet_collective::EnsureProportionAtLeast<AccountId, TechnicalCollective, 1, 1>,
	>;
	type BlacklistOrigin = EnsureRoot<AccountId>;
	// Any single technical committee member may veto a coming council proposal, however they can
	// only do it once and it lasts only for the cool-off period.
	type VetoOrigin = pallet_collective::EnsureMember<AccountId, TechnicalCollective>;
	type CooloffPeriod = CooloffPeriod;
	type Slash = Treasury;
	type Scheduler = Scheduler;
	type PalletsOrigin = OriginCaller;
	type MaxVotes = ConstU32<100>;
	type WeightInfo = pallet_democracy::weights::SubstrateWeight<Runtime>;
	type MaxProposals = MaxProposals;
	type Preimages = Preimage;
	type MaxDeposits = ConstU32<100>;
	type MaxBlacklisted = ConstU32<100>;
}

parameter_types! {
	pub const CouncilMotionDuration: BlockNumber = 5 * DAYS;
	pub const CouncilMaxProposals: u32 = 100;
	pub const CouncilMaxMembers: u32 = 100;
}

type CouncilCollective = pallet_collective::Instance1;
impl pallet_collective::Config<CouncilCollective> for Runtime {
	type RuntimeOrigin = RuntimeOrigin;
	type Proposal = RuntimeCall;
	type RuntimeEvent = RuntimeEvent;
	type MotionDuration = CouncilMotionDuration;
	type MaxProposals = CouncilMaxProposals;
	type MaxMembers = CouncilMaxMembers;
	type DefaultVote = pallet_collective::PrimeDefaultVote;
	type WeightInfo = pallet_collective::weights::SubstrateWeight<Runtime>;
	type SetMembersOrigin = EnsureRoot<Self::AccountId>;
}

parameter_types! {
	pub const CandidacyBond: Balance = 10 * DOLLARS;
	// 1 storage item created, key size is 32 bytes, value size is 16+16.
	pub const VotingBondBase: Balance = deposit(1, 64);
	// additional data per vote is 32 bytes (account id).
	pub const VotingBondFactor: Balance = deposit(0, 32);
	pub const TermDuration: BlockNumber = 7 * DAYS;
	pub const DesiredMembers: u32 = 13;
	pub const DesiredRunnersUp: u32 = 7;
	pub const MaxVotesPerVoter: u32 = 16;
	pub const MaxVoters: u32 = 512;
	pub const MaxCandidates: u32 = 64;
	pub const ElectionsPhragmenPalletId: LockIdentifier = *b"phrelect";
}

// Make sure that there are no more than `MaxMembers` members elected via elections-phragmen.
const_assert!(DesiredMembers::get() <= CouncilMaxMembers::get());

impl pallet_elections_phragmen::Config for Runtime {
	type RuntimeEvent = RuntimeEvent;
	type PalletId = ElectionsPhragmenPalletId;
	type Currency = Balances;
	type ChangeMembers = Council;
	// NOTE: this implies that council's genesis members cannot be set directly and must come from
	// this module.
	type InitializeMembers = Council;
	type CurrencyToVote = U128CurrencyToVote;
	type CandidacyBond = CandidacyBond;
	type VotingBondBase = VotingBondBase;
	type VotingBondFactor = VotingBondFactor;
	type LoserCandidate = ();
	type KickedMember = ();
	type DesiredMembers = DesiredMembers;
	type DesiredRunnersUp = DesiredRunnersUp;
	type TermDuration = TermDuration;
	type MaxVoters = MaxVoters;
	type MaxVotesPerVoter = MaxVotesPerVoter;
	type MaxCandidates = MaxCandidates;
	type WeightInfo = pallet_elections_phragmen::weights::SubstrateWeight<Runtime>;
}

parameter_types! {
	pub const TechnicalMotionDuration: BlockNumber = 5 * DAYS;
	pub const TechnicalMaxProposals: u32 = 100;
	pub const TechnicalMaxMembers: u32 = 100;
}

type TechnicalCollective = pallet_collective::Instance2;
impl pallet_collective::Config<TechnicalCollective> for Runtime {
	type RuntimeOrigin = RuntimeOrigin;
	type Proposal = RuntimeCall;
	type RuntimeEvent = RuntimeEvent;
	type MotionDuration = TechnicalMotionDuration;
	type MaxProposals = TechnicalMaxProposals;
	type MaxMembers = TechnicalMaxMembers;
	type DefaultVote = pallet_collective::PrimeDefaultVote;
	type WeightInfo = pallet_collective::weights::SubstrateWeight<Runtime>;
	type SetMembersOrigin = EnsureRoot<Self::AccountId>;
}

type EnsureRootOrHalfCouncil = EitherOfDiverse<
	EnsureRoot<AccountId>,
	pallet_collective::EnsureProportionMoreThan<AccountId, CouncilCollective, 1, 2>,
>;
impl pallet_membership::Config<pallet_membership::Instance1> for Runtime {
	type RuntimeEvent = RuntimeEvent;
	type AddOrigin = EnsureRootOrHalfCouncil;
	type RemoveOrigin = EnsureRootOrHalfCouncil;
	type SwapOrigin = EnsureRootOrHalfCouncil;
	type ResetOrigin = EnsureRootOrHalfCouncil;
	type PrimeOrigin = EnsureRootOrHalfCouncil;
	type MembershipInitialized = TechnicalCommittee;
	type MembershipChanged = TechnicalCommittee;
	type MaxMembers = TechnicalMaxMembers;
	type WeightInfo = pallet_membership::weights::SubstrateWeight<Runtime>;
}

parameter_types! {
	pub const ProposalBond: Permill = Permill::from_percent(5);
	pub const ProposalBondMinimum: Balance = 1 * DOLLARS;
	pub const SpendPeriod: BlockNumber = 1 * DAYS;
	pub const Burn: Permill = Permill::from_percent(50);
	pub const TipCountdown: BlockNumber = 1 * DAYS;
	pub const TipFindersFee: Percent = Percent::from_percent(20);
	pub const TipReportDepositBase: Balance = 1 * DOLLARS;
	pub const DataDepositPerByte: Balance = 1 * CENTS;
	pub const TreasuryPalletId: PalletId = PalletId(*b"py/trsry");
	pub const MaximumReasonLength: u32 = 300;
	pub const MaxApprovals: u32 = 100;
	pub const MaxBalance: Balance = Balance::max_value();
}

impl pallet_treasury::Config for Runtime {
	type PalletId = TreasuryPalletId;
	type Currency = Balances;
	type ApproveOrigin = EitherOfDiverse<
		EnsureRoot<AccountId>,
		pallet_collective::EnsureProportionAtLeast<AccountId, CouncilCollective, 3, 5>,
	>;
	type RejectOrigin = EitherOfDiverse<
		EnsureRoot<AccountId>,
		pallet_collective::EnsureProportionMoreThan<AccountId, CouncilCollective, 1, 2>,
	>;
	type RuntimeEvent = RuntimeEvent;
	type OnSlash = ();
	type ProposalBond = ProposalBond;
	type ProposalBondMinimum = ProposalBondMinimum;
	type ProposalBondMaximum = ();
	type SpendPeriod = SpendPeriod;
	type Burn = Burn;
	type BurnDestination = ();
	type SpendFunds = Bounties;
	type WeightInfo = pallet_treasury::weights::SubstrateWeight<Runtime>;
	type MaxApprovals = MaxApprovals;
	type SpendOrigin = EnsureWithSuccess<EnsureRoot<AccountId>, AccountId, MaxBalance>;
}

parameter_types! {
	pub const BountyCuratorDeposit: Permill = Permill::from_percent(50);
	pub const BountyValueMinimum: Balance = 5 * DOLLARS;
	pub const BountyDepositBase: Balance = 1 * DOLLARS;
	pub const CuratorDepositMultiplier: Permill = Permill::from_percent(50);
	pub const CuratorDepositMin: Balance = 1 * DOLLARS;
	pub const CuratorDepositMax: Balance = 100 * DOLLARS;
	pub const BountyDepositPayoutDelay: BlockNumber = 1 * DAYS;
	pub const BountyUpdatePeriod: BlockNumber = 14 * DAYS;
}

impl pallet_bounties::Config for Runtime {
	type RuntimeEvent = RuntimeEvent;
	type BountyDepositBase = BountyDepositBase;
	type BountyDepositPayoutDelay = BountyDepositPayoutDelay;
	type BountyUpdatePeriod = BountyUpdatePeriod;
	type CuratorDepositMultiplier = CuratorDepositMultiplier;
	type CuratorDepositMin = CuratorDepositMin;
	type CuratorDepositMax = CuratorDepositMax;
	type BountyValueMinimum = BountyValueMinimum;
	type DataDepositPerByte = DataDepositPerByte;
	type MaximumReasonLength = MaximumReasonLength;
	type WeightInfo = pallet_bounties::weights::SubstrateWeight<Runtime>;
	type ChildBountyManager = ChildBounties;
}

parameter_types! {
	/// Allocate at most 20% of each block for message processing.
	///
	/// Is set to 20% since the scheduler can already consume a maximum of 80%.
	pub MessageQueueServiceWeight: Option<Weight> = Some(Perbill::from_percent(20) * RuntimeBlockWeights::get().max_block);
}

impl pallet_message_queue::Config for Runtime {
	type RuntimeEvent = RuntimeEvent;
	type WeightInfo = ();
	/// NOTE: Always set this to `NoopMessageProcessor` for benchmarking.
	type MessageProcessor = pallet_message_queue::mock_helpers::NoopMessageProcessor<u32>;
	type Size = u32;
	type QueueChangeHandler = ();
	type HeapSize = ConstU32<{ 64 * 1024 }>;
	type MaxStale = ConstU32<128>;
	type ServiceWeight = MessageQueueServiceWeight;
}

parameter_types! {
	pub const ChildBountyValueMinimum: Balance = 1 * DOLLARS;
}

impl pallet_child_bounties::Config for Runtime {
	type RuntimeEvent = RuntimeEvent;
	type MaxActiveChildBountyCount = ConstU32<5>;
	type ChildBountyValueMinimum = ChildBountyValueMinimum;
	type WeightInfo = pallet_child_bounties::weights::SubstrateWeight<Runtime>;
}

impl pallet_tips::Config for Runtime {
	type RuntimeEvent = RuntimeEvent;
	type DataDepositPerByte = DataDepositPerByte;
	type MaximumReasonLength = MaximumReasonLength;
	type Tippers = Elections;
	type TipCountdown = TipCountdown;
	type TipFindersFee = TipFindersFee;
	type TipReportDepositBase = TipReportDepositBase;
	type WeightInfo = pallet_tips::weights::SubstrateWeight<Runtime>;
}

parameter_types! {
	pub const DepositPerItem: Balance = deposit(1, 0);
	pub const DepositPerByte: Balance = deposit(0, 1);
	pub const DeletionQueueDepth: u32 = 128;
	// The lazy deletion runs inside on_initialize.
	pub DeletionWeightLimit: Weight = RuntimeBlockWeights::get()
		.per_class
		.get(DispatchClass::Normal)
		.max_total
		.unwrap_or(RuntimeBlockWeights::get().max_block);
	pub Schedule: pallet_contracts::Schedule<Runtime> = Default::default();
}

impl pallet_contracts::Config for Runtime {
	type Time = Timestamp;
	type Randomness = RandomnessCollectiveFlip;
	type Currency = Balances;
	type RuntimeEvent = RuntimeEvent;
	type RuntimeCall = RuntimeCall;
	/// The safest default is to allow no calls at all.
	///
	/// Runtimes should whitelist dispatchables that are allowed to be called from contracts
	/// and make sure they are stable. Dispatchables exposed to contracts are not allowed to
	/// change because that would break already deployed contracts. The `Call` structure itself
	/// is not allowed to change the indices of existing pallets, too.
	type CallFilter = Nothing;
	type DepositPerItem = DepositPerItem;
	type DepositPerByte = DepositPerByte;
	type CallStack = [pallet_contracts::Frame<Self>; 5];
	type WeightPrice = pallet_transaction_payment::Pallet<Self>;
	type WeightInfo = pallet_contracts::weights::SubstrateWeight<Self>;
	type ChainExtension = ();
	type DeletionQueueDepth = DeletionQueueDepth;
	type DeletionWeightLimit = DeletionWeightLimit;
	type Schedule = Schedule;
	type AddressGenerator = pallet_contracts::DefaultAddressGenerator;
	type MaxCodeLen = ConstU32<{ 123 * 1024 }>;
	type MaxStorageKeyLen = ConstU32<128>;
	type UnsafeUnstableInterface = ConstBool<false>;
	type MaxDebugBufferLen = ConstU32<{ 2 * 1024 * 1024 }>;
}

impl pallet_sudo::Config for Runtime {
	type RuntimeEvent = RuntimeEvent;
	type RuntimeCall = RuntimeCall;
}

parameter_types! {
	pub const ImOnlineUnsignedPriority: TransactionPriority = TransactionPriority::max_value();
	/// We prioritize im-online heartbeats over election solution submission.
	pub const StakingUnsignedPriority: TransactionPriority = TransactionPriority::max_value() / 2;
	pub const MaxAuthorities: u32 = 100;
	pub const MaxKeys: u32 = 10_000;
	pub const MaxPeerInHeartbeats: u32 = 10_000;
	pub const MaxPeerDataEncodingSize: u32 = 1_000;
}

impl<LocalCall> frame_system::offchain::CreateSignedTransaction<LocalCall> for Runtime
where
	RuntimeCall: From<LocalCall>,
{
	fn create_transaction<C: frame_system::offchain::AppCrypto<Self::Public, Self::Signature>>(
		call: RuntimeCall,
		public: <Signature as traits::Verify>::Signer,
		account: AccountId,
		nonce: Index,
	) -> Option<(RuntimeCall, <UncheckedExtrinsic as traits::Extrinsic>::SignaturePayload)> {
		let tip = 0;
		// take the biggest period possible.
		let period =
			BlockHashCount::get().checked_next_power_of_two().map(|c| c / 2).unwrap_or(2) as u64;
		let current_block = System::block_number()
			.saturated_into::<u64>()
			// The `System::block_number` is initialized with `n+1`,
			// so the actual block number is `n`.
			.saturating_sub(1);
		let era = Era::mortal(period, current_block);
		let extra = (
			frame_system::CheckNonZeroSender::<Runtime>::new(),
			frame_system::CheckSpecVersion::<Runtime>::new(),
			frame_system::CheckTxVersion::<Runtime>::new(),
			frame_system::CheckGenesis::<Runtime>::new(),
			frame_system::CheckEra::<Runtime>::from(era),
			frame_system::CheckNonce::<Runtime>::from(nonce),
			frame_system::CheckWeight::<Runtime>::new(),
			pallet_asset_tx_payment::ChargeAssetTxPayment::<Runtime>::from(tip, None),
		);
		let raw_payload = SignedPayload::new(call, extra)
			.map_err(|e| {
				log::warn!("Unable to create signed payload: {:?}", e);
			})
			.ok()?;
		let signature = raw_payload.using_encoded(|payload| C::sign(payload, public))?;
		let address = Indices::unlookup(account);
		let (call, extra, _) = raw_payload.deconstruct();
		Some((call, (address, signature, extra)))
	}
}

impl frame_system::offchain::SigningTypes for Runtime {
	type Public = <Signature as traits::Verify>::Signer;
	type Signature = Signature;
}

impl<C> frame_system::offchain::SendTransactionTypes<C> for Runtime
where
	RuntimeCall: From<C>,
{
	type Extrinsic = UncheckedExtrinsic;
	type OverarchingCall = RuntimeCall;
}

impl pallet_im_online::Config for Runtime {
	type AuthorityId = ImOnlineId;
	type RuntimeEvent = RuntimeEvent;
	type NextSessionRotation = Babe;
	type ValidatorSet = Historical;
	type ReportUnresponsiveness = Offences;
	type UnsignedPriority = ImOnlineUnsignedPriority;
	type WeightInfo = pallet_im_online::weights::SubstrateWeight<Runtime>;
	type MaxKeys = MaxKeys;
	type MaxPeerInHeartbeats = MaxPeerInHeartbeats;
	type MaxPeerDataEncodingSize = MaxPeerDataEncodingSize;
}

impl pallet_offences::Config for Runtime {
	type RuntimeEvent = RuntimeEvent;
	type IdentificationTuple = pallet_session::historical::IdentificationTuple<Self>;
	type OnOffenceHandler = Staking;
}

impl pallet_authority_discovery::Config for Runtime {
	type MaxAuthorities = MaxAuthorities;
}

parameter_types! {
	pub const MaxSetIdSessionEntries: u32 = BondingDuration::get() * SessionsPerEra::get();
}

impl pallet_grandpa::Config for Runtime {
	type RuntimeEvent = RuntimeEvent;
	type WeightInfo = ();
	type MaxAuthorities = MaxAuthorities;
	type MaxSetIdSessionEntries = MaxSetIdSessionEntries;
	type KeyOwnerProof = <Historical as KeyOwnerProofSystem<(KeyTypeId, GrandpaId)>>::Proof;
	type EquivocationReportSystem =
		pallet_grandpa::EquivocationReportSystem<Self, Offences, Historical, ReportLongevity>;
}

parameter_types! {
	pub const BasicDeposit: Balance = 10 * DOLLARS;       // 258 bytes on-chain
	pub const FieldDeposit: Balance = 250 * CENTS;        // 66 bytes on-chain
	pub const SubAccountDeposit: Balance = 2 * DOLLARS;   // 53 bytes on-chain
	pub const MaxSubAccounts: u32 = 100;
	pub const MaxAdditionalFields: u32 = 100;
	pub const MaxRegistrars: u32 = 20;
}

impl pallet_identity::Config for Runtime {
	type RuntimeEvent = RuntimeEvent;
	type Currency = Balances;
	type BasicDeposit = BasicDeposit;
	type FieldDeposit = FieldDeposit;
	type SubAccountDeposit = SubAccountDeposit;
	type MaxSubAccounts = MaxSubAccounts;
	type MaxAdditionalFields = MaxAdditionalFields;
	type MaxRegistrars = MaxRegistrars;
	type Slashed = Treasury;
	type ForceOrigin = EnsureRootOrHalfCouncil;
	type RegistrarOrigin = EnsureRootOrHalfCouncil;
	type WeightInfo = pallet_identity::weights::SubstrateWeight<Runtime>;
}

parameter_types! {
	pub const ConfigDepositBase: Balance = 5 * DOLLARS;
	pub const FriendDepositFactor: Balance = 50 * CENTS;
	pub const MaxFriends: u16 = 9;
	pub const RecoveryDeposit: Balance = 5 * DOLLARS;
}

impl pallet_recovery::Config for Runtime {
	type RuntimeEvent = RuntimeEvent;
	type WeightInfo = pallet_recovery::weights::SubstrateWeight<Runtime>;
	type RuntimeCall = RuntimeCall;
	type Currency = Balances;
	type ConfigDepositBase = ConfigDepositBase;
	type FriendDepositFactor = FriendDepositFactor;
	type MaxFriends = MaxFriends;
	type RecoveryDeposit = RecoveryDeposit;
}

parameter_types! {
	pub const CandidateDeposit: Balance = 10 * DOLLARS;
	pub const WrongSideDeduction: Balance = 2 * DOLLARS;
	pub const MaxStrikes: u32 = 10;
	pub const RotationPeriod: BlockNumber = 80 * HOURS;
	pub const PeriodSpend: Balance = 500 * DOLLARS;
	pub const MaxLockDuration: BlockNumber = 36 * 30 * DAYS;
	pub const ChallengePeriod: BlockNumber = 7 * DAYS;
	pub const MaxCandidateIntake: u32 = 10;
	pub const SocietyPalletId: PalletId = PalletId(*b"py/socie");
}

impl pallet_society::Config for Runtime {
	type RuntimeEvent = RuntimeEvent;
	type PalletId = SocietyPalletId;
	type Currency = Balances;
	type Randomness = RandomnessCollectiveFlip;
	type CandidateDeposit = CandidateDeposit;
	type WrongSideDeduction = WrongSideDeduction;
	type MaxStrikes = MaxStrikes;
	type PeriodSpend = PeriodSpend;
	type MembershipChanged = ();
	type RotationPeriod = RotationPeriod;
	type MaxLockDuration = MaxLockDuration;
	type FounderSetOrigin =
		pallet_collective::EnsureProportionMoreThan<AccountId, CouncilCollective, 1, 2>;
	type SuspensionJudgementOrigin = pallet_society::EnsureFounder<Runtime>;
	type MaxCandidateIntake = MaxCandidateIntake;
	type ChallengePeriod = ChallengePeriod;
}

parameter_types! {
	pub const MinVestedTransfer: Balance = 100 * DOLLARS;
	pub UnvestedFundsAllowedWithdrawReasons: WithdrawReasons =
		WithdrawReasons::except(WithdrawReasons::TRANSFER | WithdrawReasons::RESERVE);
}

impl pallet_vesting::Config for Runtime {
	type RuntimeEvent = RuntimeEvent;
	type Currency = Balances;
	type BlockNumberToBalance = ConvertInto;
	type MinVestedTransfer = MinVestedTransfer;
	type WeightInfo = pallet_vesting::weights::SubstrateWeight<Runtime>;
	type UnvestedFundsAllowedWithdrawReasons = UnvestedFundsAllowedWithdrawReasons;
	// `VestingInfo` encode length is 36bytes. 28 schedules gets encoded as 1009 bytes, which is the
	// highest number of schedules that encodes less than 2^10.
	const MAX_VESTING_SCHEDULES: u32 = 28;
}

impl pallet_mmr::Config for Runtime {
	const INDEXING_PREFIX: &'static [u8] = b"mmr";
	type Hashing = <Runtime as frame_system::Config>::Hashing;
	type Hash = <Runtime as frame_system::Config>::Hash;
	type LeafData = pallet_mmr::ParentNumberAndHash<Self>;
	type OnNewRoot = ();
	type WeightInfo = ();
}

parameter_types! {
	pub const LotteryPalletId: PalletId = PalletId(*b"py/lotto");
	pub const MaxCalls: u32 = 10;
	pub const MaxGenerateRandom: u32 = 10;
}

impl pallet_lottery::Config for Runtime {
	type PalletId = LotteryPalletId;
	type RuntimeCall = RuntimeCall;
	type Currency = Balances;
	type Randomness = RandomnessCollectiveFlip;
	type RuntimeEvent = RuntimeEvent;
	type ManagerOrigin = EnsureRoot<AccountId>;
	type MaxCalls = MaxCalls;
	type ValidateCall = Lottery;
	type MaxGenerateRandom = MaxGenerateRandom;
	type WeightInfo = pallet_lottery::weights::SubstrateWeight<Runtime>;
}

parameter_types! {
	pub const AssetDeposit: Balance = 100 * DOLLARS;
	pub const ApprovalDeposit: Balance = 1 * DOLLARS;
	pub const StringLimit: u32 = 50;
	pub const MetadataDepositBase: Balance = 10 * DOLLARS;
	pub const MetadataDepositPerByte: Balance = 1 * DOLLARS;
}

impl pallet_assets::Config for Runtime {
	type RuntimeEvent = RuntimeEvent;
	type Balance = u128;
	type AssetId = u32;
	type AssetIdParameter = codec::Compact<u32>;
	type Currency = Balances;
	type CreateOrigin = AsEnsureOriginWithArg<EnsureSigned<AccountId>>;
	type ForceOrigin = EnsureRoot<AccountId>;
	type AssetDeposit = AssetDeposit;
	type AssetAccountDeposit = ConstU128<DOLLARS>;
	type MetadataDepositBase = MetadataDepositBase;
	type MetadataDepositPerByte = MetadataDepositPerByte;
	type ApprovalDeposit = ApprovalDeposit;
	type StringLimit = StringLimit;
	type Freezer = ();
	type Extra = ();
	type CallbackHandle = ();
	type WeightInfo = pallet_assets::weights::SubstrateWeight<Runtime>;
	type RemoveItemsLimit = ConstU32<1000>;
	#[cfg(feature = "runtime-benchmarks")]
	type BenchmarkHelper = ();
}

parameter_types! {
	pub const QueueCount: u32 = 300;
	pub const MaxQueueLen: u32 = 1000;
	pub const FifoQueueLen: u32 = 500;
	pub const NisBasePeriod: BlockNumber = 30 * DAYS;
	pub const MinBid: Balance = 100 * DOLLARS;
	pub const MinReceipt: Perquintill = Perquintill::from_percent(1);
	pub const IntakePeriod: BlockNumber = 10;
	pub MaxIntakeWeight: Weight = MAXIMUM_BLOCK_WEIGHT / 10;
	pub const ThawThrottle: (Perquintill, BlockNumber) = (Perquintill::from_percent(25), 5);
	pub Target: Perquintill = Perquintill::zero();
	pub const NisPalletId: PalletId = PalletId(*b"py/nis  ");
<<<<<<< HEAD
	pub const NisReserveId: u32 = 123; // FAIL-CI
=======
	pub const NisHoldReason: HoldReason = HoldReason::Nis;
>>>>>>> 78c99dad
}

impl pallet_nis::Config for Runtime {
	type WeightInfo = pallet_nis::weights::SubstrateWeight<Runtime>;
	type RuntimeEvent = RuntimeEvent;
	type Currency = Balances;
	type CurrencyBalance = Balance;
	type FundOrigin = frame_system::EnsureSigned<AccountId>;
	type Counterpart = ItemOf<Assets, ConstU32<9u32>, AccountId>;
	type CounterpartAmount = WithMaximumOf<ConstU128<21_000_000_000_000_000_000u128>>;
	type Deficit = ();
	type IgnoredIssuance = ();
	type Target = Target;
	type PalletId = NisPalletId;
	type QueueCount = QueueCount;
	type MaxQueueLen = MaxQueueLen;
	type FifoQueueLen = FifoQueueLen;
	type BasePeriod = NisBasePeriod;
	type MinBid = MinBid;
	type MinReceipt = MinReceipt;
	type IntakePeriod = IntakePeriod;
	type MaxIntakeWeight = MaxIntakeWeight;
	type ThawThrottle = ThawThrottle;
	type HoldReason = NisHoldReason;
}

parameter_types! {
	pub const CollectionDeposit: Balance = 100 * DOLLARS;
	pub const ItemDeposit: Balance = 1 * DOLLARS;
	pub const KeyLimit: u32 = 32;
	pub const ValueLimit: u32 = 256;
	pub const ApprovalsLimit: u32 = 20;
	pub const ItemAttributesApprovalsLimit: u32 = 20;
	pub const MaxTips: u32 = 10;
	pub const MaxDeadlineDuration: BlockNumber = 12 * 30 * DAYS;
}

impl pallet_uniques::Config for Runtime {
	type RuntimeEvent = RuntimeEvent;
	type CollectionId = u32;
	type ItemId = u32;
	type Currency = Balances;
	type ForceOrigin = frame_system::EnsureRoot<AccountId>;
	type CollectionDeposit = CollectionDeposit;
	type ItemDeposit = ItemDeposit;
	type MetadataDepositBase = MetadataDepositBase;
	type AttributeDepositBase = MetadataDepositBase;
	type DepositPerByte = MetadataDepositPerByte;
	type StringLimit = StringLimit;
	type KeyLimit = KeyLimit;
	type ValueLimit = ValueLimit;
	type WeightInfo = pallet_uniques::weights::SubstrateWeight<Runtime>;
	#[cfg(feature = "runtime-benchmarks")]
	type Helper = ();
	type CreateOrigin = AsEnsureOriginWithArg<EnsureSigned<AccountId>>;
	type Locker = ();
}

parameter_types! {
	pub const Budget: Balance = 10_000 * DOLLARS;
	pub TreasuryAccount: AccountId = Treasury::account_id();
}

pub struct SalaryForRank;
impl GetSalary<u16, AccountId, Balance> for SalaryForRank {
	fn get_salary(a: u16, _: &AccountId) -> Balance {
		Balance::from(a) * 1000 * DOLLARS
	}
}

impl pallet_salary::Config for Runtime {
	type WeightInfo = ();
	type RuntimeEvent = RuntimeEvent;
	type Paymaster = PayFromAccount<Balances, TreasuryAccount>;
	type Members = RankedCollective;
	type Salary = SalaryForRank;
	type RegistrationPeriod = ConstU32<200>;
	type PayoutPeriod = ConstU32<200>;
	type Budget = Budget;
}

impl pallet_core_fellowship::Config for Runtime {
	type WeightInfo = ();
	type RuntimeEvent = RuntimeEvent;
	type Members = RankedCollective;
	type Balance = Balance;
	type ParamsOrigin = frame_system::EnsureRoot<AccountId>;
	type InductOrigin = pallet_core_fellowship::EnsureInducted<Runtime, (), 1>;
	type ApproveOrigin = frame_system::EnsureRootWithSuccess<AccountId, ConstU16<9>>;
	type PromoteOrigin = frame_system::EnsureRootWithSuccess<AccountId, ConstU16<9>>;
	type EvidenceSize = ConstU32<16_384>;
}

parameter_types! {
	pub Features: PalletFeatures = PalletFeatures::all_enabled();
	pub const MaxAttributesPerCall: u32 = 10;
}

impl pallet_nfts::Config for Runtime {
	type RuntimeEvent = RuntimeEvent;
	type CollectionId = u32;
	type ItemId = u32;
	type Currency = Balances;
	type ForceOrigin = frame_system::EnsureRoot<AccountId>;
	type CollectionDeposit = CollectionDeposit;
	type ItemDeposit = ItemDeposit;
	type MetadataDepositBase = MetadataDepositBase;
	type AttributeDepositBase = MetadataDepositBase;
	type DepositPerByte = MetadataDepositPerByte;
	type StringLimit = StringLimit;
	type KeyLimit = KeyLimit;
	type ValueLimit = ValueLimit;
	type ApprovalsLimit = ApprovalsLimit;
	type ItemAttributesApprovalsLimit = ItemAttributesApprovalsLimit;
	type MaxTips = MaxTips;
	type MaxDeadlineDuration = MaxDeadlineDuration;
	type MaxAttributesPerCall = MaxAttributesPerCall;
	type Features = Features;
	type OffchainSignature = Signature;
	type OffchainPublic = <Signature as traits::Verify>::Signer;
	type WeightInfo = pallet_nfts::weights::SubstrateWeight<Runtime>;
	#[cfg(feature = "runtime-benchmarks")]
	type Helper = ();
	type CreateOrigin = AsEnsureOriginWithArg<EnsureSigned<AccountId>>;
	type Locker = ();
}

impl pallet_transaction_storage::Config for Runtime {
	type RuntimeEvent = RuntimeEvent;
	type Currency = Balances;
	type RuntimeCall = RuntimeCall;
	type FeeDestination = ();
	type WeightInfo = pallet_transaction_storage::weights::SubstrateWeight<Runtime>;
	type MaxBlockTransactions =
		ConstU32<{ pallet_transaction_storage::DEFAULT_MAX_BLOCK_TRANSACTIONS }>;
	type MaxTransactionSize =
		ConstU32<{ pallet_transaction_storage::DEFAULT_MAX_TRANSACTION_SIZE }>;
}

impl pallet_whitelist::Config for Runtime {
	type RuntimeEvent = RuntimeEvent;
	type RuntimeCall = RuntimeCall;
	type WhitelistOrigin = EnsureRoot<AccountId>;
	type DispatchWhitelistedOrigin = EnsureRoot<AccountId>;
	type Preimages = Preimage;
	type WeightInfo = pallet_whitelist::weights::SubstrateWeight<Runtime>;
}

parameter_types! {
	pub const MigrationSignedDepositPerItem: Balance = 1 * CENTS;
	pub const MigrationSignedDepositBase: Balance = 20 * DOLLARS;
	pub const MigrationMaxKeyLen: u32 = 512;
}

impl pallet_state_trie_migration::Config for Runtime {
	type RuntimeEvent = RuntimeEvent;
	type ControlOrigin = EnsureRoot<AccountId>;
	type Currency = Balances;
	type MaxKeyLen = MigrationMaxKeyLen;
	type SignedDepositPerItem = MigrationSignedDepositPerItem;
	type SignedDepositBase = MigrationSignedDepositBase;
	// Warning: this is not advised, as it might allow the chain to be temporarily DOS-ed.
	// Preferably, if the chain's governance/maintenance team is planning on using a specific
	// account for the migration, put it here to make sure only that account can trigger the signed
	// migrations.
	type SignedFilter = EnsureSigned<Self::AccountId>;
	type WeightInfo = ();
}

const ALLIANCE_MOTION_DURATION_IN_BLOCKS: BlockNumber = 5 * DAYS;

parameter_types! {
	pub const AllianceMotionDuration: BlockNumber = ALLIANCE_MOTION_DURATION_IN_BLOCKS;
	pub const AllianceMaxProposals: u32 = 100;
	pub const AllianceMaxMembers: u32 = 100;
}

type AllianceCollective = pallet_collective::Instance3;
impl pallet_collective::Config<AllianceCollective> for Runtime {
	type RuntimeOrigin = RuntimeOrigin;
	type Proposal = RuntimeCall;
	type RuntimeEvent = RuntimeEvent;
	type MotionDuration = AllianceMotionDuration;
	type MaxProposals = AllianceMaxProposals;
	type MaxMembers = AllianceMaxMembers;
	type DefaultVote = pallet_collective::PrimeDefaultVote;
	type WeightInfo = pallet_collective::weights::SubstrateWeight<Runtime>;
	type SetMembersOrigin = EnsureRoot<Self::AccountId>;
}

parameter_types! {
	pub const MaxFellows: u32 = AllianceMaxMembers::get();
	pub const MaxAllies: u32 = 100;
	pub const AllyDeposit: Balance = 10 * DOLLARS;
	pub const RetirementPeriod: BlockNumber = ALLIANCE_MOTION_DURATION_IN_BLOCKS + (1 * DAYS);
}

impl pallet_alliance::Config for Runtime {
	type RuntimeEvent = RuntimeEvent;
	type Proposal = RuntimeCall;
	type AdminOrigin = EitherOfDiverse<
		EnsureRoot<AccountId>,
		pallet_collective::EnsureProportionMoreThan<AccountId, AllianceCollective, 2, 3>,
	>;
	type MembershipManager = EitherOfDiverse<
		EnsureRoot<AccountId>,
		pallet_collective::EnsureProportionMoreThan<AccountId, AllianceCollective, 2, 3>,
	>;
	type AnnouncementOrigin = EitherOfDiverse<
		EnsureRoot<AccountId>,
		pallet_collective::EnsureProportionMoreThan<AccountId, AllianceCollective, 2, 3>,
	>;
	type Currency = Balances;
	type Slashed = Treasury;
	type InitializeMembers = AllianceMotion;
	type MembershipChanged = AllianceMotion;
	#[cfg(not(feature = "runtime-benchmarks"))]
	type IdentityVerifier = AllianceIdentityVerifier;
	#[cfg(feature = "runtime-benchmarks")]
	type IdentityVerifier = ();
	type ProposalProvider = AllianceProposalProvider;
	type MaxProposals = AllianceMaxProposals;
	type MaxFellows = MaxFellows;
	type MaxAllies = MaxAllies;
	type MaxUnscrupulousItems = ConstU32<100>;
	type MaxWebsiteUrlLength = ConstU32<255>;
	type MaxAnnouncementsCount = ConstU32<100>;
	type MaxMembersCount = AllianceMaxMembers;
	type AllyDeposit = AllyDeposit;
	type WeightInfo = pallet_alliance::weights::SubstrateWeight<Runtime>;
	type RetirementPeriod = RetirementPeriod;
}

impl frame_benchmarking_pallet_pov::Config for Runtime {
	type RuntimeEvent = RuntimeEvent;
}

construct_runtime!(
	pub struct Runtime where
		Block = Block,
		NodeBlock = node_primitives::Block,
		UncheckedExtrinsic = UncheckedExtrinsic
	{
		System: frame_system,
		Utility: pallet_utility,
		Babe: pallet_babe,
		Timestamp: pallet_timestamp,
		// Authorship must be before session in order to note author in the correct session and era
		// for im-online and staking.
		Authorship: pallet_authorship,
		Indices: pallet_indices,
		Balances: pallet_balances,
		TransactionPayment: pallet_transaction_payment,
		AssetTxPayment: pallet_asset_tx_payment,
		ElectionProviderMultiPhase: pallet_election_provider_multi_phase,
		Staking: pallet_staking,
		Session: pallet_session,
		Democracy: pallet_democracy,
		Council: pallet_collective::<Instance1>,
		TechnicalCommittee: pallet_collective::<Instance2>,
		Elections: pallet_elections_phragmen,
		TechnicalMembership: pallet_membership::<Instance1>,
		Grandpa: pallet_grandpa,
		Treasury: pallet_treasury,
		Contracts: pallet_contracts,
		Sudo: pallet_sudo,
		ImOnline: pallet_im_online,
		AuthorityDiscovery: pallet_authority_discovery,
		Offences: pallet_offences,
		Historical: pallet_session_historical::{Pallet},
		RandomnessCollectiveFlip: pallet_insecure_randomness_collective_flip,
		Identity: pallet_identity,
		Society: pallet_society,
		Recovery: pallet_recovery,
		Vesting: pallet_vesting,
		Scheduler: pallet_scheduler,
		Glutton: pallet_glutton,
		Preimage: pallet_preimage,
		Proxy: pallet_proxy,
		Multisig: pallet_multisig,
		Bounties: pallet_bounties,
		Tips: pallet_tips,
		Assets: pallet_assets,
		Mmr: pallet_mmr,
		Lottery: pallet_lottery,
		Nis: pallet_nis,
		Uniques: pallet_uniques,
		Nfts: pallet_nfts,
		Salary: pallet_salary,
		CoreFellowship: pallet_core_fellowship,
		TransactionStorage: pallet_transaction_storage,
		VoterList: pallet_bags_list::<Instance1>,
		StateTrieMigration: pallet_state_trie_migration,
		ChildBounties: pallet_child_bounties,
		Referenda: pallet_referenda,
		Remark: pallet_remark,
		RootTesting: pallet_root_testing,
		ConvictionVoting: pallet_conviction_voting,
		Whitelist: pallet_whitelist,
		AllianceMotion: pallet_collective::<Instance3>,
		Alliance: pallet_alliance,
		NominationPools: pallet_nomination_pools,
		RankedPolls: pallet_referenda::<Instance2>,
		RankedCollective: pallet_ranked_collective,
		FastUnstake: pallet_fast_unstake,
		MessageQueue: pallet_message_queue,
		Pov: frame_benchmarking_pallet_pov,
		TxPause: pallet_tx_pause,
		SafeMode: pallet_safe_mode,
	}
);

/// The address format for describing accounts.
pub type Address = sp_runtime::MultiAddress<AccountId, AccountIndex>;
/// Block header type as expected by this runtime.
pub type Header = generic::Header<BlockNumber, BlakeTwo256>;
/// Block type as expected by this runtime.
pub type Block = generic::Block<Header, UncheckedExtrinsic>;
/// A Block signed with a Justification
pub type SignedBlock = generic::SignedBlock<Block>;
/// BlockId type as expected by this runtime.
pub type BlockId = generic::BlockId<Block>;
/// The SignedExtension to the basic transaction logic.
///
/// When you change this, you **MUST** modify [`sign`] in `bin/node/testing/src/keyring.rs`!
///
/// [`sign`]: <../../testing/src/keyring.rs.html>
pub type SignedExtra = (
	frame_system::CheckNonZeroSender<Runtime>,
	frame_system::CheckSpecVersion<Runtime>,
	frame_system::CheckTxVersion<Runtime>,
	frame_system::CheckGenesis<Runtime>,
	frame_system::CheckEra<Runtime>,
	frame_system::CheckNonce<Runtime>,
	frame_system::CheckWeight<Runtime>,
	pallet_asset_tx_payment::ChargeAssetTxPayment<Runtime>,
);

/// Unchecked extrinsic type as expected by this runtime.
pub type UncheckedExtrinsic =
	generic::UncheckedExtrinsic<Address, RuntimeCall, Signature, SignedExtra>;
/// The payload being signed in transactions.
pub type SignedPayload = generic::SignedPayload<RuntimeCall, SignedExtra>;
/// Extrinsic type that has already been checked.
pub type CheckedExtrinsic = generic::CheckedExtrinsic<AccountId, RuntimeCall, SignedExtra>;
/// Executive: handles dispatch to the various modules.
pub type Executive = frame_executive::Executive<
	Runtime,
	Block,
	frame_system::ChainContext<Runtime>,
	Runtime,
	AllPalletsWithSystem,
	Migrations,
>;

// All migrations executed on runtime upgrade as a nested tuple of types implementing
// `OnRuntimeUpgrade`.
type Migrations = (
	pallet_nomination_pools::migration::v2::MigrateToV2<Runtime>,
	pallet_alliance::migration::Migration<Runtime>,
	pallet_contracts::Migration<Runtime>,
);

/// MMR helper types.
mod mmr {
	use super::Runtime;
	pub use pallet_mmr::primitives::*;

	pub type Leaf = <<Runtime as pallet_mmr::Config>::LeafData as LeafDataProvider>::LeafData;
	pub type Hash = <Runtime as pallet_mmr::Config>::Hash;
	pub type Hashing = <Runtime as pallet_mmr::Config>::Hashing;
}

#[cfg(feature = "runtime-benchmarks")]
mod benches {
	frame_benchmarking::define_benchmarks!(
		[frame_benchmarking, BaselineBench::<Runtime>]
		[frame_benchmarking_pallet_pov, Pov]
		[pallet_alliance, Alliance]
		[pallet_assets, Assets]
		[pallet_babe, Babe]
		[pallet_bags_list, VoterList]
		[pallet_balances, Balances]
		[pallet_bounties, Bounties]
		[pallet_child_bounties, ChildBounties]
		[pallet_collective, Council]
		[pallet_conviction_voting, ConvictionVoting]
		[pallet_contracts, Contracts]
		[pallet_core_fellowship, CoreFellowship]
		[pallet_democracy, Democracy]
		[pallet_election_provider_multi_phase, ElectionProviderMultiPhase]
		[pallet_election_provider_support_benchmarking, EPSBench::<Runtime>]
		[pallet_elections_phragmen, Elections]
		[pallet_fast_unstake, FastUnstake]
		[pallet_nis, Nis]
		[pallet_grandpa, Grandpa]
		[pallet_identity, Identity]
		[pallet_im_online, ImOnline]
		[pallet_indices, Indices]
		[pallet_lottery, Lottery]
		[pallet_membership, TechnicalMembership]
		[pallet_message_queue, MessageQueue]
		[pallet_mmr, Mmr]
		[pallet_multisig, Multisig]
		[pallet_nomination_pools, NominationPoolsBench::<Runtime>]
		[pallet_offences, OffencesBench::<Runtime>]
		[pallet_preimage, Preimage]
		[pallet_proxy, Proxy]
		[pallet_ranked_collective, RankedCollective]
		[pallet_referenda, Referenda]
		[pallet_recovery, Recovery]
		[pallet_remark, Remark]
		[pallet_salary, Salary]
		[pallet_scheduler, Scheduler]
		[pallet_glutton, Glutton]
		[pallet_session, SessionBench::<Runtime>]
		[pallet_staking, Staking]
		[pallet_state_trie_migration, StateTrieMigration]
		[frame_system, SystemBench::<Runtime>]
		[pallet_timestamp, Timestamp]
		[pallet_tips, Tips]
		[pallet_transaction_storage, TransactionStorage]
		[pallet_treasury, Treasury]
		[pallet_uniques, Uniques]
		[pallet_nfts, Nfts]
		[pallet_utility, Utility]
		[pallet_vesting, Vesting]
		[pallet_whitelist, Whitelist]
		[pallet_tx_pause, TxPause]
		[pallet_safe_mode, SafeMode]
	);
}

impl_runtime_apis! {
	impl sp_api::Core<Block> for Runtime {
		fn version() -> RuntimeVersion {
			VERSION
		}

		fn execute_block(block: Block) {
			Executive::execute_block(block);
		}

		fn initialize_block(header: &<Block as BlockT>::Header) {
			Executive::initialize_block(header)
		}
	}

	impl sp_api::Metadata<Block> for Runtime {
		fn metadata() -> OpaqueMetadata {
			OpaqueMetadata::new(Runtime::metadata().into())
		}

		fn metadata_at_version(version: u32) -> Option<OpaqueMetadata> {
			Runtime::metadata_at_version(version)
		}

		fn metadata_versions() -> sp_std::vec::Vec<u32> {
			Runtime::metadata_versions()
		}
	}

	impl sp_block_builder::BlockBuilder<Block> for Runtime {
		fn apply_extrinsic(extrinsic: <Block as BlockT>::Extrinsic) -> ApplyExtrinsicResult {
			Executive::apply_extrinsic(extrinsic)
		}

		fn finalize_block() -> <Block as BlockT>::Header {
			Executive::finalize_block()
		}

		fn inherent_extrinsics(data: InherentData) -> Vec<<Block as BlockT>::Extrinsic> {
			data.create_extrinsics()
		}

		fn check_inherents(block: Block, data: InherentData) -> CheckInherentsResult {
			data.check_extrinsics(&block)
		}
	}

	impl sp_transaction_pool::runtime_api::TaggedTransactionQueue<Block> for Runtime {
		fn validate_transaction(
			source: TransactionSource,
			tx: <Block as BlockT>::Extrinsic,
			block_hash: <Block as BlockT>::Hash,
		) -> TransactionValidity {
			Executive::validate_transaction(source, tx, block_hash)
		}
	}

	impl sp_offchain::OffchainWorkerApi<Block> for Runtime {
		fn offchain_worker(header: &<Block as BlockT>::Header) {
			Executive::offchain_worker(header)
		}
	}

	impl sp_consensus_grandpa::GrandpaApi<Block> for Runtime {
		fn grandpa_authorities() -> sp_consensus_grandpa::AuthorityList {
			Grandpa::grandpa_authorities()
		}

		fn current_set_id() -> sp_consensus_grandpa::SetId {
			Grandpa::current_set_id()
		}

		fn submit_report_equivocation_unsigned_extrinsic(
			equivocation_proof: sp_consensus_grandpa::EquivocationProof<
				<Block as BlockT>::Hash,
				NumberFor<Block>,
			>,
			key_owner_proof: sp_consensus_grandpa::OpaqueKeyOwnershipProof,
		) -> Option<()> {
			let key_owner_proof = key_owner_proof.decode()?;

			Grandpa::submit_unsigned_equivocation_report(
				equivocation_proof,
				key_owner_proof,
			)
		}

		fn generate_key_ownership_proof(
			_set_id: sp_consensus_grandpa::SetId,
			authority_id: GrandpaId,
		) -> Option<sp_consensus_grandpa::OpaqueKeyOwnershipProof> {
			use codec::Encode;

			Historical::prove((sp_consensus_grandpa::KEY_TYPE, authority_id))
				.map(|p| p.encode())
				.map(sp_consensus_grandpa::OpaqueKeyOwnershipProof::new)
		}
	}

	impl pallet_nomination_pools_runtime_api::NominationPoolsApi<Block, AccountId, Balance> for Runtime {
		fn pending_rewards(who: AccountId) -> Balance {
			NominationPools::api_pending_rewards(who).unwrap_or_default()
		}

		fn points_to_balance(pool_id: pallet_nomination_pools::PoolId, points: Balance) -> Balance {
			NominationPools::api_points_to_balance(pool_id, points)
		}

		fn balance_to_points(pool_id: pallet_nomination_pools::PoolId, new_funds: Balance) -> Balance {
			NominationPools::api_balance_to_points(pool_id, new_funds)
		}
	}

	impl pallet_staking_runtime_api::StakingApi<Block, Balance> for Runtime {
		fn nominations_quota(balance: Balance) -> u32 {
			Staking::api_nominations_quota(balance)
		}
	}

	impl sp_consensus_babe::BabeApi<Block> for Runtime {
		fn configuration() -> sp_consensus_babe::BabeConfiguration {
			let epoch_config = Babe::epoch_config().unwrap_or(BABE_GENESIS_EPOCH_CONFIG);
			sp_consensus_babe::BabeConfiguration {
				slot_duration: Babe::slot_duration(),
				epoch_length: EpochDuration::get(),
				c: epoch_config.c,
				authorities: Babe::authorities().to_vec(),
				randomness: Babe::randomness(),
				allowed_slots: epoch_config.allowed_slots,
			}
		}

		fn current_epoch_start() -> sp_consensus_babe::Slot {
			Babe::current_epoch_start()
		}

		fn current_epoch() -> sp_consensus_babe::Epoch {
			Babe::current_epoch()
		}

		fn next_epoch() -> sp_consensus_babe::Epoch {
			Babe::next_epoch()
		}

		fn generate_key_ownership_proof(
			_slot: sp_consensus_babe::Slot,
			authority_id: sp_consensus_babe::AuthorityId,
		) -> Option<sp_consensus_babe::OpaqueKeyOwnershipProof> {
			use codec::Encode;

			Historical::prove((sp_consensus_babe::KEY_TYPE, authority_id))
				.map(|p| p.encode())
				.map(sp_consensus_babe::OpaqueKeyOwnershipProof::new)
		}

		fn submit_report_equivocation_unsigned_extrinsic(
			equivocation_proof: sp_consensus_babe::EquivocationProof<<Block as BlockT>::Header>,
			key_owner_proof: sp_consensus_babe::OpaqueKeyOwnershipProof,
		) -> Option<()> {
			let key_owner_proof = key_owner_proof.decode()?;

			Babe::submit_unsigned_equivocation_report(
				equivocation_proof,
				key_owner_proof,
			)
		}
	}

	impl sp_authority_discovery::AuthorityDiscoveryApi<Block> for Runtime {
		fn authorities() -> Vec<AuthorityDiscoveryId> {
			AuthorityDiscovery::authorities()
		}
	}

	impl frame_system_rpc_runtime_api::AccountNonceApi<Block, AccountId, Index> for Runtime {
		fn account_nonce(account: AccountId) -> Index {
			System::account_nonce(account)
		}
	}

	impl assets_api::AssetsApi<
		Block,
		AccountId,
		Balance,
		u32,
	> for Runtime
	{
		fn account_balances(account: AccountId) -> Vec<(u32, Balance)> {
			Assets::account_balances(account)
		}
	}

	impl pallet_contracts::ContractsApi<Block, AccountId, Balance, BlockNumber, Hash> for Runtime
	{
		fn call(
			origin: AccountId,
			dest: AccountId,
			value: Balance,
			gas_limit: Option<Weight>,
			storage_deposit_limit: Option<Balance>,
			input_data: Vec<u8>,
		) -> pallet_contracts_primitives::ContractExecResult<Balance> {
			let gas_limit = gas_limit.unwrap_or(RuntimeBlockWeights::get().max_block);
			Contracts::bare_call(
				origin,
				dest,
				value,
				gas_limit,
				storage_deposit_limit,
				input_data,
				true,
				pallet_contracts::Determinism::Enforced,
			)
		}

		fn instantiate(
			origin: AccountId,
			value: Balance,
			gas_limit: Option<Weight>,
			storage_deposit_limit: Option<Balance>,
			code: pallet_contracts_primitives::Code<Hash>,
			data: Vec<u8>,
			salt: Vec<u8>,
		) -> pallet_contracts_primitives::ContractInstantiateResult<AccountId, Balance>
		{
			let gas_limit = gas_limit.unwrap_or(RuntimeBlockWeights::get().max_block);
			Contracts::bare_instantiate(
				origin,
				value,
				gas_limit,
				storage_deposit_limit,
				code,
				data,
				salt,
				true
			)
		}

		fn upload_code(
			origin: AccountId,
			code: Vec<u8>,
			storage_deposit_limit: Option<Balance>,
			determinism: pallet_contracts::Determinism,
		) -> pallet_contracts_primitives::CodeUploadResult<Hash, Balance>
		{
			Contracts::bare_upload_code(
				origin,
				code,
				storage_deposit_limit,
				determinism,
			)
		}

		fn get_storage(
			address: AccountId,
			key: Vec<u8>,
		) -> pallet_contracts_primitives::GetStorageResult {
			Contracts::get_storage(
				address,
				key
			)
		}
	}

	impl pallet_transaction_payment_rpc_runtime_api::TransactionPaymentApi<
		Block,
		Balance,
	> for Runtime {
		fn query_info(uxt: <Block as BlockT>::Extrinsic, len: u32) -> RuntimeDispatchInfo<Balance> {
			TransactionPayment::query_info(uxt, len)
		}
		fn query_fee_details(uxt: <Block as BlockT>::Extrinsic, len: u32) -> FeeDetails<Balance> {
			TransactionPayment::query_fee_details(uxt, len)
		}
		fn query_weight_to_fee(weight: Weight) -> Balance {
			TransactionPayment::weight_to_fee(weight)
		}
		fn query_length_to_fee(length: u32) -> Balance {
			TransactionPayment::length_to_fee(length)
		}
	}

	impl pallet_transaction_payment_rpc_runtime_api::TransactionPaymentCallApi<Block, Balance, RuntimeCall>
		for Runtime
	{
		fn query_call_info(call: RuntimeCall, len: u32) -> RuntimeDispatchInfo<Balance> {
			TransactionPayment::query_call_info(call, len)
		}
		fn query_call_fee_details(call: RuntimeCall, len: u32) -> FeeDetails<Balance> {
			TransactionPayment::query_call_fee_details(call, len)
		}
		fn query_weight_to_fee(weight: Weight) -> Balance {
			TransactionPayment::weight_to_fee(weight)
		}
		fn query_length_to_fee(length: u32) -> Balance {
			TransactionPayment::length_to_fee(length)
		}
	}

	impl pallet_nfts_runtime_api::NftsApi<Block, AccountId, u32, u32> for Runtime {
		fn owner(collection: u32, item: u32) -> Option<AccountId> {
			<Nfts as Inspect<AccountId>>::owner(&collection, &item)
		}

		fn collection_owner(collection: u32) -> Option<AccountId> {
			<Nfts as Inspect<AccountId>>::collection_owner(&collection)
		}

		fn attribute(
			collection: u32,
			item: u32,
			key: Vec<u8>,
		) -> Option<Vec<u8>> {
			<Nfts as Inspect<AccountId>>::attribute(&collection, &item, &key)
		}

		fn custom_attribute(
			account: AccountId,
			collection: u32,
			item: u32,
			key: Vec<u8>,
		) -> Option<Vec<u8>> {
			<Nfts as Inspect<AccountId>>::custom_attribute(
				&account,
				&collection,
				&item,
				&key,
			)
		}

		fn system_attribute(
			collection: u32,
			item: u32,
			key: Vec<u8>,
		) -> Option<Vec<u8>> {
			<Nfts as Inspect<AccountId>>::system_attribute(&collection, &item, &key)
		}

		fn collection_attribute(collection: u32, key: Vec<u8>) -> Option<Vec<u8>> {
			<Nfts as Inspect<AccountId>>::collection_attribute(&collection, &key)
		}
	}

	impl pallet_mmr::primitives::MmrApi<
		Block,
		mmr::Hash,
		BlockNumber,
	> for Runtime {
		fn mmr_root() -> Result<mmr::Hash, mmr::Error> {
			Ok(Mmr::mmr_root())
		}

		fn mmr_leaf_count() -> Result<mmr::LeafIndex, mmr::Error> {
			Ok(Mmr::mmr_leaves())
		}

		fn generate_proof(
			block_numbers: Vec<BlockNumber>,
			best_known_block_number: Option<BlockNumber>,
		) -> Result<(Vec<mmr::EncodableOpaqueLeaf>, mmr::Proof<mmr::Hash>), mmr::Error> {
			Mmr::generate_proof(block_numbers, best_known_block_number).map(
				|(leaves, proof)| {
					(
						leaves
							.into_iter()
							.map(|leaf| mmr::EncodableOpaqueLeaf::from_leaf(&leaf))
							.collect(),
						proof,
					)
				},
			)
		}

		fn verify_proof(leaves: Vec<mmr::EncodableOpaqueLeaf>, proof: mmr::Proof<mmr::Hash>)
			-> Result<(), mmr::Error>
		{
			let leaves = leaves.into_iter().map(|leaf|
				leaf.into_opaque_leaf()
				.try_decode()
				.ok_or(mmr::Error::Verify)).collect::<Result<Vec<mmr::Leaf>, mmr::Error>>()?;
			Mmr::verify_leaves(leaves, proof)
		}

		fn verify_proof_stateless(
			root: mmr::Hash,
			leaves: Vec<mmr::EncodableOpaqueLeaf>,
			proof: mmr::Proof<mmr::Hash>
		) -> Result<(), mmr::Error> {
			let nodes = leaves.into_iter().map(|leaf|mmr::DataOrHash::Data(leaf.into_opaque_leaf())).collect();
			pallet_mmr::verify_leaves_proof::<mmr::Hashing, _>(root, nodes, proof)
		}
	}

	impl sp_session::SessionKeys<Block> for Runtime {
		fn generate_session_keys(seed: Option<Vec<u8>>) -> Vec<u8> {
			SessionKeys::generate(seed)
		}

		fn decode_session_keys(
			encoded: Vec<u8>,
		) -> Option<Vec<(Vec<u8>, KeyTypeId)>> {
			SessionKeys::decode_into_raw_public_keys(&encoded)
		}
	}

	#[cfg(feature = "try-runtime")]
	impl frame_try_runtime::TryRuntime<Block> for Runtime {
		fn on_runtime_upgrade(checks: frame_try_runtime::UpgradeCheckSelect) -> (Weight, Weight) {
			// NOTE: intentional unwrap: we don't want to propagate the error backwards, and want to
			// have a backtrace here. If any of the pre/post migration checks fail, we shall stop
			// right here and right now.
			let weight = Executive::try_runtime_upgrade(checks).unwrap();
			(weight, RuntimeBlockWeights::get().max_block)
		}

		fn execute_block(
			block: Block,
			state_root_check: bool,
			signature_check: bool,
			select: frame_try_runtime::TryStateSelect
		) -> Weight {
			// NOTE: intentional unwrap: we don't want to propagate the error backwards, and want to
			// have a backtrace here.
			Executive::try_execute_block(block, state_root_check, signature_check, select).unwrap()
		}
	}

	#[cfg(feature = "runtime-benchmarks")]
	impl frame_benchmarking::Benchmark<Block> for Runtime {
		fn benchmark_metadata(extra: bool) -> (
			Vec<frame_benchmarking::BenchmarkList>,
			Vec<frame_support::traits::StorageInfo>,
		) {
			use frame_benchmarking::{baseline, Benchmarking, BenchmarkList};
			use frame_support::traits::StorageInfoTrait;

			// Trying to add benchmarks directly to the Session Pallet caused cyclic dependency
			// issues. To get around that, we separated the Session benchmarks into its own crate,
			// which is why we need these two lines below.
			use pallet_session_benchmarking::Pallet as SessionBench;
			use pallet_offences_benchmarking::Pallet as OffencesBench;
			use pallet_election_provider_support_benchmarking::Pallet as EPSBench;
			use frame_system_benchmarking::Pallet as SystemBench;
			use baseline::Pallet as BaselineBench;
			use pallet_nomination_pools_benchmarking::Pallet as NominationPoolsBench;

			let mut list = Vec::<BenchmarkList>::new();
			list_benchmarks!(list, extra);

			let storage_info = AllPalletsWithSystem::storage_info();

			(list, storage_info)
		}

		fn dispatch_benchmark(
			config: frame_benchmarking::BenchmarkConfig
		) -> Result<Vec<frame_benchmarking::BenchmarkBatch>, sp_runtime::RuntimeString> {
			use frame_benchmarking::{baseline, Benchmarking, BenchmarkBatch,  TrackedStorageKey};

			// Trying to add benchmarks directly to the Session Pallet caused cyclic dependency
			// issues. To get around that, we separated the Session benchmarks into its own crate,
			// which is why we need these two lines below.
			use pallet_session_benchmarking::Pallet as SessionBench;
			use pallet_offences_benchmarking::Pallet as OffencesBench;
			use pallet_election_provider_support_benchmarking::Pallet as EPSBench;
			use frame_system_benchmarking::Pallet as SystemBench;
			use baseline::Pallet as BaselineBench;
			use pallet_nomination_pools_benchmarking::Pallet as NominationPoolsBench;

			impl pallet_session_benchmarking::Config for Runtime {}
			impl pallet_offences_benchmarking::Config for Runtime {}
			impl pallet_election_provider_support_benchmarking::Config for Runtime {}
			impl frame_system_benchmarking::Config for Runtime {}
			impl baseline::Config for Runtime {}
			impl pallet_nomination_pools_benchmarking::Config for Runtime {}

			use frame_support::traits::WhitelistedStorageKeys;
			let mut whitelist: Vec<TrackedStorageKey> = AllPalletsWithSystem::whitelisted_storage_keys();

			// Treasury Account
			// TODO: this is manual for now, someday we might be able to use a
			// macro for this particular key
			let treasury_key = frame_system::Account::<Runtime>::hashed_key_for(Treasury::account_id());
			whitelist.push(treasury_key.to_vec().into());

			let mut batches = Vec::<BenchmarkBatch>::new();
			let params = (&config, &whitelist);
			add_benchmarks!(params, batches);
			Ok(batches)
		}
	}
}

#[cfg(test)]
mod tests {
	use super::*;
	use frame_election_provider_support::NposSolution;
	use frame_support::traits::WhitelistedStorageKeys;
	use frame_system::offchain::CreateSignedTransaction;
	use sp_core::hexdisplay::HexDisplay;
	use sp_runtime::UpperOf;
	use std::collections::HashSet;

	#[test]
	fn check_whitelist() {
		let whitelist: HashSet<String> = AllPalletsWithSystem::whitelisted_storage_keys()
			.iter()
			.map(|e| HexDisplay::from(&e.key).to_string())
			.collect();

		// Block Number
		assert!(
			whitelist.contains("26aa394eea5630e07c48ae0c9558cef702a5c1b19ab7a04f536c519aca4983ac")
		);
		// Total Issuance
		assert!(
			whitelist.contains("c2261276cc9d1f8598ea4b6a74b15c2f57c875e4cff74148e4628f264b974c80")
		);
		// Execution Phase
		assert!(
			whitelist.contains("26aa394eea5630e07c48ae0c9558cef7ff553b5a9862a516939d82b3d3d8661a")
		);
		// Event Count
		assert!(
			whitelist.contains("26aa394eea5630e07c48ae0c9558cef70a98fdbe9ce6c55837576c60c7af3850")
		);
		// System Events
		assert!(
			whitelist.contains("26aa394eea5630e07c48ae0c9558cef780d41e5e16056765bc8461851072c9d7")
		);
		// System BlockWeight
		assert!(
			whitelist.contains("26aa394eea5630e07c48ae0c9558cef734abf5cb34d6244378cddbf18e849d96")
		);
	}

	#[test]
	fn validate_transaction_submitter_bounds() {
		fn is_submit_signed_transaction<T>()
		where
			T: CreateSignedTransaction<RuntimeCall>,
		{
		}

		is_submit_signed_transaction::<Runtime>();
	}

	#[test]
	fn perbill_as_onchain_accuracy() {
		type OnChainAccuracy =
			<<Runtime as pallet_election_provider_multi_phase::MinerConfig>::Solution as NposSolution>::Accuracy;
		let maximum_chain_accuracy: Vec<UpperOf<OnChainAccuracy>> = (0..MaxNominations::get())
			.map(|_| <UpperOf<OnChainAccuracy>>::from(OnChainAccuracy::one().deconstruct()))
			.collect();
		let _: UpperOf<OnChainAccuracy> =
			maximum_chain_accuracy.iter().fold(0, |acc, x| acc.checked_add(*x).unwrap());
	}

	#[test]
	fn call_size() {
		let size = core::mem::size_of::<RuntimeCall>();
		assert!(
			size <= CALL_PARAMS_MAX_SIZE,
			"size of RuntimeCall {} is more than {CALL_PARAMS_MAX_SIZE} bytes.
			 Some calls have too big arguments, use Box to reduce the size of RuntimeCall.
			 If the limit is too strong, maybe consider increase the limit.",
			size,
		);
	}
}<|MERGE_RESOLUTION|>--- conflicted
+++ resolved
@@ -32,18 +32,11 @@
 	pallet_prelude::EnsureOrigin,
 	parameter_types,
 	traits::{
-<<<<<<< HEAD
-		fungible::ItemOf, AsEnsureOriginWithArg, ConstBool, ConstU128, ConstU16, ConstU32,
-		Contains, Currency, EitherOfDiverse, EqualPrivilegeOnly, Imbalance, InsideBoth,
-		InstanceFilter, KeyOwnerProofSystem, LockIdentifier, Nothing, OnUnbalanced,
-		U128CurrencyToVote, WithdrawReasons,
-=======
 		fungible::ItemOf,
 		tokens::{nonfungibles_v2::Inspect, GetSalary, PayFromAccount},
 		AsEnsureOriginWithArg, ConstBool, ConstU128, ConstU16, ConstU32, Currency, EitherOfDiverse,
 		EqualPrivilegeOnly, Everything, Imbalance, InstanceFilter, KeyOwnerProofSystem,
 		LockIdentifier, Nothing, OnUnbalanced, U128CurrencyToVote, WithdrawReasons,
->>>>>>> 78c99dad
 	},
 	weights::{
 		constants::{
@@ -1701,11 +1694,7 @@
 	pub const ThawThrottle: (Perquintill, BlockNumber) = (Perquintill::from_percent(25), 5);
 	pub Target: Perquintill = Perquintill::zero();
 	pub const NisPalletId: PalletId = PalletId(*b"py/nis  ");
-<<<<<<< HEAD
-	pub const NisReserveId: u32 = 123; // FAIL-CI
-=======
 	pub const NisHoldReason: HoldReason = HoldReason::Nis;
->>>>>>> 78c99dad
 }
 
 impl pallet_nis::Config for Runtime {
