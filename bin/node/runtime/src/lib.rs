--- conflicted
+++ resolved
@@ -226,11 +226,7 @@
 	type DbWeight = RocksDbWeight;
 	type RuntimeOrigin = RuntimeOrigin;
 	type RuntimeCall = RuntimeCall;
-<<<<<<< HEAD
-	type Index = Index;
-=======
 	type Nonce = Nonce;
->>>>>>> c446786a
 	type Hash = Hash;
 	type Hashing = BlakeTwo256;
 	type AccountId = AccountId;
