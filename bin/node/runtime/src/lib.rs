// This file is part of Substrate.

// Copyright (C) 2018-2022 Parity Technologies (UK) Ltd.
// SPDX-License-Identifier: GPL-3.0-or-later WITH Classpath-exception-2.0

// This program is free software: you can redistribute it and/or modify
// it under the terms of the GNU General Public License as published by
// the Free Software Foundation, either version 3 of the License, or
// (at your option) any later version.

// This program is distributed in the hope that it will be useful,
// but WITHOUT ANY WARRANTY; without even the implied warranty of
// MERCHANTABILITY or FITNESS FOR A PARTICULAR PURPOSE. See the
// GNU General Public License for more details.

// You should have received a copy of the GNU General Public License
// along with this program. If not, see <https://www.gnu.org/licenses/>.

//! The Substrate runtime. This can be compiled with `#[no_std]`, ready for Wasm.

#![cfg_attr(not(feature = "std"), no_std)]
// `construct_runtime!` does a lot of recursion and requires us to increase the limit to 512.
#![recursion_limit = "512"]

use codec::{Decode, Encode, MaxEncodedLen};
use frame_election_provider_support::{
	onchain, BalancingConfig, ElectionDataProvider, SequentialPhragmen, VoteWeight,
};
use frame_support::{
	construct_runtime,
	dispatch::DispatchClass,
	pallet_prelude::Get,
	parameter_types,
	traits::{
		AsEnsureOriginWithArg, ConstU128, ConstU16, ConstU32, Currency, EitherOfDiverse,
		EqualPrivilegeOnly, Everything, Imbalance, InstanceFilter, KeyOwnerProofSystem,
		LockIdentifier, Nothing, OnUnbalanced, U128CurrencyToVote,
	},
	weights::{
		constants::{BlockExecutionWeight, ExtrinsicBaseWeight, RocksDbWeight, WEIGHT_PER_SECOND},
		ConstantMultiplier, IdentityFee, Weight,
	},
	PalletId, RuntimeDebug,
};
use frame_system::{
	limits::{BlockLength, BlockWeights},
	EnsureRoot, EnsureRootWithSuccess, EnsureSigned,
};
pub use node_primitives::{AccountId, Signature};
use node_primitives::{AccountIndex, Balance, BlockNumber, Hash, Index, Moment};
use pallet_election_provider_multi_phase::SolutionAccuracyOf;
use pallet_grandpa::{
	fg_primitives, AuthorityId as GrandpaId, AuthorityList as GrandpaAuthorityList,
};
use pallet_im_online::sr25519::AuthorityId as ImOnlineId;
use pallet_session::historical::{self as pallet_session_historical};
pub use pallet_transaction_payment::{CurrencyAdapter, Multiplier, TargetedFeeAdjustment};
use pallet_transaction_payment::{FeeDetails, RuntimeDispatchInfo};
use sp_api::impl_runtime_apis;
use sp_authority_discovery::AuthorityId as AuthorityDiscoveryId;
use sp_core::{crypto::KeyTypeId, OpaqueMetadata};
use sp_inherents::{CheckInherentsResult, InherentData};
use sp_runtime::{
	create_runtime_str,
	curve::PiecewiseLinear,
	generic, impl_opaque_keys,
	traits::{
		self, BlakeTwo256, Block as BlockT, ConvertInto, NumberFor, OpaqueKeys,
		SaturatedConversion, StaticLookup,
	},
	transaction_validity::{TransactionPriority, TransactionSource, TransactionValidity},
	ApplyExtrinsicResult, FixedPointNumber, FixedU128, Perbill, Percent, Permill, Perquintill,
};
use sp_std::prelude::*;
#[cfg(any(feature = "std", test))]
use sp_version::NativeVersion;
use sp_version::RuntimeVersion;
use static_assertions::const_assert;

#[cfg(any(feature = "std", test))]
pub use frame_system::Call as SystemCall;
#[cfg(any(feature = "std", test))]
pub use pallet_balances::Call as BalancesCall;
#[cfg(any(feature = "std", test))]
pub use pallet_staking::StakerStatus;
#[cfg(any(feature = "std", test))]
pub use pallet_sudo::Call as SudoCall;
#[cfg(any(feature = "std", test))]
pub use sp_runtime::BuildStorage;

/// Implementations of some helper traits passed into runtime modules as associated types.
pub mod impls;
#[cfg(not(feature = "runtime-benchmarks"))]
use impls::AllianceIdentityVerifier;
use impls::{AllianceProposalProvider, Author, CreditToBlockAuthor};

/// Constant values used within the runtime.
pub mod constants;
use constants::{currency::*, time::*};
use sp_runtime::generic::Era;

/// Generated voter bag information.
mod voter_bags;

// Make the WASM binary available.
#[cfg(feature = "std")]
include!(concat!(env!("OUT_DIR"), "/wasm_binary.rs"));

/// Wasm binary unwrapped. If built with `SKIP_WASM_BUILD`, the function panics.
#[cfg(feature = "std")]
pub fn wasm_binary_unwrap() -> &'static [u8] {
	WASM_BINARY.expect(
		"Development wasm binary is not available. This means the client is built with \
		 `SKIP_WASM_BUILD` flag and it is only usable for production chains. Please rebuild with \
		 the flag disabled.",
	)
}

/// Runtime version.
#[sp_version::runtime_version]
pub const VERSION: RuntimeVersion = RuntimeVersion {
	spec_name: create_runtime_str!("node"),
	impl_name: create_runtime_str!("substrate-node"),
	authoring_version: 10,
	// Per convention: if the runtime behavior changes, increment spec_version
	// and set impl_version to 0. If only runtime
	// implementation changes and behavior does not, then leave spec_version as
	// is and increment impl_version.
	spec_version: 268,
	impl_version: 0,
	apis: RUNTIME_API_VERSIONS,
	transaction_version: 2,
	state_version: 1,
};

/// The BABE epoch configuration at genesis.
pub const BABE_GENESIS_EPOCH_CONFIG: sp_consensus_babe::BabeEpochConfiguration =
	sp_consensus_babe::BabeEpochConfiguration {
		c: PRIMARY_PROBABILITY,
		allowed_slots: sp_consensus_babe::AllowedSlots::PrimaryAndSecondaryPlainSlots,
	};

/// Native version.
#[cfg(any(feature = "std", test))]
pub fn native_version() -> NativeVersion {
	NativeVersion { runtime_version: VERSION, can_author_with: Default::default() }
}

type NegativeImbalance = <Balances as Currency<AccountId>>::NegativeImbalance;

pub struct DealWithFees;
impl OnUnbalanced<NegativeImbalance> for DealWithFees {
	fn on_unbalanceds<B>(mut fees_then_tips: impl Iterator<Item = NegativeImbalance>) {
		if let Some(fees) = fees_then_tips.next() {
			// for fees, 80% to treasury, 20% to author
			let mut split = fees.ration(80, 20);
			if let Some(tips) = fees_then_tips.next() {
				// for tips, if any, 80% to treasury, 20% to author (though this can be anything)
				tips.ration_merge_into(80, 20, &mut split);
			}
			Treasury::on_unbalanced(split.0);
			Author::on_unbalanced(split.1);
		}
	}
}

/// We assume that ~10% of the block weight is consumed by `on_initialize` handlers.
/// This is used to limit the maximal weight of a single extrinsic.
const AVERAGE_ON_INITIALIZE_RATIO: Perbill = Perbill::from_percent(10);
/// We allow `Normal` extrinsics to fill up the block up to 75%, the rest can be used
/// by  Operational  extrinsics.
const NORMAL_DISPATCH_RATIO: Perbill = Perbill::from_percent(75);
/// We allow for 2 seconds of compute with a 6 second average block time.
const MAXIMUM_BLOCK_WEIGHT: Weight = WEIGHT_PER_SECOND.saturating_mul(2);

parameter_types! {
	pub const BlockHashCount: BlockNumber = 2400;
	pub const Version: RuntimeVersion = VERSION;
	pub RuntimeBlockLength: BlockLength =
		BlockLength::max_with_normal_ratio(5 * 1024 * 1024, NORMAL_DISPATCH_RATIO);
	pub RuntimeBlockWeights: BlockWeights = BlockWeights::builder()
		.base_block(BlockExecutionWeight::get())
		.for_class(DispatchClass::all(), |weights| {
			weights.base_extrinsic = ExtrinsicBaseWeight::get();
		})
		.for_class(DispatchClass::Normal, |weights| {
			weights.max_total = Some(NORMAL_DISPATCH_RATIO * MAXIMUM_BLOCK_WEIGHT);
		})
		.for_class(DispatchClass::Operational, |weights| {
			weights.max_total = Some(MAXIMUM_BLOCK_WEIGHT);
			// Operational transactions have some extra reserved space, so that they
			// are included even if block reached `MAXIMUM_BLOCK_WEIGHT`.
			weights.reserved = Some(
				MAXIMUM_BLOCK_WEIGHT - NORMAL_DISPATCH_RATIO * MAXIMUM_BLOCK_WEIGHT
			);
		})
		.avg_block_initialization(AVERAGE_ON_INITIALIZE_RATIO)
		.build_or_panic();
}

const_assert!(NORMAL_DISPATCH_RATIO.deconstruct() >= AVERAGE_ON_INITIALIZE_RATIO.deconstruct());

impl frame_system::Config for Runtime {
	type BaseCallFilter = Everything;
	type BlockWeights = RuntimeBlockWeights;
	type BlockLength = RuntimeBlockLength;
	type DbWeight = RocksDbWeight;
	type Origin = Origin;
	type RuntimeCall = RuntimeCall;
	type Index = Index;
	type BlockNumber = BlockNumber;
	type Hash = Hash;
	type Hashing = BlakeTwo256;
	type AccountId = AccountId;
	type Lookup = Indices;
	type Header = generic::Header<BlockNumber, BlakeTwo256>;
	type RuntimeEvent = RuntimeEvent;
	type BlockHashCount = BlockHashCount;
	type Version = Version;
	type PalletInfo = PalletInfo;
	type AccountData = pallet_balances::AccountData<Balance>;
	type OnNewAccount = ();
	type OnKilledAccount = ();
	type SystemWeightInfo = frame_system::weights::SubstrateWeight<Runtime>;
	type SS58Prefix = ConstU16<42>;
	type OnSetCode = ();
	type MaxConsumers = ConstU32<16>;
}

impl pallet_randomness_collective_flip::Config for Runtime {}

impl pallet_utility::Config for Runtime {
	type RuntimeEvent = RuntimeEvent;
	type RuntimeCall = RuntimeCall;
	type PalletsOrigin = OriginCaller;
	type WeightInfo = pallet_utility::weights::SubstrateWeight<Runtime>;
}

parameter_types! {
	// One storage item; key size is 32; value is size 4+4+16+32 bytes = 56 bytes.
	pub const DepositBase: Balance = deposit(1, 88);
	// Additional storage item size of 32 bytes.
	pub const DepositFactor: Balance = deposit(0, 32);
}

impl pallet_multisig::Config for Runtime {
	type RuntimeEvent = RuntimeEvent;
	type RuntimeCall = RuntimeCall;
	type Currency = Balances;
	type DepositBase = DepositBase;
	type DepositFactor = DepositFactor;
	type MaxSignatories = ConstU16<100>;
	type WeightInfo = pallet_multisig::weights::SubstrateWeight<Runtime>;
}

parameter_types! {
	// One storage item; key size 32, value size 8; .
	pub const ProxyDepositBase: Balance = deposit(1, 8);
	// Additional storage item size of 33 bytes.
	pub const ProxyDepositFactor: Balance = deposit(0, 33);
	pub const AnnouncementDepositBase: Balance = deposit(1, 8);
	pub const AnnouncementDepositFactor: Balance = deposit(0, 66);
}

/// The type used to represent the kinds of proxying allowed.
#[derive(
	Copy,
	Clone,
	Eq,
	PartialEq,
	Ord,
	PartialOrd,
	Encode,
	Decode,
	RuntimeDebug,
	MaxEncodedLen,
	scale_info::TypeInfo,
)]
pub enum ProxyType {
	Any,
	NonTransfer,
	Governance,
	Staking,
}
impl Default for ProxyType {
	fn default() -> Self {
		Self::Any
	}
}
impl InstanceFilter<RuntimeCall> for ProxyType {
	fn filter(&self, c: &RuntimeCall) -> bool {
		match self {
			ProxyType::Any => true,
			ProxyType::NonTransfer => !matches!(
				c,
<<<<<<< HEAD
				Call::Balances(..) |
					Call::Assets(..) | Call::Uniques(..) |
					Call::Nfts(..) | Call::Vesting(pallet_vesting::Call::vested_transfer { .. }) |
					Call::Indices(pallet_indices::Call::transfer { .. })
=======
				RuntimeCall::Balances(..) |
					RuntimeCall::Assets(..) |
					RuntimeCall::Uniques(..) |
					RuntimeCall::Vesting(pallet_vesting::Call::vested_transfer { .. }) |
					RuntimeCall::Indices(pallet_indices::Call::transfer { .. })
>>>>>>> 1dcb9cee
			),
			ProxyType::Governance => matches!(
				c,
				RuntimeCall::Democracy(..) |
					RuntimeCall::Council(..) |
					RuntimeCall::Society(..) |
					RuntimeCall::TechnicalCommittee(..) |
					RuntimeCall::Elections(..) |
					RuntimeCall::Treasury(..)
			),
			ProxyType::Staking => matches!(c, RuntimeCall::Staking(..)),
		}
	}
	fn is_superset(&self, o: &Self) -> bool {
		match (self, o) {
			(x, y) if x == y => true,
			(ProxyType::Any, _) => true,
			(_, ProxyType::Any) => false,
			(ProxyType::NonTransfer, _) => true,
			_ => false,
		}
	}
}

impl pallet_proxy::Config for Runtime {
	type RuntimeEvent = RuntimeEvent;
	type RuntimeCall = RuntimeCall;
	type Currency = Balances;
	type ProxyType = ProxyType;
	type ProxyDepositBase = ProxyDepositBase;
	type ProxyDepositFactor = ProxyDepositFactor;
	type MaxProxies = ConstU32<32>;
	type WeightInfo = pallet_proxy::weights::SubstrateWeight<Runtime>;
	type MaxPending = ConstU32<32>;
	type CallHasher = BlakeTwo256;
	type AnnouncementDepositBase = AnnouncementDepositBase;
	type AnnouncementDepositFactor = AnnouncementDepositFactor;
}

parameter_types! {
	pub MaximumSchedulerWeight: Weight = Perbill::from_percent(80) *
		RuntimeBlockWeights::get().max_block;
	// Retry a scheduled item every 10 blocks (1 minute) until the preimage exists.
	pub const NoPreimagePostponement: Option<u32> = Some(10);
}

impl pallet_scheduler::Config for Runtime {
	type RuntimeEvent = RuntimeEvent;
	type Origin = Origin;
	type PalletsOrigin = OriginCaller;
	type RuntimeCall = RuntimeCall;
	type MaximumWeight = MaximumSchedulerWeight;
	type ScheduleOrigin = EnsureRoot<AccountId>;
	type MaxScheduledPerBlock = ConstU32<50>;
	type WeightInfo = pallet_scheduler::weights::SubstrateWeight<Runtime>;
	type OriginPrivilegeCmp = EqualPrivilegeOnly;
	type PreimageProvider = Preimage;
	type NoPreimagePostponement = NoPreimagePostponement;
}

parameter_types! {
	pub const PreimageMaxSize: u32 = 4096 * 1024;
	pub const PreimageBaseDeposit: Balance = 1 * DOLLARS;
	// One cent: $10,000 / MB
	pub const PreimageByteDeposit: Balance = 1 * CENTS;
}

impl pallet_preimage::Config for Runtime {
	type WeightInfo = pallet_preimage::weights::SubstrateWeight<Runtime>;
	type RuntimeEvent = RuntimeEvent;
	type Currency = Balances;
	type ManagerOrigin = EnsureRoot<AccountId>;
	type MaxSize = PreimageMaxSize;
	type BaseDeposit = PreimageBaseDeposit;
	type ByteDeposit = PreimageByteDeposit;
}

parameter_types! {
	// NOTE: Currently it is not possible to change the epoch duration after the chain has started.
	//       Attempting to do so will brick block production.
	pub const EpochDuration: u64 = EPOCH_DURATION_IN_SLOTS;
	pub const ExpectedBlockTime: Moment = MILLISECS_PER_BLOCK;
	pub const ReportLongevity: u64 =
		BondingDuration::get() as u64 * SessionsPerEra::get() as u64 * EpochDuration::get();
}

impl pallet_babe::Config for Runtime {
	type EpochDuration = EpochDuration;
	type ExpectedBlockTime = ExpectedBlockTime;
	type EpochChangeTrigger = pallet_babe::ExternalTrigger;
	type DisabledValidators = Session;

	type KeyOwnerProofSystem = Historical;

	type KeyOwnerProof = <Self::KeyOwnerProofSystem as KeyOwnerProofSystem<(
		KeyTypeId,
		pallet_babe::AuthorityId,
	)>>::Proof;

	type KeyOwnerIdentification = <Self::KeyOwnerProofSystem as KeyOwnerProofSystem<(
		KeyTypeId,
		pallet_babe::AuthorityId,
	)>>::IdentificationTuple;

	type HandleEquivocation =
		pallet_babe::EquivocationHandler<Self::KeyOwnerIdentification, Offences, ReportLongevity>;

	type WeightInfo = ();
	type MaxAuthorities = MaxAuthorities;
}

parameter_types! {
	pub const IndexDeposit: Balance = 1 * DOLLARS;
}

impl pallet_indices::Config for Runtime {
	type AccountIndex = AccountIndex;
	type Currency = Balances;
	type Deposit = IndexDeposit;
	type RuntimeEvent = RuntimeEvent;
	type WeightInfo = pallet_indices::weights::SubstrateWeight<Runtime>;
}

parameter_types! {
	pub const ExistentialDeposit: Balance = 1 * DOLLARS;
	// For weight estimation, we assume that the most locks on an individual account will be 50.
	// This number may need to be adjusted in the future if this assumption no longer holds true.
	pub const MaxLocks: u32 = 50;
	pub const MaxReserves: u32 = 50;
}

impl pallet_balances::Config for Runtime {
	type MaxLocks = MaxLocks;
	type MaxReserves = MaxReserves;
	type ReserveIdentifier = [u8; 8];
	type Balance = Balance;
	type DustRemoval = ();
	type RuntimeEvent = RuntimeEvent;
	type ExistentialDeposit = ExistentialDeposit;
	type AccountStore = frame_system::Pallet<Runtime>;
	type WeightInfo = pallet_balances::weights::SubstrateWeight<Runtime>;
}

parameter_types! {
	pub const TransactionByteFee: Balance = 10 * MILLICENTS;
	pub const OperationalFeeMultiplier: u8 = 5;
	pub const TargetBlockFullness: Perquintill = Perquintill::from_percent(25);
	pub AdjustmentVariable: Multiplier = Multiplier::saturating_from_rational(1, 100_000);
	pub MinimumMultiplier: Multiplier = Multiplier::saturating_from_rational(1, 1_000_000_000u128);
}

impl pallet_transaction_payment::Config for Runtime {
	type RuntimeEvent = RuntimeEvent;
	type OnChargeTransaction = CurrencyAdapter<Balances, DealWithFees>;
	type OperationalFeeMultiplier = OperationalFeeMultiplier;
	type WeightToFee = IdentityFee<Balance>;
	type LengthToFee = ConstantMultiplier<Balance, TransactionByteFee>;
	type FeeMultiplierUpdate =
		TargetedFeeAdjustment<Self, TargetBlockFullness, AdjustmentVariable, MinimumMultiplier>;
}

impl pallet_asset_tx_payment::Config for Runtime {
	type RuntimeEvent = RuntimeEvent;
	type Fungibles = Assets;
	type OnChargeAssetTransaction = pallet_asset_tx_payment::FungiblesAdapter<
		pallet_assets::BalanceToAssetBalance<Balances, Runtime, ConvertInto>,
		CreditToBlockAuthor,
	>;
}

parameter_types! {
	pub const MinimumPeriod: Moment = SLOT_DURATION / 2;
}

impl pallet_timestamp::Config for Runtime {
	type Moment = Moment;
	type OnTimestampSet = Babe;
	type MinimumPeriod = MinimumPeriod;
	type WeightInfo = pallet_timestamp::weights::SubstrateWeight<Runtime>;
}

parameter_types! {
	pub const UncleGenerations: BlockNumber = 5;
}

impl pallet_authorship::Config for Runtime {
	type FindAuthor = pallet_session::FindAccountFromAuthorIndex<Self, Babe>;
	type UncleGenerations = UncleGenerations;
	type FilterUncle = ();
	type EventHandler = (Staking, ImOnline);
}

impl_opaque_keys! {
	pub struct SessionKeys {
		pub grandpa: Grandpa,
		pub babe: Babe,
		pub im_online: ImOnline,
		pub authority_discovery: AuthorityDiscovery,
	}
}

impl pallet_session::Config for Runtime {
	type RuntimeEvent = RuntimeEvent;
	type ValidatorId = <Self as frame_system::Config>::AccountId;
	type ValidatorIdOf = pallet_staking::StashOf<Self>;
	type ShouldEndSession = Babe;
	type NextSessionRotation = Babe;
	type SessionManager = pallet_session::historical::NoteHistoricalRoot<Self, Staking>;
	type SessionHandler = <SessionKeys as OpaqueKeys>::KeyTypeIdProviders;
	type Keys = SessionKeys;
	type WeightInfo = pallet_session::weights::SubstrateWeight<Runtime>;
}

impl pallet_session::historical::Config for Runtime {
	type FullIdentification = pallet_staking::Exposure<AccountId, Balance>;
	type FullIdentificationOf = pallet_staking::ExposureOf<Runtime>;
}

pallet_staking_reward_curve::build! {
	const REWARD_CURVE: PiecewiseLinear<'static> = curve!(
		min_inflation: 0_025_000,
		max_inflation: 0_100_000,
		ideal_stake: 0_500_000,
		falloff: 0_050_000,
		max_piece_count: 40,
		test_precision: 0_005_000,
	);
}

parameter_types! {
	pub const SessionsPerEra: sp_staking::SessionIndex = 6;
	pub const BondingDuration: sp_staking::EraIndex = 24 * 28;
	pub const SlashDeferDuration: sp_staking::EraIndex = 24 * 7; // 1/4 the bonding duration.
	pub const RewardCurve: &'static PiecewiseLinear<'static> = &REWARD_CURVE;
	pub const MaxNominatorRewardedPerValidator: u32 = 256;
	pub const OffendingValidatorsThreshold: Perbill = Perbill::from_percent(17);
	pub OffchainRepeat: BlockNumber = 5;
}

pub struct StakingBenchmarkingConfig;
impl pallet_staking::BenchmarkingConfig for StakingBenchmarkingConfig {
	type MaxNominators = ConstU32<1000>;
	type MaxValidators = ConstU32<1000>;
}

impl pallet_staking::Config for Runtime {
	type MaxNominations = MaxNominations;
	type Currency = Balances;
	type CurrencyBalance = Balance;
	type UnixTime = Timestamp;
	type CurrencyToVote = U128CurrencyToVote;
	type RewardRemainder = Treasury;
	type RuntimeEvent = RuntimeEvent;
	type Slash = Treasury; // send the slashed funds to the treasury.
	type Reward = (); // rewards are minted from the void
	type SessionsPerEra = SessionsPerEra;
	type BondingDuration = BondingDuration;
	type SlashDeferDuration = SlashDeferDuration;
	/// A super-majority of the council can cancel the slash.
	type SlashCancelOrigin = EitherOfDiverse<
		EnsureRoot<AccountId>,
		pallet_collective::EnsureProportionAtLeast<AccountId, CouncilCollective, 3, 4>,
	>;
	type SessionInterface = Self;
	type EraPayout = pallet_staking::ConvertCurve<RewardCurve>;
	type NextNewSession = Session;
	type MaxNominatorRewardedPerValidator = MaxNominatorRewardedPerValidator;
	type OffendingValidatorsThreshold = OffendingValidatorsThreshold;
	type ElectionProvider = ElectionProviderMultiPhase;
	type GenesisElectionProvider = onchain::UnboundedExecution<OnChainSeqPhragmen>;
	type VoterList = BagsList;
	type MaxUnlockingChunks = ConstU32<32>;
	type OnStakerSlash = NominationPools;
	type WeightInfo = pallet_staking::weights::SubstrateWeight<Runtime>;
	type BenchmarkingConfig = StakingBenchmarkingConfig;
}

parameter_types! {
	// phase durations. 1/4 of the last session for each.
	pub const SignedPhase: u32 = EPOCH_DURATION_IN_BLOCKS / 4;
	pub const UnsignedPhase: u32 = EPOCH_DURATION_IN_BLOCKS / 4;

	// signed config
	pub const SignedRewardBase: Balance = 1 * DOLLARS;
	pub const SignedDepositBase: Balance = 1 * DOLLARS;
	pub const SignedDepositByte: Balance = 1 * CENTS;

	pub BetterUnsignedThreshold: Perbill = Perbill::from_rational(1u32, 10_000);

	// miner configs
	pub const MultiPhaseUnsignedPriority: TransactionPriority = StakingUnsignedPriority::get() - 1u64;
	pub MinerMaxWeight: Weight = RuntimeBlockWeights::get()
		.get(DispatchClass::Normal)
		.max_extrinsic.expect("Normal extrinsics have a weight limit configured; qed")
		.saturating_sub(BlockExecutionWeight::get());
	// Solution can occupy 90% of normal block size
	pub MinerMaxLength: u32 = Perbill::from_rational(9u32, 10) *
		*RuntimeBlockLength::get()
		.max
		.get(DispatchClass::Normal);
}

frame_election_provider_support::generate_solution_type!(
	#[compact]
	pub struct NposSolution16::<
		VoterIndex = u32,
		TargetIndex = u16,
		Accuracy = sp_runtime::PerU16,
		MaxVoters = MaxElectingVoters,
	>(16)
);

parameter_types! {
	pub MaxNominations: u32 = <NposSolution16 as frame_election_provider_support::NposSolution>::LIMIT as u32;
	pub MaxElectingVoters: u32 = 10_000;
}

/// The numbers configured here could always be more than the the maximum limits of staking pallet
/// to ensure election snapshot will not run out of memory. For now, we set them to smaller values
/// since the staking is bounded and the weight pipeline takes hours for this single pallet.
pub struct ElectionProviderBenchmarkConfig;
impl pallet_election_provider_multi_phase::BenchmarkingConfig for ElectionProviderBenchmarkConfig {
	const VOTERS: [u32; 2] = [1000, 2000];
	const TARGETS: [u32; 2] = [500, 1000];
	const ACTIVE_VOTERS: [u32; 2] = [500, 800];
	const DESIRED_TARGETS: [u32; 2] = [200, 400];
	const SNAPSHOT_MAXIMUM_VOTERS: u32 = 1000;
	const MINER_MAXIMUM_VOTERS: u32 = 1000;
	const MAXIMUM_TARGETS: u32 = 300;
}

/// Maximum number of iterations for balancing that will be executed in the embedded OCW
/// miner of election provider multi phase.
pub const MINER_MAX_ITERATIONS: u32 = 10;

/// A source of random balance for NposSolver, which is meant to be run by the OCW election miner.
pub struct OffchainRandomBalancing;
impl Get<Option<BalancingConfig>> for OffchainRandomBalancing {
	fn get() -> Option<BalancingConfig> {
		use sp_runtime::traits::TrailingZeroInput;
		let iterations = match MINER_MAX_ITERATIONS {
			0 => 0,
			max => {
				let seed = sp_io::offchain::random_seed();
				let random = <u32>::decode(&mut TrailingZeroInput::new(&seed))
					.expect("input is padded with zeroes; qed") %
					max.saturating_add(1);
				random as usize
			},
		};

		let config = BalancingConfig { iterations, tolerance: 0 };
		Some(config)
	}
}

pub struct OnChainSeqPhragmen;
impl onchain::Config for OnChainSeqPhragmen {
	type System = Runtime;
	type Solver = SequentialPhragmen<
		AccountId,
		pallet_election_provider_multi_phase::SolutionAccuracyOf<Runtime>,
	>;
	type DataProvider = <Runtime as pallet_election_provider_multi_phase::Config>::DataProvider;
	type WeightInfo = frame_election_provider_support::weights::SubstrateWeight<Runtime>;
}

impl onchain::BoundedConfig for OnChainSeqPhragmen {
	type VotersBound = MaxElectingVoters;
	type TargetsBound = ConstU32<2_000>;
}

impl pallet_election_provider_multi_phase::MinerConfig for Runtime {
	type AccountId = AccountId;
	type MaxLength = MinerMaxLength;
	type MaxWeight = MinerMaxWeight;
	type Solution = NposSolution16;
	type MaxVotesPerVoter =
	<<Self as pallet_election_provider_multi_phase::Config>::DataProvider as ElectionDataProvider>::MaxVotesPerVoter;

	// The unsigned submissions have to respect the weight of the submit_unsigned call, thus their
	// weight estimate function is wired to this call's weight.
	fn solution_weight(v: u32, t: u32, a: u32, d: u32) -> Weight {
		<
			<Self as pallet_election_provider_multi_phase::Config>::WeightInfo
			as
			pallet_election_provider_multi_phase::WeightInfo
		>::submit_unsigned(v, t, a, d)
	}
}

impl pallet_election_provider_multi_phase::Config for Runtime {
	type RuntimeEvent = RuntimeEvent;
	type Currency = Balances;
	type EstimateCallFee = TransactionPayment;
	type SignedPhase = SignedPhase;
	type UnsignedPhase = UnsignedPhase;
	type BetterUnsignedThreshold = BetterUnsignedThreshold;
	type BetterSignedThreshold = ();
	type OffchainRepeat = OffchainRepeat;
	type MinerTxPriority = MultiPhaseUnsignedPriority;
	type MinerConfig = Self;
	type SignedMaxSubmissions = ConstU32<10>;
	type SignedRewardBase = SignedRewardBase;
	type SignedDepositBase = SignedDepositBase;
	type SignedDepositByte = SignedDepositByte;
	type SignedMaxRefunds = ConstU32<3>;
	type SignedDepositWeight = ();
	type SignedMaxWeight = MinerMaxWeight;
	type SlashHandler = (); // burn slashes
	type RewardHandler = (); // nothing to do upon rewards
	type DataProvider = Staking;
	type Fallback = onchain::BoundedExecution<OnChainSeqPhragmen>;
	type GovernanceFallback = onchain::BoundedExecution<OnChainSeqPhragmen>;
	type Solver = SequentialPhragmen<AccountId, SolutionAccuracyOf<Self>, OffchainRandomBalancing>;
	type ForceOrigin = EnsureRootOrHalfCouncil;
	type MaxElectableTargets = ConstU16<{ u16::MAX }>;
	type MaxElectingVoters = MaxElectingVoters;
	type BenchmarkingConfig = ElectionProviderBenchmarkConfig;
	type WeightInfo = pallet_election_provider_multi_phase::weights::SubstrateWeight<Self>;
}

parameter_types! {
	pub const BagThresholds: &'static [u64] = &voter_bags::THRESHOLDS;
}

impl pallet_bags_list::Config for Runtime {
	type RuntimeEvent = RuntimeEvent;
	type ScoreProvider = Staking;
	type WeightInfo = pallet_bags_list::weights::SubstrateWeight<Runtime>;
	type BagThresholds = BagThresholds;
	type Score = VoteWeight;
}

parameter_types! {
	pub const PostUnbondPoolsWindow: u32 = 4;
	pub const NominationPoolsPalletId: PalletId = PalletId(*b"py/nopls");
	pub const MaxPointsToBalance: u8 = 10;
}

use sp_runtime::traits::Convert;
pub struct BalanceToU256;
impl Convert<Balance, sp_core::U256> for BalanceToU256 {
	fn convert(balance: Balance) -> sp_core::U256 {
		sp_core::U256::from(balance)
	}
}
pub struct U256ToBalance;
impl Convert<sp_core::U256, Balance> for U256ToBalance {
	fn convert(n: sp_core::U256) -> Balance {
		n.try_into().unwrap_or(Balance::max_value())
	}
}

impl pallet_nomination_pools::Config for Runtime {
	type WeightInfo = ();
	type RuntimeEvent = RuntimeEvent;
	type Currency = Balances;
	type CurrencyBalance = Balance;
	type RewardCounter = FixedU128;
	type BalanceToU256 = BalanceToU256;
	type U256ToBalance = U256ToBalance;
	type StakingInterface = pallet_staking::Pallet<Self>;
	type PostUnbondingPoolsWindow = PostUnbondPoolsWindow;
	type MaxMetadataLen = ConstU32<256>;
	type MaxUnbonding = ConstU32<8>;
	type PalletId = NominationPoolsPalletId;
	type MaxPointsToBalance = MaxPointsToBalance;
}

parameter_types! {
	pub const VoteLockingPeriod: BlockNumber = 30 * DAYS;
}

impl pallet_conviction_voting::Config for Runtime {
	type WeightInfo = pallet_conviction_voting::weights::SubstrateWeight<Self>;
	type RuntimeEvent = RuntimeEvent;
	type Currency = Balances;
	type VoteLockingPeriod = VoteLockingPeriod;
	type MaxVotes = ConstU32<512>;
	type MaxTurnout = frame_support::traits::TotalIssuanceOf<Balances, Self::AccountId>;
	type Polls = Referenda;
}

parameter_types! {
	pub const AlarmInterval: BlockNumber = 1;
	pub const SubmissionDeposit: Balance = 100 * DOLLARS;
	pub const UndecidingTimeout: BlockNumber = 28 * DAYS;
}

pub struct TracksInfo;
impl pallet_referenda::TracksInfo<Balance, BlockNumber> for TracksInfo {
	type Id = u16;
	type Origin = <Origin as frame_support::traits::OriginTrait>::PalletsOrigin;
	fn tracks() -> &'static [(Self::Id, pallet_referenda::TrackInfo<Balance, BlockNumber>)] {
		static DATA: [(u16, pallet_referenda::TrackInfo<Balance, BlockNumber>); 1] = [(
			0u16,
			pallet_referenda::TrackInfo {
				name: "root",
				max_deciding: 1,
				decision_deposit: 10,
				prepare_period: 4,
				decision_period: 4,
				confirm_period: 2,
				min_enactment_period: 4,
				min_approval: pallet_referenda::Curve::LinearDecreasing {
					length: Perbill::from_percent(100),
					floor: Perbill::from_percent(50),
					ceil: Perbill::from_percent(100),
				},
				min_support: pallet_referenda::Curve::LinearDecreasing {
					length: Perbill::from_percent(100),
					floor: Perbill::from_percent(0),
					ceil: Perbill::from_percent(100),
				},
			},
		)];
		&DATA[..]
	}
	fn track_for(id: &Self::Origin) -> Result<Self::Id, ()> {
		if let Ok(system_origin) = frame_system::RawOrigin::try_from(id.clone()) {
			match system_origin {
				frame_system::RawOrigin::Root => Ok(0),
				_ => Err(()),
			}
		} else {
			Err(())
		}
	}
}

impl pallet_referenda::Config for Runtime {
	type WeightInfo = pallet_referenda::weights::SubstrateWeight<Self>;
	type RuntimeCall = RuntimeCall;
	type RuntimeEvent = RuntimeEvent;
	type Scheduler = Scheduler;
	type Currency = pallet_balances::Pallet<Self>;
	type SubmitOrigin = EnsureSigned<AccountId>;
	type CancelOrigin = EnsureRoot<AccountId>;
	type KillOrigin = EnsureRoot<AccountId>;
	type Slash = ();
	type Votes = pallet_conviction_voting::VotesOf<Runtime>;
	type Tally = pallet_conviction_voting::TallyOf<Runtime>;
	type SubmissionDeposit = SubmissionDeposit;
	type MaxQueued = ConstU32<100>;
	type UndecidingTimeout = UndecidingTimeout;
	type AlarmInterval = AlarmInterval;
	type Tracks = TracksInfo;
}

impl pallet_referenda::Config<pallet_referenda::Instance2> for Runtime {
	type WeightInfo = pallet_referenda::weights::SubstrateWeight<Self>;
	type RuntimeCall = RuntimeCall;
	type RuntimeEvent = RuntimeEvent;
	type Scheduler = Scheduler;
	type Currency = pallet_balances::Pallet<Self>;
	type SubmitOrigin = EnsureSigned<AccountId>;
	type CancelOrigin = EnsureRoot<AccountId>;
	type KillOrigin = EnsureRoot<AccountId>;
	type Slash = ();
	type Votes = pallet_ranked_collective::Votes;
	type Tally = pallet_ranked_collective::TallyOf<Runtime>;
	type SubmissionDeposit = SubmissionDeposit;
	type MaxQueued = ConstU32<100>;
	type UndecidingTimeout = UndecidingTimeout;
	type AlarmInterval = AlarmInterval;
	type Tracks = TracksInfo;
}

impl pallet_ranked_collective::Config for Runtime {
	type WeightInfo = pallet_ranked_collective::weights::SubstrateWeight<Self>;
	type RuntimeEvent = RuntimeEvent;
	type PromoteOrigin = EnsureRootWithSuccess<AccountId, ConstU16<65535>>;
	type DemoteOrigin = EnsureRootWithSuccess<AccountId, ConstU16<65535>>;
	type Polls = RankedPolls;
	type MinRankOfClass = traits::Identity;
	type VoteWeight = pallet_ranked_collective::Geometric;
}

impl pallet_remark::Config for Runtime {
	type WeightInfo = pallet_remark::weights::SubstrateWeight<Self>;
	type RuntimeEvent = RuntimeEvent;
}

parameter_types! {
	pub const LaunchPeriod: BlockNumber = 28 * 24 * 60 * MINUTES;
	pub const VotingPeriod: BlockNumber = 28 * 24 * 60 * MINUTES;
	pub const FastTrackVotingPeriod: BlockNumber = 3 * 24 * 60 * MINUTES;
	pub const MinimumDeposit: Balance = 100 * DOLLARS;
	pub const EnactmentPeriod: BlockNumber = 30 * 24 * 60 * MINUTES;
	pub const CooloffPeriod: BlockNumber = 28 * 24 * 60 * MINUTES;
	pub const MaxProposals: u32 = 100;
}

impl pallet_democracy::Config for Runtime {
	type Proposal = RuntimeCall;
	type RuntimeEvent = RuntimeEvent;
	type Currency = Balances;
	type EnactmentPeriod = EnactmentPeriod;
	type LaunchPeriod = LaunchPeriod;
	type VotingPeriod = VotingPeriod;
	type VoteLockingPeriod = EnactmentPeriod; // Same as EnactmentPeriod
	type MinimumDeposit = MinimumDeposit;
	/// A straight majority of the council can decide what their next motion is.
	type ExternalOrigin =
		pallet_collective::EnsureProportionAtLeast<AccountId, CouncilCollective, 1, 2>;
	/// A super-majority can have the next scheduled referendum be a straight majority-carries vote.
	type ExternalMajorityOrigin =
		pallet_collective::EnsureProportionAtLeast<AccountId, CouncilCollective, 3, 4>;
	/// A unanimous council can have the next scheduled referendum be a straight default-carries
	/// (NTB) vote.
	type ExternalDefaultOrigin =
		pallet_collective::EnsureProportionAtLeast<AccountId, CouncilCollective, 1, 1>;
	/// Two thirds of the technical committee can have an ExternalMajority/ExternalDefault vote
	/// be tabled immediately and with a shorter voting/enactment period.
	type FastTrackOrigin =
		pallet_collective::EnsureProportionAtLeast<AccountId, TechnicalCollective, 2, 3>;
	type InstantOrigin =
		pallet_collective::EnsureProportionAtLeast<AccountId, TechnicalCollective, 1, 1>;
	type InstantAllowed = frame_support::traits::ConstBool<true>;
	type FastTrackVotingPeriod = FastTrackVotingPeriod;
	// To cancel a proposal which has been passed, 2/3 of the council must agree to it.
	type CancellationOrigin =
		pallet_collective::EnsureProportionAtLeast<AccountId, CouncilCollective, 2, 3>;
	// To cancel a proposal before it has been passed, the technical committee must be unanimous or
	// Root must agree.
	type CancelProposalOrigin = EitherOfDiverse<
		EnsureRoot<AccountId>,
		pallet_collective::EnsureProportionAtLeast<AccountId, TechnicalCollective, 1, 1>,
	>;
	type BlacklistOrigin = EnsureRoot<AccountId>;
	// Any single technical committee member may veto a coming council proposal, however they can
	// only do it once and it lasts only for the cool-off period.
	type VetoOrigin = pallet_collective::EnsureMember<AccountId, TechnicalCollective>;
	type CooloffPeriod = CooloffPeriod;
	type PreimageByteDeposit = PreimageByteDeposit;
	type OperationalPreimageOrigin = pallet_collective::EnsureMember<AccountId, CouncilCollective>;
	type Slash = Treasury;
	type Scheduler = Scheduler;
	type PalletsOrigin = OriginCaller;
	type MaxVotes = ConstU32<100>;
	type WeightInfo = pallet_democracy::weights::SubstrateWeight<Runtime>;
	type MaxProposals = MaxProposals;
}

parameter_types! {
	pub const CouncilMotionDuration: BlockNumber = 5 * DAYS;
	pub const CouncilMaxProposals: u32 = 100;
	pub const CouncilMaxMembers: u32 = 100;
}

type CouncilCollective = pallet_collective::Instance1;
impl pallet_collective::Config<CouncilCollective> for Runtime {
	type Origin = Origin;
	type Proposal = RuntimeCall;
	type RuntimeEvent = RuntimeEvent;
	type MotionDuration = CouncilMotionDuration;
	type MaxProposals = CouncilMaxProposals;
	type MaxMembers = CouncilMaxMembers;
	type DefaultVote = pallet_collective::PrimeDefaultVote;
	type WeightInfo = pallet_collective::weights::SubstrateWeight<Runtime>;
}

parameter_types! {
	pub const CandidacyBond: Balance = 10 * DOLLARS;
	// 1 storage item created, key size is 32 bytes, value size is 16+16.
	pub const VotingBondBase: Balance = deposit(1, 64);
	// additional data per vote is 32 bytes (account id).
	pub const VotingBondFactor: Balance = deposit(0, 32);
	pub const TermDuration: BlockNumber = 7 * DAYS;
	pub const DesiredMembers: u32 = 13;
	pub const DesiredRunnersUp: u32 = 7;
	pub const MaxVoters: u32 = 10 * 1000;
	pub const MaxCandidates: u32 = 1000;
	pub const ElectionsPhragmenPalletId: LockIdentifier = *b"phrelect";
}

// Make sure that there are no more than `MaxMembers` members elected via elections-phragmen.
const_assert!(DesiredMembers::get() <= CouncilMaxMembers::get());

impl pallet_elections_phragmen::Config for Runtime {
	type RuntimeEvent = RuntimeEvent;
	type PalletId = ElectionsPhragmenPalletId;
	type Currency = Balances;
	type ChangeMembers = Council;
	// NOTE: this implies that council's genesis members cannot be set directly and must come from
	// this module.
	type InitializeMembers = Council;
	type CurrencyToVote = U128CurrencyToVote;
	type CandidacyBond = CandidacyBond;
	type VotingBondBase = VotingBondBase;
	type VotingBondFactor = VotingBondFactor;
	type LoserCandidate = ();
	type KickedMember = ();
	type DesiredMembers = DesiredMembers;
	type DesiredRunnersUp = DesiredRunnersUp;
	type TermDuration = TermDuration;
	type MaxVoters = MaxVoters;
	type MaxCandidates = MaxCandidates;
	type WeightInfo = pallet_elections_phragmen::weights::SubstrateWeight<Runtime>;
}

parameter_types! {
	pub const TechnicalMotionDuration: BlockNumber = 5 * DAYS;
	pub const TechnicalMaxProposals: u32 = 100;
	pub const TechnicalMaxMembers: u32 = 100;
}

type TechnicalCollective = pallet_collective::Instance2;
impl pallet_collective::Config<TechnicalCollective> for Runtime {
	type Origin = Origin;
	type Proposal = RuntimeCall;
	type RuntimeEvent = RuntimeEvent;
	type MotionDuration = TechnicalMotionDuration;
	type MaxProposals = TechnicalMaxProposals;
	type MaxMembers = TechnicalMaxMembers;
	type DefaultVote = pallet_collective::PrimeDefaultVote;
	type WeightInfo = pallet_collective::weights::SubstrateWeight<Runtime>;
}

type EnsureRootOrHalfCouncil = EitherOfDiverse<
	EnsureRoot<AccountId>,
	pallet_collective::EnsureProportionMoreThan<AccountId, CouncilCollective, 1, 2>,
>;
impl pallet_membership::Config<pallet_membership::Instance1> for Runtime {
	type RuntimeEvent = RuntimeEvent;
	type AddOrigin = EnsureRootOrHalfCouncil;
	type RemoveOrigin = EnsureRootOrHalfCouncil;
	type SwapOrigin = EnsureRootOrHalfCouncil;
	type ResetOrigin = EnsureRootOrHalfCouncil;
	type PrimeOrigin = EnsureRootOrHalfCouncil;
	type MembershipInitialized = TechnicalCommittee;
	type MembershipChanged = TechnicalCommittee;
	type MaxMembers = TechnicalMaxMembers;
	type WeightInfo = pallet_membership::weights::SubstrateWeight<Runtime>;
}

parameter_types! {
	pub const ProposalBond: Permill = Permill::from_percent(5);
	pub const ProposalBondMinimum: Balance = 1 * DOLLARS;
	pub const SpendPeriod: BlockNumber = 1 * DAYS;
	pub const Burn: Permill = Permill::from_percent(50);
	pub const TipCountdown: BlockNumber = 1 * DAYS;
	pub const TipFindersFee: Percent = Percent::from_percent(20);
	pub const TipReportDepositBase: Balance = 1 * DOLLARS;
	pub const DataDepositPerByte: Balance = 1 * CENTS;
	pub const TreasuryPalletId: PalletId = PalletId(*b"py/trsry");
	pub const MaximumReasonLength: u32 = 300;
	pub const MaxApprovals: u32 = 100;
}

impl pallet_treasury::Config for Runtime {
	type PalletId = TreasuryPalletId;
	type Currency = Balances;
	type ApproveOrigin = EitherOfDiverse<
		EnsureRoot<AccountId>,
		pallet_collective::EnsureProportionAtLeast<AccountId, CouncilCollective, 3, 5>,
	>;
	type RejectOrigin = EitherOfDiverse<
		EnsureRoot<AccountId>,
		pallet_collective::EnsureProportionMoreThan<AccountId, CouncilCollective, 1, 2>,
	>;
	type RuntimeEvent = RuntimeEvent;
	type OnSlash = ();
	type ProposalBond = ProposalBond;
	type ProposalBondMinimum = ProposalBondMinimum;
	type ProposalBondMaximum = ();
	type SpendPeriod = SpendPeriod;
	type Burn = Burn;
	type BurnDestination = ();
	type SpendFunds = Bounties;
	type WeightInfo = pallet_treasury::weights::SubstrateWeight<Runtime>;
	type MaxApprovals = MaxApprovals;
	type SpendOrigin = frame_support::traits::NeverEnsureOrigin<u128>;
}

parameter_types! {
	pub const BountyCuratorDeposit: Permill = Permill::from_percent(50);
	pub const BountyValueMinimum: Balance = 5 * DOLLARS;
	pub const BountyDepositBase: Balance = 1 * DOLLARS;
	pub const CuratorDepositMultiplier: Permill = Permill::from_percent(50);
	pub const CuratorDepositMin: Balance = 1 * DOLLARS;
	pub const CuratorDepositMax: Balance = 100 * DOLLARS;
	pub const BountyDepositPayoutDelay: BlockNumber = 1 * DAYS;
	pub const BountyUpdatePeriod: BlockNumber = 14 * DAYS;
}

impl pallet_bounties::Config for Runtime {
	type RuntimeEvent = RuntimeEvent;
	type BountyDepositBase = BountyDepositBase;
	type BountyDepositPayoutDelay = BountyDepositPayoutDelay;
	type BountyUpdatePeriod = BountyUpdatePeriod;
	type CuratorDepositMultiplier = CuratorDepositMultiplier;
	type CuratorDepositMin = CuratorDepositMin;
	type CuratorDepositMax = CuratorDepositMax;
	type BountyValueMinimum = BountyValueMinimum;
	type DataDepositPerByte = DataDepositPerByte;
	type MaximumReasonLength = MaximumReasonLength;
	type WeightInfo = pallet_bounties::weights::SubstrateWeight<Runtime>;
	type ChildBountyManager = ChildBounties;
}

parameter_types! {
	pub const ChildBountyValueMinimum: Balance = 1 * DOLLARS;
}

impl pallet_child_bounties::Config for Runtime {
	type RuntimeEvent = RuntimeEvent;
	type MaxActiveChildBountyCount = ConstU32<5>;
	type ChildBountyValueMinimum = ChildBountyValueMinimum;
	type WeightInfo = pallet_child_bounties::weights::SubstrateWeight<Runtime>;
}

impl pallet_tips::Config for Runtime {
	type RuntimeEvent = RuntimeEvent;
	type DataDepositPerByte = DataDepositPerByte;
	type MaximumReasonLength = MaximumReasonLength;
	type Tippers = Elections;
	type TipCountdown = TipCountdown;
	type TipFindersFee = TipFindersFee;
	type TipReportDepositBase = TipReportDepositBase;
	type WeightInfo = pallet_tips::weights::SubstrateWeight<Runtime>;
}

parameter_types! {
	pub const DepositPerItem: Balance = deposit(1, 0);
	pub const DepositPerByte: Balance = deposit(0, 1);
	pub const MaxValueSize: u32 = 16 * 1024;
	pub const DeletionQueueDepth: u32 = 128;
	// The lazy deletion runs inside on_initialize.
	pub DeletionWeightLimit: Weight = RuntimeBlockWeights::get()
		.per_class
		.get(DispatchClass::Normal)
		.max_total
		.unwrap_or(RuntimeBlockWeights::get().max_block);
	pub Schedule: pallet_contracts::Schedule<Runtime> = Default::default();
}

impl pallet_contracts::Config for Runtime {
	type Time = Timestamp;
	type Randomness = RandomnessCollectiveFlip;
	type Currency = Balances;
	type RuntimeEvent = RuntimeEvent;
	type RuntimeCall = RuntimeCall;
	/// The safest default is to allow no calls at all.
	///
	/// Runtimes should whitelist dispatchables that are allowed to be called from contracts
	/// and make sure they are stable. Dispatchables exposed to contracts are not allowed to
	/// change because that would break already deployed contracts. The `Call` structure itself
	/// is not allowed to change the indices of existing pallets, too.
	type CallFilter = Nothing;
	type DepositPerItem = DepositPerItem;
	type DepositPerByte = DepositPerByte;
	type CallStack = [pallet_contracts::Frame<Self>; 31];
	type WeightPrice = pallet_transaction_payment::Pallet<Self>;
	type WeightInfo = pallet_contracts::weights::SubstrateWeight<Self>;
	type ChainExtension = ();
	type DeletionQueueDepth = DeletionQueueDepth;
	type DeletionWeightLimit = DeletionWeightLimit;
	type Schedule = Schedule;
	type AddressGenerator = pallet_contracts::DefaultAddressGenerator;
	type ContractAccessWeight = pallet_contracts::DefaultContractAccessWeight<RuntimeBlockWeights>;
	type MaxCodeLen = ConstU32<{ 128 * 1024 }>;
	type RelaxedMaxCodeLen = ConstU32<{ 256 * 1024 }>;
	type MaxStorageKeyLen = ConstU32<128>;
}

impl pallet_sudo::Config for Runtime {
	type RuntimeEvent = RuntimeEvent;
	type RuntimeCall = RuntimeCall;
}

parameter_types! {
	pub const ImOnlineUnsignedPriority: TransactionPriority = TransactionPriority::max_value();
	/// We prioritize im-online heartbeats over election solution submission.
	pub const StakingUnsignedPriority: TransactionPriority = TransactionPriority::max_value() / 2;
	pub const MaxAuthorities: u32 = 100;
	pub const MaxKeys: u32 = 10_000;
	pub const MaxPeerInHeartbeats: u32 = 10_000;
	pub const MaxPeerDataEncodingSize: u32 = 1_000;
}

impl<LocalCall> frame_system::offchain::CreateSignedTransaction<LocalCall> for Runtime
where
	RuntimeCall: From<LocalCall>,
{
	fn create_transaction<C: frame_system::offchain::AppCrypto<Self::Public, Self::Signature>>(
		call: RuntimeCall,
		public: <Signature as traits::Verify>::Signer,
		account: AccountId,
		nonce: Index,
	) -> Option<(RuntimeCall, <UncheckedExtrinsic as traits::Extrinsic>::SignaturePayload)> {
		let tip = 0;
		// take the biggest period possible.
		let period =
			BlockHashCount::get().checked_next_power_of_two().map(|c| c / 2).unwrap_or(2) as u64;
		let current_block = System::block_number()
			.saturated_into::<u64>()
			// The `System::block_number` is initialized with `n+1`,
			// so the actual block number is `n`.
			.saturating_sub(1);
		let era = Era::mortal(period, current_block);
		let extra = (
			frame_system::CheckNonZeroSender::<Runtime>::new(),
			frame_system::CheckSpecVersion::<Runtime>::new(),
			frame_system::CheckTxVersion::<Runtime>::new(),
			frame_system::CheckGenesis::<Runtime>::new(),
			frame_system::CheckEra::<Runtime>::from(era),
			frame_system::CheckNonce::<Runtime>::from(nonce),
			frame_system::CheckWeight::<Runtime>::new(),
			pallet_asset_tx_payment::ChargeAssetTxPayment::<Runtime>::from(tip, None),
		);
		let raw_payload = SignedPayload::new(call, extra)
			.map_err(|e| {
				log::warn!("Unable to create signed payload: {:?}", e);
			})
			.ok()?;
		let signature = raw_payload.using_encoded(|payload| C::sign(payload, public))?;
		let address = Indices::unlookup(account);
		let (call, extra, _) = raw_payload.deconstruct();
		Some((call, (address, signature, extra)))
	}
}

impl frame_system::offchain::SigningTypes for Runtime {
	type Public = <Signature as traits::Verify>::Signer;
	type Signature = Signature;
}

impl<C> frame_system::offchain::SendTransactionTypes<C> for Runtime
where
	RuntimeCall: From<C>,
{
	type Extrinsic = UncheckedExtrinsic;
	type OverarchingCall = RuntimeCall;
}

impl pallet_im_online::Config for Runtime {
	type AuthorityId = ImOnlineId;
	type RuntimeEvent = RuntimeEvent;
	type NextSessionRotation = Babe;
	type ValidatorSet = Historical;
	type ReportUnresponsiveness = Offences;
	type UnsignedPriority = ImOnlineUnsignedPriority;
	type WeightInfo = pallet_im_online::weights::SubstrateWeight<Runtime>;
	type MaxKeys = MaxKeys;
	type MaxPeerInHeartbeats = MaxPeerInHeartbeats;
	type MaxPeerDataEncodingSize = MaxPeerDataEncodingSize;
}

impl pallet_offences::Config for Runtime {
	type RuntimeEvent = RuntimeEvent;
	type IdentificationTuple = pallet_session::historical::IdentificationTuple<Self>;
	type OnOffenceHandler = Staking;
}

impl pallet_authority_discovery::Config for Runtime {
	type MaxAuthorities = MaxAuthorities;
}

impl pallet_grandpa::Config for Runtime {
	type RuntimeEvent = RuntimeEvent;

	type KeyOwnerProofSystem = Historical;

	type KeyOwnerProof =
		<Self::KeyOwnerProofSystem as KeyOwnerProofSystem<(KeyTypeId, GrandpaId)>>::Proof;

	type KeyOwnerIdentification = <Self::KeyOwnerProofSystem as KeyOwnerProofSystem<(
		KeyTypeId,
		GrandpaId,
	)>>::IdentificationTuple;

	type HandleEquivocation = pallet_grandpa::EquivocationHandler<
		Self::KeyOwnerIdentification,
		Offences,
		ReportLongevity,
	>;

	type WeightInfo = ();
	type MaxAuthorities = MaxAuthorities;
}

parameter_types! {
	pub const BasicDeposit: Balance = 10 * DOLLARS;       // 258 bytes on-chain
	pub const FieldDeposit: Balance = 250 * CENTS;        // 66 bytes on-chain
	pub const SubAccountDeposit: Balance = 2 * DOLLARS;   // 53 bytes on-chain
	pub const MaxSubAccounts: u32 = 100;
	pub const MaxAdditionalFields: u32 = 100;
	pub const MaxRegistrars: u32 = 20;
}

impl pallet_identity::Config for Runtime {
	type RuntimeEvent = RuntimeEvent;
	type Currency = Balances;
	type BasicDeposit = BasicDeposit;
	type FieldDeposit = FieldDeposit;
	type SubAccountDeposit = SubAccountDeposit;
	type MaxSubAccounts = MaxSubAccounts;
	type MaxAdditionalFields = MaxAdditionalFields;
	type MaxRegistrars = MaxRegistrars;
	type Slashed = Treasury;
	type ForceOrigin = EnsureRootOrHalfCouncil;
	type RegistrarOrigin = EnsureRootOrHalfCouncil;
	type WeightInfo = pallet_identity::weights::SubstrateWeight<Runtime>;
}

parameter_types! {
	pub const ConfigDepositBase: Balance = 5 * DOLLARS;
	pub const FriendDepositFactor: Balance = 50 * CENTS;
	pub const MaxFriends: u16 = 9;
	pub const RecoveryDeposit: Balance = 5 * DOLLARS;
}

impl pallet_recovery::Config for Runtime {
	type RuntimeEvent = RuntimeEvent;
	type WeightInfo = pallet_recovery::weights::SubstrateWeight<Runtime>;
	type RuntimeCall = RuntimeCall;
	type Currency = Balances;
	type ConfigDepositBase = ConfigDepositBase;
	type FriendDepositFactor = FriendDepositFactor;
	type MaxFriends = MaxFriends;
	type RecoveryDeposit = RecoveryDeposit;
}

parameter_types! {
	pub const CandidateDeposit: Balance = 10 * DOLLARS;
	pub const WrongSideDeduction: Balance = 2 * DOLLARS;
	pub const MaxStrikes: u32 = 10;
	pub const RotationPeriod: BlockNumber = 80 * HOURS;
	pub const PeriodSpend: Balance = 500 * DOLLARS;
	pub const MaxLockDuration: BlockNumber = 36 * 30 * DAYS;
	pub const ChallengePeriod: BlockNumber = 7 * DAYS;
	pub const MaxCandidateIntake: u32 = 10;
	pub const SocietyPalletId: PalletId = PalletId(*b"py/socie");
}

impl pallet_society::Config for Runtime {
	type RuntimeEvent = RuntimeEvent;
	type PalletId = SocietyPalletId;
	type Currency = Balances;
	type Randomness = RandomnessCollectiveFlip;
	type CandidateDeposit = CandidateDeposit;
	type WrongSideDeduction = WrongSideDeduction;
	type MaxStrikes = MaxStrikes;
	type PeriodSpend = PeriodSpend;
	type MembershipChanged = ();
	type RotationPeriod = RotationPeriod;
	type MaxLockDuration = MaxLockDuration;
	type FounderSetOrigin =
		pallet_collective::EnsureProportionMoreThan<AccountId, CouncilCollective, 1, 2>;
	type SuspensionJudgementOrigin = pallet_society::EnsureFounder<Runtime>;
	type MaxCandidateIntake = MaxCandidateIntake;
	type ChallengePeriod = ChallengePeriod;
}

parameter_types! {
	pub const MinVestedTransfer: Balance = 100 * DOLLARS;
}

impl pallet_vesting::Config for Runtime {
	type RuntimeEvent = RuntimeEvent;
	type Currency = Balances;
	type BlockNumberToBalance = ConvertInto;
	type MinVestedTransfer = MinVestedTransfer;
	type WeightInfo = pallet_vesting::weights::SubstrateWeight<Runtime>;
	// `VestingInfo` encode length is 36bytes. 28 schedules gets encoded as 1009 bytes, which is the
	// highest number of schedules that encodes less than 2^10.
	const MAX_VESTING_SCHEDULES: u32 = 28;
}

impl pallet_mmr::Config for Runtime {
	const INDEXING_PREFIX: &'static [u8] = b"mmr";
	type Hashing = <Runtime as frame_system::Config>::Hashing;
	type Hash = <Runtime as frame_system::Config>::Hash;
	type LeafData = pallet_mmr::ParentNumberAndHash<Self>;
	type OnNewRoot = ();
	type WeightInfo = ();
}

parameter_types! {
	pub const LotteryPalletId: PalletId = PalletId(*b"py/lotto");
	pub const MaxCalls: u32 = 10;
	pub const MaxGenerateRandom: u32 = 10;
}

impl pallet_lottery::Config for Runtime {
	type PalletId = LotteryPalletId;
	type RuntimeCall = RuntimeCall;
	type Currency = Balances;
	type Randomness = RandomnessCollectiveFlip;
	type RuntimeEvent = RuntimeEvent;
	type ManagerOrigin = EnsureRoot<AccountId>;
	type MaxCalls = MaxCalls;
	type ValidateCall = Lottery;
	type MaxGenerateRandom = MaxGenerateRandom;
	type WeightInfo = pallet_lottery::weights::SubstrateWeight<Runtime>;
}

parameter_types! {
	pub const AssetDeposit: Balance = 100 * DOLLARS;
	pub const ApprovalDeposit: Balance = 1 * DOLLARS;
	pub const StringLimit: u32 = 50;
	pub const MetadataDepositBase: Balance = 10 * DOLLARS;
	pub const MetadataDepositPerByte: Balance = 1 * DOLLARS;
}

impl pallet_assets::Config for Runtime {
	type RuntimeEvent = RuntimeEvent;
	type Balance = u128;
	type AssetId = u32;
	type Currency = Balances;
	type ForceOrigin = EnsureRoot<AccountId>;
	type AssetDeposit = AssetDeposit;
	type AssetAccountDeposit = ConstU128<DOLLARS>;
	type MetadataDepositBase = MetadataDepositBase;
	type MetadataDepositPerByte = MetadataDepositPerByte;
	type ApprovalDeposit = ApprovalDeposit;
	type StringLimit = StringLimit;
	type Freezer = ();
	type Extra = ();
	type WeightInfo = pallet_assets::weights::SubstrateWeight<Runtime>;
}

parameter_types! {
	pub IgnoredIssuance: Balance = Treasury::pot();
	pub const QueueCount: u32 = 300;
	pub const MaxQueueLen: u32 = 1000;
	pub const FifoQueueLen: u32 = 500;
	pub const Period: BlockNumber = 30 * DAYS;
	pub const MinFreeze: Balance = 100 * DOLLARS;
	pub const IntakePeriod: BlockNumber = 10;
	pub const MaxIntakeBids: u32 = 10;
}

impl pallet_gilt::Config for Runtime {
	type RuntimeEvent = RuntimeEvent;
	type Currency = Balances;
	type CurrencyBalance = Balance;
	type AdminOrigin = frame_system::EnsureRoot<AccountId>;
	type Deficit = ();
	type Surplus = ();
	type IgnoredIssuance = IgnoredIssuance;
	type QueueCount = QueueCount;
	type MaxQueueLen = MaxQueueLen;
	type FifoQueueLen = FifoQueueLen;
	type Period = Period;
	type MinFreeze = MinFreeze;
	type IntakePeriod = IntakePeriod;
	type MaxIntakeBids = MaxIntakeBids;
	type WeightInfo = pallet_gilt::weights::SubstrateWeight<Runtime>;
}

parameter_types! {
	pub const CollectionDeposit: Balance = 100 * DOLLARS;
	pub const ItemDeposit: Balance = 1 * DOLLARS;
	pub const KeyLimit: u32 = 32;
	pub const ValueLimit: u32 = 256;
	pub const ApprovalsLimit: u32 = 20;
}

impl pallet_uniques::Config for Runtime {
	type RuntimeEvent = RuntimeEvent;
	type CollectionId = u32;
	type ItemId = u32;
	type Currency = Balances;
	type ForceOrigin = frame_system::EnsureRoot<AccountId>;
	type CollectionDeposit = CollectionDeposit;
	type ItemDeposit = ItemDeposit;
	type MetadataDepositBase = MetadataDepositBase;
	type AttributeDepositBase = MetadataDepositBase;
	type DepositPerByte = MetadataDepositPerByte;
	type StringLimit = StringLimit;
	type KeyLimit = KeyLimit;
	type ValueLimit = ValueLimit;
	type WeightInfo = pallet_uniques::weights::SubstrateWeight<Runtime>;
	#[cfg(feature = "runtime-benchmarks")]
	type Helper = ();
	type CreateOrigin = AsEnsureOriginWithArg<EnsureSigned<AccountId>>;
	type Locker = ();
}

impl pallet_nfts::Config for Runtime {
	type Event = Event;
	type CollectionId = u32;
	type ItemId = u32;
	type Currency = Balances;
	type ForceOrigin = frame_system::EnsureRoot<AccountId>;
	type CollectionDeposit = CollectionDeposit;
	type ItemDeposit = ItemDeposit;
	type MetadataDepositBase = MetadataDepositBase;
	type AttributeDepositBase = MetadataDepositBase;
	type DepositPerByte = MetadataDepositPerByte;
	type StringLimit = StringLimit;
	type KeyLimit = KeyLimit;
	type ValueLimit = ValueLimit;
	type ApprovalsLimit = ApprovalsLimit;
	type WeightInfo = pallet_nfts::weights::SubstrateWeight<Runtime>;
	#[cfg(feature = "runtime-benchmarks")]
	type Helper = ();
	type CreateOrigin = AsEnsureOriginWithArg<EnsureSigned<AccountId>>;
	type Locker = ();
}

impl pallet_transaction_storage::Config for Runtime {
	type RuntimeEvent = RuntimeEvent;
	type Currency = Balances;
	type RuntimeCall = RuntimeCall;
	type FeeDestination = ();
	type WeightInfo = pallet_transaction_storage::weights::SubstrateWeight<Runtime>;
	type MaxBlockTransactions =
		ConstU32<{ pallet_transaction_storage::DEFAULT_MAX_BLOCK_TRANSACTIONS }>;
	type MaxTransactionSize =
		ConstU32<{ pallet_transaction_storage::DEFAULT_MAX_TRANSACTION_SIZE }>;
}

impl pallet_whitelist::Config for Runtime {
	type RuntimeEvent = RuntimeEvent;
	type RuntimeCall = RuntimeCall;
	type WhitelistOrigin = EnsureRoot<AccountId>;
	type DispatchWhitelistedOrigin = EnsureRoot<AccountId>;
	type PreimageProvider = Preimage;
	type WeightInfo = pallet_whitelist::weights::SubstrateWeight<Runtime>;
}

parameter_types! {
	pub const MigrationSignedDepositPerItem: Balance = 1 * CENTS;
	pub const MigrationSignedDepositBase: Balance = 20 * DOLLARS;
	pub const MigrationMaxKeyLen: u32 = 512;
}

impl pallet_state_trie_migration::Config for Runtime {
	type RuntimeEvent = RuntimeEvent;
	type ControlOrigin = EnsureRoot<AccountId>;
	type Currency = Balances;
	type MaxKeyLen = MigrationMaxKeyLen;
	type SignedDepositPerItem = MigrationSignedDepositPerItem;
	type SignedDepositBase = MigrationSignedDepositBase;
	// Warning: this is not advised, as it might allow the chain to be temporarily DOS-ed.
	// Preferably, if the chain's governance/maintenance team is planning on using a specific
	// account for the migration, put it here to make sure only that account can trigger the signed
	// migrations.
	type SignedFilter = EnsureSigned<Self::AccountId>;
	type WeightInfo = ();
}

const ALLIANCE_MOTION_DURATION_IN_BLOCKS: BlockNumber = 5 * DAYS;

parameter_types! {
	pub const AllianceMotionDuration: BlockNumber = ALLIANCE_MOTION_DURATION_IN_BLOCKS;
	pub const AllianceMaxProposals: u32 = 100;
	pub const AllianceMaxMembers: u32 = 100;
}

type AllianceCollective = pallet_collective::Instance3;
impl pallet_collective::Config<AllianceCollective> for Runtime {
	type Origin = Origin;
	type Proposal = RuntimeCall;
	type RuntimeEvent = RuntimeEvent;
	type MotionDuration = AllianceMotionDuration;
	type MaxProposals = AllianceMaxProposals;
	type MaxMembers = AllianceMaxMembers;
	type DefaultVote = pallet_collective::PrimeDefaultVote;
	type WeightInfo = pallet_collective::weights::SubstrateWeight<Runtime>;
}

parameter_types! {
	pub const MaxFounders: u32 = 10;
	pub const MaxFellows: u32 = AllianceMaxMembers::get() - MaxFounders::get();
	pub const MaxAllies: u32 = 100;
	pub const AllyDeposit: Balance = 10 * DOLLARS;
	pub const RetirementPeriod: BlockNumber = ALLIANCE_MOTION_DURATION_IN_BLOCKS + (1 * DAYS);
}

impl pallet_alliance::Config for Runtime {
	type RuntimeEvent = RuntimeEvent;
	type Proposal = RuntimeCall;
	type AdminOrigin = EitherOfDiverse<
		EnsureRoot<AccountId>,
		pallet_collective::EnsureProportionMoreThan<AccountId, AllianceCollective, 2, 3>,
	>;
	type MembershipManager = EitherOfDiverse<
		EnsureRoot<AccountId>,
		pallet_collective::EnsureProportionMoreThan<AccountId, AllianceCollective, 2, 3>,
	>;
	type AnnouncementOrigin = EitherOfDiverse<
		EnsureRoot<AccountId>,
		pallet_collective::EnsureProportionMoreThan<AccountId, AllianceCollective, 2, 3>,
	>;
	type Currency = Balances;
	type Slashed = Treasury;
	type InitializeMembers = AllianceMotion;
	type MembershipChanged = AllianceMotion;
	#[cfg(not(feature = "runtime-benchmarks"))]
	type IdentityVerifier = AllianceIdentityVerifier;
	#[cfg(feature = "runtime-benchmarks")]
	type IdentityVerifier = ();
	type ProposalProvider = AllianceProposalProvider;
	type MaxProposals = AllianceMaxProposals;
	type MaxFounders = MaxFounders;
	type MaxFellows = MaxFellows;
	type MaxAllies = MaxAllies;
	type MaxUnscrupulousItems = ConstU32<100>;
	type MaxWebsiteUrlLength = ConstU32<255>;
	type MaxAnnouncementsCount = ConstU32<100>;
	type MaxMembersCount = AllianceMaxMembers;
	type AllyDeposit = AllyDeposit;
	type WeightInfo = pallet_alliance::weights::SubstrateWeight<Runtime>;
	type RetirementPeriod = RetirementPeriod;
}

construct_runtime!(
	pub enum Runtime where
		Block = Block,
		NodeBlock = node_primitives::Block,
		UncheckedExtrinsic = UncheckedExtrinsic
	{
		System: frame_system,
		Utility: pallet_utility,
		Babe: pallet_babe,
		Timestamp: pallet_timestamp,
		// Authorship must be before session in order to note author in the correct session and era
		// for im-online and staking.
		Authorship: pallet_authorship,
		Indices: pallet_indices,
		Balances: pallet_balances,
		TransactionPayment: pallet_transaction_payment,
		AssetTxPayment: pallet_asset_tx_payment,
		ElectionProviderMultiPhase: pallet_election_provider_multi_phase,
		Staking: pallet_staking,
		Session: pallet_session,
		Democracy: pallet_democracy,
		Council: pallet_collective::<Instance1>,
		TechnicalCommittee: pallet_collective::<Instance2>,
		Elections: pallet_elections_phragmen,
		TechnicalMembership: pallet_membership::<Instance1>,
		Grandpa: pallet_grandpa,
		Treasury: pallet_treasury,
		Contracts: pallet_contracts,
		Sudo: pallet_sudo,
		ImOnline: pallet_im_online,
		AuthorityDiscovery: pallet_authority_discovery,
		Offences: pallet_offences,
		Historical: pallet_session_historical::{Pallet},
		RandomnessCollectiveFlip: pallet_randomness_collective_flip,
		Identity: pallet_identity,
		Society: pallet_society,
		Recovery: pallet_recovery,
		Vesting: pallet_vesting,
		Scheduler: pallet_scheduler,
		Preimage: pallet_preimage,
		Proxy: pallet_proxy,
		Multisig: pallet_multisig,
		Bounties: pallet_bounties,
		Tips: pallet_tips,
		Assets: pallet_assets,
		Mmr: pallet_mmr,
		Lottery: pallet_lottery,
		Gilt: pallet_gilt,
		Uniques: pallet_uniques,
		Nfts: pallet_nfts,
		TransactionStorage: pallet_transaction_storage,
		BagsList: pallet_bags_list,
		StateTrieMigration: pallet_state_trie_migration,
		ChildBounties: pallet_child_bounties,
		Referenda: pallet_referenda,
		Remark: pallet_remark,
		ConvictionVoting: pallet_conviction_voting,
		Whitelist: pallet_whitelist,
		AllianceMotion: pallet_collective::<Instance3>,
		Alliance: pallet_alliance,
		NominationPools: pallet_nomination_pools,
		RankedPolls: pallet_referenda::<Instance2>,
		RankedCollective: pallet_ranked_collective,
	}
);

/// The address format for describing accounts.
pub type Address = sp_runtime::MultiAddress<AccountId, AccountIndex>;
/// Block header type as expected by this runtime.
pub type Header = generic::Header<BlockNumber, BlakeTwo256>;
/// Block type as expected by this runtime.
pub type Block = generic::Block<Header, UncheckedExtrinsic>;
/// A Block signed with a Justification
pub type SignedBlock = generic::SignedBlock<Block>;
/// BlockId type as expected by this runtime.
pub type BlockId = generic::BlockId<Block>;
/// The SignedExtension to the basic transaction logic.
///
/// When you change this, you **MUST** modify [`sign`] in `bin/node/testing/src/keyring.rs`!
///
/// [`sign`]: <../../testing/src/keyring.rs.html>
pub type SignedExtra = (
	frame_system::CheckNonZeroSender<Runtime>,
	frame_system::CheckSpecVersion<Runtime>,
	frame_system::CheckTxVersion<Runtime>,
	frame_system::CheckGenesis<Runtime>,
	frame_system::CheckEra<Runtime>,
	frame_system::CheckNonce<Runtime>,
	frame_system::CheckWeight<Runtime>,
	pallet_asset_tx_payment::ChargeAssetTxPayment<Runtime>,
);

/// Unchecked extrinsic type as expected by this runtime.
pub type UncheckedExtrinsic =
	generic::UncheckedExtrinsic<Address, RuntimeCall, Signature, SignedExtra>;
/// The payload being signed in transactions.
pub type SignedPayload = generic::SignedPayload<RuntimeCall, SignedExtra>;
/// Extrinsic type that has already been checked.
pub type CheckedExtrinsic = generic::CheckedExtrinsic<AccountId, RuntimeCall, SignedExtra>;
/// Executive: handles dispatch to the various modules.
pub type Executive = frame_executive::Executive<
	Runtime,
	Block,
	frame_system::ChainContext<Runtime>,
	Runtime,
	AllPalletsWithSystem,
	Migrations,
>;

// All migrations executed on runtime upgrade as a nested tuple of types implementing
// `OnRuntimeUpgrade`.
type Migrations = (
	pallet_nomination_pools::migration::v2::MigrateToV2<Runtime>,
	pallet_alliance::migration::Migration<Runtime>,
);

/// MMR helper types.
mod mmr {
	use super::Runtime;
	pub use pallet_mmr::primitives::*;

	pub type Leaf = <<Runtime as pallet_mmr::Config>::LeafData as LeafDataProvider>::LeafData;
	pub type Hash = <Runtime as pallet_mmr::Config>::Hash;
	pub type Hashing = <Runtime as pallet_mmr::Config>::Hashing;
}

#[cfg(feature = "runtime-benchmarks")]
#[macro_use]
extern crate frame_benchmarking;

#[cfg(feature = "runtime-benchmarks")]
mod benches {
	define_benchmarks!(
		[frame_benchmarking, BaselineBench::<Runtime>]
		[pallet_alliance, Alliance]
		[pallet_assets, Assets]
		[pallet_babe, Babe]
		[pallet_bags_list, BagsList]
		[pallet_balances, Balances]
		[pallet_bounties, Bounties]
		[pallet_child_bounties, ChildBounties]
		[pallet_collective, Council]
		[pallet_conviction_voting, ConvictionVoting]
		[pallet_contracts, Contracts]
		[pallet_democracy, Democracy]
		[pallet_election_provider_multi_phase, ElectionProviderMultiPhase]
		[pallet_election_provider_support_benchmarking, EPSBench::<Runtime>]
		[pallet_elections_phragmen, Elections]
		[pallet_gilt, Gilt]
		[pallet_grandpa, Grandpa]
		[pallet_identity, Identity]
		[pallet_im_online, ImOnline]
		[pallet_indices, Indices]
		[pallet_lottery, Lottery]
		[pallet_membership, TechnicalMembership]
		[pallet_mmr, Mmr]
		[pallet_multisig, Multisig]
		[pallet_nomination_pools, NominationPoolsBench::<Runtime>]
		[pallet_offences, OffencesBench::<Runtime>]
		[pallet_preimage, Preimage]
		[pallet_proxy, Proxy]
		[pallet_ranked_collective, RankedCollective]
		[pallet_referenda, Referenda]
		[pallet_recovery, Recovery]
		[pallet_remark, Remark]
		[pallet_scheduler, Scheduler]
		[pallet_session, SessionBench::<Runtime>]
		[pallet_staking, Staking]
		[pallet_state_trie_migration, StateTrieMigration]
		[frame_system, SystemBench::<Runtime>]
		[pallet_timestamp, Timestamp]
		[pallet_tips, Tips]
		[pallet_transaction_storage, TransactionStorage]
		[pallet_treasury, Treasury]
		[pallet_uniques, Uniques]
		[pallet_nfts, Nfts]
		[pallet_utility, Utility]
		[pallet_vesting, Vesting]
		[pallet_whitelist, Whitelist]
	);
}

impl_runtime_apis! {
	impl sp_api::Core<Block> for Runtime {
		fn version() -> RuntimeVersion {
			VERSION
		}

		fn execute_block(block: Block) {
			Executive::execute_block(block);
		}

		fn initialize_block(header: &<Block as BlockT>::Header) {
			Executive::initialize_block(header)
		}
	}

	impl sp_api::Metadata<Block> for Runtime {
		fn metadata() -> OpaqueMetadata {
			OpaqueMetadata::new(Runtime::metadata().into())
		}
	}

	impl sp_block_builder::BlockBuilder<Block> for Runtime {
		fn apply_extrinsic(extrinsic: <Block as BlockT>::Extrinsic) -> ApplyExtrinsicResult {
			Executive::apply_extrinsic(extrinsic)
		}

		fn finalize_block() -> <Block as BlockT>::Header {
			Executive::finalize_block()
		}

		fn inherent_extrinsics(data: InherentData) -> Vec<<Block as BlockT>::Extrinsic> {
			data.create_extrinsics()
		}

		fn check_inherents(block: Block, data: InherentData) -> CheckInherentsResult {
			data.check_extrinsics(&block)
		}
	}

	impl sp_transaction_pool::runtime_api::TaggedTransactionQueue<Block> for Runtime {
		fn validate_transaction(
			source: TransactionSource,
			tx: <Block as BlockT>::Extrinsic,
			block_hash: <Block as BlockT>::Hash,
		) -> TransactionValidity {
			Executive::validate_transaction(source, tx, block_hash)
		}
	}

	impl sp_offchain::OffchainWorkerApi<Block> for Runtime {
		fn offchain_worker(header: &<Block as BlockT>::Header) {
			Executive::offchain_worker(header)
		}
	}

	impl fg_primitives::GrandpaApi<Block> for Runtime {
		fn grandpa_authorities() -> GrandpaAuthorityList {
			Grandpa::grandpa_authorities()
		}

		fn current_set_id() -> fg_primitives::SetId {
			Grandpa::current_set_id()
		}

		fn submit_report_equivocation_unsigned_extrinsic(
			equivocation_proof: fg_primitives::EquivocationProof<
				<Block as BlockT>::Hash,
				NumberFor<Block>,
			>,
			key_owner_proof: fg_primitives::OpaqueKeyOwnershipProof,
		) -> Option<()> {
			let key_owner_proof = key_owner_proof.decode()?;

			Grandpa::submit_unsigned_equivocation_report(
				equivocation_proof,
				key_owner_proof,
			)
		}

		fn generate_key_ownership_proof(
			_set_id: fg_primitives::SetId,
			authority_id: GrandpaId,
		) -> Option<fg_primitives::OpaqueKeyOwnershipProof> {
			use codec::Encode;

			Historical::prove((fg_primitives::KEY_TYPE, authority_id))
				.map(|p| p.encode())
				.map(fg_primitives::OpaqueKeyOwnershipProof::new)
		}
	}

	impl pallet_nomination_pools_runtime_api::NominationPoolsApi<Block, AccountId, Balance> for Runtime {
		fn pending_rewards(member_account: AccountId) -> Balance {
			NominationPools::pending_rewards(member_account).unwrap_or_default()
		}
	}

	impl sp_consensus_babe::BabeApi<Block> for Runtime {
		fn configuration() -> sp_consensus_babe::BabeConfiguration {
			let epoch_config = Babe::epoch_config().unwrap_or(BABE_GENESIS_EPOCH_CONFIG);
			sp_consensus_babe::BabeConfiguration {
				slot_duration: Babe::slot_duration(),
				epoch_length: EpochDuration::get(),
				c: epoch_config.c,
				authorities: Babe::authorities().to_vec(),
				randomness: Babe::randomness(),
				allowed_slots: epoch_config.allowed_slots,
			}
		}

		fn current_epoch_start() -> sp_consensus_babe::Slot {
			Babe::current_epoch_start()
		}

		fn current_epoch() -> sp_consensus_babe::Epoch {
			Babe::current_epoch()
		}

		fn next_epoch() -> sp_consensus_babe::Epoch {
			Babe::next_epoch()
		}

		fn generate_key_ownership_proof(
			_slot: sp_consensus_babe::Slot,
			authority_id: sp_consensus_babe::AuthorityId,
		) -> Option<sp_consensus_babe::OpaqueKeyOwnershipProof> {
			use codec::Encode;

			Historical::prove((sp_consensus_babe::KEY_TYPE, authority_id))
				.map(|p| p.encode())
				.map(sp_consensus_babe::OpaqueKeyOwnershipProof::new)
		}

		fn submit_report_equivocation_unsigned_extrinsic(
			equivocation_proof: sp_consensus_babe::EquivocationProof<<Block as BlockT>::Header>,
			key_owner_proof: sp_consensus_babe::OpaqueKeyOwnershipProof,
		) -> Option<()> {
			let key_owner_proof = key_owner_proof.decode()?;

			Babe::submit_unsigned_equivocation_report(
				equivocation_proof,
				key_owner_proof,
			)
		}
	}

	impl sp_authority_discovery::AuthorityDiscoveryApi<Block> for Runtime {
		fn authorities() -> Vec<AuthorityDiscoveryId> {
			AuthorityDiscovery::authorities()
		}
	}

	impl frame_system_rpc_runtime_api::AccountNonceApi<Block, AccountId, Index> for Runtime {
		fn account_nonce(account: AccountId) -> Index {
			System::account_nonce(account)
		}
	}

	impl pallet_contracts_rpc_runtime_api::ContractsApi<
		Block, AccountId, Balance, BlockNumber, Hash,
	>
		for Runtime
	{
		fn call(
			origin: AccountId,
			dest: AccountId,
			value: Balance,
			gas_limit: u64,
			storage_deposit_limit: Option<Balance>,
			input_data: Vec<u8>,
		) -> pallet_contracts_primitives::ContractExecResult<Balance> {
			Contracts::bare_call(origin, dest, value, Weight::from_ref_time(gas_limit), storage_deposit_limit, input_data, true)
		}

		fn instantiate(
			origin: AccountId,
			value: Balance,
			gas_limit: u64,
			storage_deposit_limit: Option<Balance>,
			code: pallet_contracts_primitives::Code<Hash>,
			data: Vec<u8>,
			salt: Vec<u8>,
		) -> pallet_contracts_primitives::ContractInstantiateResult<AccountId, Balance>
		{
			Contracts::bare_instantiate(origin, value, Weight::from_ref_time(gas_limit), storage_deposit_limit, code, data, salt, true)
		}

		fn upload_code(
			origin: AccountId,
			code: Vec<u8>,
			storage_deposit_limit: Option<Balance>,
		) -> pallet_contracts_primitives::CodeUploadResult<Hash, Balance>
		{
			Contracts::bare_upload_code(origin, code, storage_deposit_limit)
		}

		fn get_storage(
			address: AccountId,
			key: Vec<u8>,
		) -> pallet_contracts_primitives::GetStorageResult {
			Contracts::get_storage(address, key)
		}
	}

	impl pallet_transaction_payment_rpc_runtime_api::TransactionPaymentApi<
		Block,
		Balance,
	> for Runtime {
		fn query_info(uxt: <Block as BlockT>::Extrinsic, len: u32) -> RuntimeDispatchInfo<Balance> {
			TransactionPayment::query_info(uxt, len)
		}
		fn query_fee_details(uxt: <Block as BlockT>::Extrinsic, len: u32) -> FeeDetails<Balance> {
			TransactionPayment::query_fee_details(uxt, len)
		}
	}

	impl pallet_transaction_payment_rpc_runtime_api::TransactionPaymentCallApi<Block, Balance, RuntimeCall>
		for Runtime
	{
		fn query_call_info(call: RuntimeCall, len: u32) -> RuntimeDispatchInfo<Balance> {
			TransactionPayment::query_call_info(call, len)
		}
		fn query_call_fee_details(call: RuntimeCall, len: u32) -> FeeDetails<Balance> {
			TransactionPayment::query_call_fee_details(call, len)
		}
	}

	impl pallet_mmr::primitives::MmrApi<
		Block,
		mmr::Hash,
	> for Runtime {
		fn generate_proof(leaf_index: pallet_mmr::primitives::LeafIndex)
			-> Result<(mmr::EncodableOpaqueLeaf, mmr::Proof<mmr::Hash>), mmr::Error>
		{
			Mmr::generate_batch_proof(vec![leaf_index]).and_then(|(leaves, proof)|
				Ok((
					mmr::EncodableOpaqueLeaf::from_leaf(&leaves[0]),
					mmr::BatchProof::into_single_leaf_proof(proof)?
				))
			)
		}

		fn verify_proof(leaf: mmr::EncodableOpaqueLeaf, proof: mmr::Proof<mmr::Hash>)
			-> Result<(), mmr::Error>
		{
			let leaf: mmr::Leaf = leaf
				.into_opaque_leaf()
				.try_decode()
				.ok_or(mmr::Error::Verify)?;
			Mmr::verify_leaves(vec![leaf], mmr::Proof::into_batch_proof(proof))
		}

		fn verify_proof_stateless(
			root: mmr::Hash,
			leaf: mmr::EncodableOpaqueLeaf,
			proof: mmr::Proof<mmr::Hash>
		) -> Result<(), mmr::Error> {
			let node = mmr::DataOrHash::Data(leaf.into_opaque_leaf());
			pallet_mmr::verify_leaves_proof::<mmr::Hashing, _>(root, vec![node], mmr::Proof::into_batch_proof(proof))
		}

		fn mmr_root() -> Result<mmr::Hash, mmr::Error> {
			Ok(Mmr::mmr_root())
		}

		fn generate_batch_proof(leaf_indices: Vec<pallet_mmr::primitives::LeafIndex>)
			-> Result<(Vec<mmr::EncodableOpaqueLeaf>, mmr::BatchProof<mmr::Hash>), mmr::Error>
		{
			Mmr::generate_batch_proof(leaf_indices)
				.map(|(leaves, proof)| (leaves.into_iter().map(|leaf| mmr::EncodableOpaqueLeaf::from_leaf(&leaf)).collect(), proof))
		}

		fn verify_batch_proof(leaves: Vec<mmr::EncodableOpaqueLeaf>, proof: mmr::BatchProof<mmr::Hash>)
			-> Result<(), mmr::Error>
		{
			let leaves = leaves.into_iter().map(|leaf|
				leaf.into_opaque_leaf()
				.try_decode()
				.ok_or(mmr::Error::Verify)).collect::<Result<Vec<mmr::Leaf>, mmr::Error>>()?;
			Mmr::verify_leaves(leaves, proof)
		}

		fn verify_batch_proof_stateless(
			root: mmr::Hash,
			leaves: Vec<mmr::EncodableOpaqueLeaf>,
			proof: mmr::BatchProof<mmr::Hash>
		) -> Result<(), mmr::Error> {
			let nodes = leaves.into_iter().map(|leaf|mmr::DataOrHash::Data(leaf.into_opaque_leaf())).collect();
			pallet_mmr::verify_leaves_proof::<mmr::Hashing, _>(root, nodes, proof)
		}
	}

	impl sp_session::SessionKeys<Block> for Runtime {
		fn generate_session_keys(seed: Option<Vec<u8>>) -> Vec<u8> {
			SessionKeys::generate(seed)
		}

		fn decode_session_keys(
			encoded: Vec<u8>,
		) -> Option<Vec<(Vec<u8>, KeyTypeId)>> {
			SessionKeys::decode_into_raw_public_keys(&encoded)
		}
	}

	#[cfg(feature = "try-runtime")]
	impl frame_try_runtime::TryRuntime<Block> for Runtime {
		fn on_runtime_upgrade() -> (Weight, Weight) {
			// NOTE: intentional unwrap: we don't want to propagate the error backwards, and want to
			// have a backtrace here. If any of the pre/post migration checks fail, we shall stop
			// right here and right now.
			let weight = Executive::try_runtime_upgrade().unwrap();
			(weight, RuntimeBlockWeights::get().max_block)
		}

		fn execute_block(
			block: Block,
			state_root_check: bool,
			select: frame_try_runtime::TryStateSelect
		) -> Weight {
			log::info!(
				target: "node-runtime",
				"try-runtime: executing block {:?} / root checks: {:?} / try-state-select: {:?}",
				block.header.hash(),
				state_root_check,
				select,
			);
			// NOTE: intentional unwrap: we don't want to propagate the error backwards, and want to
			// have a backtrace here.
			Executive::try_execute_block(block, state_root_check, select).unwrap()
		}
	}

	#[cfg(feature = "runtime-benchmarks")]
	impl frame_benchmarking::Benchmark<Block> for Runtime {
		fn benchmark_metadata(extra: bool) -> (
			Vec<frame_benchmarking::BenchmarkList>,
			Vec<frame_support::traits::StorageInfo>,
		) {
			use frame_benchmarking::{baseline, Benchmarking, BenchmarkList};
			use frame_support::traits::StorageInfoTrait;

			// Trying to add benchmarks directly to the Session Pallet caused cyclic dependency
			// issues. To get around that, we separated the Session benchmarks into its own crate,
			// which is why we need these two lines below.
			use pallet_session_benchmarking::Pallet as SessionBench;
			use pallet_offences_benchmarking::Pallet as OffencesBench;
			use pallet_election_provider_support_benchmarking::Pallet as EPSBench;
			use frame_system_benchmarking::Pallet as SystemBench;
			use baseline::Pallet as BaselineBench;
			use pallet_nomination_pools_benchmarking::Pallet as NominationPoolsBench;

			let mut list = Vec::<BenchmarkList>::new();
			list_benchmarks!(list, extra);

			let storage_info = AllPalletsWithSystem::storage_info();

			(list, storage_info)
		}

		fn dispatch_benchmark(
			config: frame_benchmarking::BenchmarkConfig
		) -> Result<Vec<frame_benchmarking::BenchmarkBatch>, sp_runtime::RuntimeString> {
			use frame_benchmarking::{baseline, Benchmarking, BenchmarkBatch,  TrackedStorageKey};

			// Trying to add benchmarks directly to the Session Pallet caused cyclic dependency
			// issues. To get around that, we separated the Session benchmarks into its own crate,
			// which is why we need these two lines below.
			use pallet_session_benchmarking::Pallet as SessionBench;
			use pallet_offences_benchmarking::Pallet as OffencesBench;
			use pallet_election_provider_support_benchmarking::Pallet as EPSBench;
			use frame_system_benchmarking::Pallet as SystemBench;
			use baseline::Pallet as BaselineBench;
			use pallet_nomination_pools_benchmarking::Pallet as NominationPoolsBench;

			impl pallet_session_benchmarking::Config for Runtime {}
			impl pallet_offences_benchmarking::Config for Runtime {}
			impl pallet_election_provider_support_benchmarking::Config for Runtime {}
			impl frame_system_benchmarking::Config for Runtime {}
			impl baseline::Config for Runtime {}
			impl pallet_nomination_pools_benchmarking::Config for Runtime {}

			let whitelist: Vec<TrackedStorageKey> = vec![
				// Block Number
				hex_literal::hex!("26aa394eea5630e07c48ae0c9558cef702a5c1b19ab7a04f536c519aca4983ac").to_vec().into(),
				// Total Issuance
				hex_literal::hex!("c2261276cc9d1f8598ea4b6a74b15c2f57c875e4cff74148e4628f264b974c80").to_vec().into(),
				// Execution Phase
				hex_literal::hex!("26aa394eea5630e07c48ae0c9558cef7ff553b5a9862a516939d82b3d3d8661a").to_vec().into(),
				// Event Count
				hex_literal::hex!("26aa394eea5630e07c48ae0c9558cef70a98fdbe9ce6c55837576c60c7af3850").to_vec().into(),
				// System Events
				hex_literal::hex!("26aa394eea5630e07c48ae0c9558cef780d41e5e16056765bc8461851072c9d7").to_vec().into(),
				// System BlockWeight
				hex_literal::hex!("26aa394eea5630e07c48ae0c9558cef734abf5cb34d6244378cddbf18e849d96").to_vec().into(),
				// Treasury Account
				hex_literal::hex!("26aa394eea5630e07c48ae0c9558cef7b99d880ec681799c0cf30e8886371da95ecffd7b6c0f78751baa9d281e0bfa3a6d6f646c70792f74727372790000000000000000000000000000000000000000").to_vec().into(),
			];

			let mut batches = Vec::<BenchmarkBatch>::new();
			let params = (&config, &whitelist);
			add_benchmarks!(params, batches);
			Ok(batches)
		}
	}
}

#[cfg(test)]
mod tests {
	use super::*;
	use frame_election_provider_support::NposSolution;
	use frame_system::offchain::CreateSignedTransaction;
	use sp_runtime::UpperOf;

	#[test]
	fn validate_transaction_submitter_bounds() {
		fn is_submit_signed_transaction<T>()
		where
			T: CreateSignedTransaction<RuntimeCall>,
		{
		}

		is_submit_signed_transaction::<Runtime>();
	}

	#[test]
	fn perbill_as_onchain_accuracy() {
		type OnChainAccuracy =
			<<Runtime as pallet_election_provider_multi_phase::MinerConfig>::Solution as NposSolution>::Accuracy;
		let maximum_chain_accuracy: Vec<UpperOf<OnChainAccuracy>> = (0..MaxNominations::get())
			.map(|_| <UpperOf<OnChainAccuracy>>::from(OnChainAccuracy::one().deconstruct()))
			.collect();
		let _: UpperOf<OnChainAccuracy> =
			maximum_chain_accuracy.iter().fold(0, |acc, x| acc.checked_add(*x).unwrap());
	}

	#[test]
	fn call_size() {
		let size = core::mem::size_of::<RuntimeCall>();
		assert!(
			size <= 208,
			"size of RuntimeCall {} is more than 208 bytes: some calls have too big arguments, use Box to reduce the
			size of RuntimeCall.
			If the limit is too strong, maybe consider increase the limit to 300.",
			size,
		);
	}
}<|MERGE_RESOLUTION|>--- conflicted
+++ resolved
@@ -293,18 +293,12 @@
 			ProxyType::Any => true,
 			ProxyType::NonTransfer => !matches!(
 				c,
-<<<<<<< HEAD
-				Call::Balances(..) |
-					Call::Assets(..) | Call::Uniques(..) |
-					Call::Nfts(..) | Call::Vesting(pallet_vesting::Call::vested_transfer { .. }) |
-					Call::Indices(pallet_indices::Call::transfer { .. })
-=======
 				RuntimeCall::Balances(..) |
 					RuntimeCall::Assets(..) |
 					RuntimeCall::Uniques(..) |
+					RuntimeCall::Nfts(..) |
 					RuntimeCall::Vesting(pallet_vesting::Call::vested_transfer { .. }) |
 					RuntimeCall::Indices(pallet_indices::Call::transfer { .. })
->>>>>>> 1dcb9cee
 			),
 			ProxyType::Governance => matches!(
 				c,
