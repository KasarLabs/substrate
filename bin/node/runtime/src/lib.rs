--- conflicted
+++ resolved
@@ -617,11 +617,7 @@
 		Indices: pallet_indices::{Module, Call, Storage, Config<T>, Event<T>},
 		Balances: pallet_balances::{Module, Call, Storage, Config<T>, Event<T>},
 		TransactionPayment: pallet_transaction_payment::{Module, Storage},
-<<<<<<< HEAD
-		Staking: pallet_staking::{Module, Call, Storage, Event<T>, ValidateUnsigned, Config<T>},
-=======
-		Staking: pallet_staking::{Module, Call, Config<T>, Storage, Event<T>},
->>>>>>> 0fb8e84c
+		Staking: pallet_staking::{Module, Call, Config<T>, Storage, Event<T>, ValidateUnsigned},
 		Session: pallet_session::{Module, Call, Storage, Event, Config<T>},
 		Democracy: pallet_democracy::{Module, Call, Storage, Config, Event<T>},
 		Council: pallet_collective::<Instance1>::{Module, Call, Storage, Origin<T>, Event<T>, Config<T>},
