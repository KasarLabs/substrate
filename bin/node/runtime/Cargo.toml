[package]
name = "kitchensink-runtime"
version = "3.0.0-dev"
authors = ["Parity Technologies <admin@parity.io>"]
description = "Substrate node kitchensink runtime."
edition = "2021"
build = "build.rs"
license = "Apache-2.0"
homepage = "https://substrate.io"
repository = "https://github.com/paritytech/substrate/"
publish = false

[package.metadata.docs.rs]
targets = ["x86_64-unknown-linux-gnu"]

[dependencies]

# third-party dependencies
codec = { package = "parity-scale-codec", version = "3.2.2", default-features = false, features = [
	"derive",
	"max-encoded-len",
] }
scale-info = { version = "2.5.0", default-features = false, features = ["derive"] }
static_assertions = "1.1.0"
log = { version = "0.4.17", default-features = false }

# pallet-asset-conversion: turn on "num-traits" feature
primitive-types = { version = "0.12.0", default-features = false, features = ["codec", "scale-info", "num-traits"] }

# primitives
sp-authority-discovery = { version = "4.0.0-dev", default-features = false, path = "../../../primitives/authority-discovery" }
sp-consensus-babe = { version = "0.10.0-dev", default-features = false, path = "../../../primitives/consensus/babe" }
sp-consensus-grandpa = { version = "4.0.0-dev", default-features = false, path = "../../../primitives/consensus/grandpa" }
sp-block-builder = { path = "../../../primitives/block-builder", default-features = false, version = "4.0.0-dev" }
sp-inherents = { version = "4.0.0-dev", default-features = false, path = "../../../primitives/inherents" }
node-primitives = { version = "2.0.0", default-features = false, path = "../primitives" }
sp-offchain = { version = "4.0.0-dev", default-features = false, path = "../../../primitives/offchain" }
sp-core = { version = "7.0.0", default-features = false, path = "../../../primitives/core" }
sp-std = { version = "5.0.0", default-features = false, path = "../../../primitives/std" }
sp-api = { version = "4.0.0-dev", default-features = false, path = "../../../primitives/api" }
sp-runtime = { version = "7.0.0", default-features = false, path = "../../../primitives/runtime" }
sp-staking = { version = "4.0.0-dev", default-features = false, path = "../../../primitives/staking" }
sp-session = { version = "4.0.0-dev", default-features = false, path = "../../../primitives/session" }
sp-transaction-pool = { version = "4.0.0-dev", default-features = false, path = "../../../primitives/transaction-pool" }
sp-version = { version = "5.0.0", default-features = false, path = "../../../primitives/version" }
sp-io = { version = "7.0.0", default-features = false, path = "../../../primitives/io" }

# frame dependencies
frame-executive = { version = "4.0.0-dev", default-features = false, path = "../../../frame/executive" }
frame-benchmarking = { version = "4.0.0-dev", default-features = false, path = "../../../frame/benchmarking" }
frame-benchmarking-pallet-pov = { version = "4.0.0-dev", default-features = false, path = "../../../frame/benchmarking/pov" }
frame-support = { version = "4.0.0-dev", default-features = false, path = "../../../frame/support", features = ["tuples-96"] }
frame-system = { version = "4.0.0-dev", default-features = false, path = "../../../frame/system" }
frame-system-benchmarking = { version = "4.0.0-dev", default-features = false, path = "../../../frame/system/benchmarking", optional = true }
frame-election-provider-support = { version = "4.0.0-dev", default-features = false, path = "../../../frame/election-provider-support" }
frame-system-rpc-runtime-api = { version = "4.0.0-dev", default-features = false, path = "../../../frame/system/rpc/runtime-api/" }
frame-try-runtime = { version = "0.10.0-dev", default-features = false, path = "../../../frame/try-runtime", optional = true }
pallet-alliance = { version = "4.0.0-dev", default-features = false, path = "../../../frame/alliance" }
<<<<<<< HEAD
pallet-asset-conversion = { version = "4.0.0-dev", default-features = false, path = "../../../frame/asset-conversion" }
=======
pallet-asset-rate = { version = "4.0.0-dev", default-features = false, path = "../../../frame/asset-rate" }
>>>>>>> 471b49b0
pallet-assets = { version = "4.0.0-dev", default-features = false, path = "../../../frame/assets" }
pallet-authority-discovery = { version = "4.0.0-dev", default-features = false, path = "../../../frame/authority-discovery" }
pallet-authorship = { version = "4.0.0-dev", default-features = false, path = "../../../frame/authorship" }
pallet-babe = { version = "4.0.0-dev", default-features = false, path = "../../../frame/babe" }
pallet-bags-list = { version = "4.0.0-dev", default-features = false, path = "../../../frame/bags-list" }
pallet-balances = { version = "4.0.0-dev", default-features = false, path = "../../../frame/balances" }
pallet-bounties = { version = "4.0.0-dev", default-features = false, path = "../../../frame/bounties" }
pallet-child-bounties = { version = "4.0.0-dev", default-features = false, path = "../../../frame/child-bounties" }
pallet-collective = { version = "4.0.0-dev", default-features = false, path = "../../../frame/collective" }
pallet-contracts = { version = "4.0.0-dev", default-features = false, path = "../../../frame/contracts" }
pallet-contracts-primitives = { version = "7.0.0", default-features = false, path = "../../../frame/contracts/primitives/" }
pallet-conviction-voting = { version = "4.0.0-dev", default-features = false, path = "../../../frame/conviction-voting" }
pallet-core-fellowship = { version = "4.0.0-dev", default-features = false, path = "../../../frame/core-fellowship" }
pallet-democracy = { version = "4.0.0-dev", default-features = false, path = "../../../frame/democracy" }
pallet-election-provider-multi-phase = { version = "4.0.0-dev", default-features = false, path = "../../../frame/election-provider-multi-phase" }
pallet-election-provider-support-benchmarking = { version = "4.0.0-dev", default-features = false, path = "../../../frame/election-provider-support/benchmarking", optional = true }
pallet-elections-phragmen = { version = "5.0.0-dev", default-features = false, path = "../../../frame/elections-phragmen" }
pallet-fast-unstake = { version = "4.0.0-dev", default-features = false, path = "../../../frame/fast-unstake" }
pallet-nis = { version = "4.0.0-dev", default-features = false, path = "../../../frame/nis" }
pallet-grandpa = { version = "4.0.0-dev", default-features = false, path = "../../../frame/grandpa" }
pallet-im-online = { version = "4.0.0-dev", default-features = false, path = "../../../frame/im-online" }
pallet-indices = { version = "4.0.0-dev", default-features = false, path = "../../../frame/indices" }
pallet-identity = { version = "4.0.0-dev", default-features = false, path = "../../../frame/identity" }
pallet-lottery = { version = "4.0.0-dev", default-features = false, path = "../../../frame/lottery" }
pallet-membership = { version = "4.0.0-dev", default-features = false, path = "../../../frame/membership" }
pallet-message-queue = { version = "7.0.0-dev", default-features = false, path = "../../../frame/message-queue" }
pallet-mmr = { version = "4.0.0-dev", default-features = false, path = "../../../frame/merkle-mountain-range" }
pallet-multisig = { version = "4.0.0-dev", default-features = false, path = "../../../frame/multisig" }
pallet-nfts = { version = "4.0.0-dev", default-features = false, path = "../../../frame/nfts" }
pallet-nfts-runtime-api = { version = "4.0.0-dev", default-features = false, path = "../../../frame/nfts/runtime-api" }
pallet-nomination-pools = { version = "1.0.0", default-features = false, path = "../../../frame/nomination-pools"}
pallet-nomination-pools-benchmarking = { version = "1.0.0", default-features = false, optional = true, path = "../../../frame/nomination-pools/benchmarking" }
pallet-nomination-pools-runtime-api = { version = "1.0.0-dev", default-features = false, path = "../../../frame/nomination-pools/runtime-api" }
pallet-offences = { version = "4.0.0-dev", default-features = false, path = "../../../frame/offences" }
pallet-offences-benchmarking = { version = "4.0.0-dev", path = "../../../frame/offences/benchmarking", default-features = false, optional = true }
pallet-glutton = { version = "4.0.0-dev", default-features = false, path = "../../../frame/glutton" }
pallet-preimage = { version = "4.0.0-dev", default-features = false, path = "../../../frame/preimage" }
pallet-proxy = { version = "4.0.0-dev", default-features = false, path = "../../../frame/proxy" }
pallet-insecure-randomness-collective-flip = { version = "4.0.0-dev", default-features = false, path = "../../../frame/insecure-randomness-collective-flip" }
pallet-ranked-collective = { version = "4.0.0-dev", default-features = false, path = "../../../frame/ranked-collective" }
pallet-recovery = { version = "4.0.0-dev", default-features = false, path = "../../../frame/recovery" }
pallet-referenda = { version = "4.0.0-dev", default-features = false, path = "../../../frame/referenda" }
pallet-remark = { version = "4.0.0-dev", default-features = false, path = "../../../frame/remark" }
pallet-root-testing = { version = "1.0.0-dev", default-features = false, path = "../../../frame/root-testing" }
pallet-salary = { version = "4.0.0-dev", default-features = false, path = "../../../frame/salary" }
pallet-session = { version = "4.0.0-dev", features = [ "historical" ], path = "../../../frame/session", default-features = false }
pallet-session-benchmarking = { version = "4.0.0-dev", path = "../../../frame/session/benchmarking", default-features = false, optional = true }
pallet-staking = { version = "4.0.0-dev", default-features = false, path = "../../../frame/staking" }
pallet-staking-reward-curve = { version = "4.0.0-dev", default-features = false, path = "../../../frame/staking/reward-curve" }
pallet-staking-runtime-api = { version = "4.0.0-dev", default-features = false, path = "../../../frame/staking/runtime-api" }
pallet-state-trie-migration = { version = "4.0.0-dev", default-features = false, path = "../../../frame/state-trie-migration" }
pallet-scheduler = { version = "4.0.0-dev", default-features = false, path = "../../../frame/scheduler" }
pallet-society = { version = "4.0.0-dev", default-features = false, path = "../../../frame/society" }
pallet-sudo = { version = "4.0.0-dev", default-features = false, path = "../../../frame/sudo" }
pallet-timestamp = { version = "4.0.0-dev", default-features = false, path = "../../../frame/timestamp" }
pallet-tips = { version = "4.0.0-dev", default-features = false, path = "../../../frame/tips" }
pallet-treasury = { version = "4.0.0-dev", default-features = false, path = "../../../frame/treasury" }
pallet-utility = { version = "4.0.0-dev", default-features = false, path = "../../../frame/utility" }
pallet-transaction-payment = { version = "4.0.0-dev", default-features = false, path = "../../../frame/transaction-payment" }
pallet-transaction-payment-rpc-runtime-api = { version = "4.0.0-dev", default-features = false, path = "../../../frame/transaction-payment/rpc/runtime-api/" }
pallet-asset-tx-payment = { version = "4.0.0-dev", default-features = false, path = "../../../frame/transaction-payment/asset-tx-payment/" }
pallet-transaction-storage = { version = "4.0.0-dev", default-features = false, path = "../../../frame/transaction-storage" }
pallet-uniques = { version = "4.0.0-dev", default-features = false, path = "../../../frame/uniques" }
pallet-vesting = { version = "4.0.0-dev", default-features = false, path = "../../../frame/vesting" }
pallet-whitelist = { version = "4.0.0-dev", default-features = false, path = "../../../frame/whitelist" }

[build-dependencies]
substrate-wasm-builder = { version = "5.0.0-dev", path = "../../../utils/wasm-builder", optional = true }

[features]
default = ["std"]
with-tracing = ["frame-executive/with-tracing"]
std = [
	"pallet-whitelist/std",
	"pallet-offences-benchmarking?/std",
	"pallet-election-provider-support-benchmarking?/std",
	"pallet-asset-tx-payment/std",
	"frame-system-benchmarking?/std",
	"frame-election-provider-support/std",
	"sp-authority-discovery/std",
	"pallet-asset-conversion/std",
	"pallet-assets/std",
	"pallet-authority-discovery/std",
	"pallet-authorship/std",
	"sp-consensus-babe/std",
	"sp-consensus-grandpa/std",
	"pallet-babe/std",
	"pallet-bags-list/std",
	"pallet-balances/std",
	"pallet-bounties/std",
	"sp-block-builder/std",
	"codec/std",
	"scale-info/std",
	"pallet-collective/std",
	"pallet-contracts/std",
	"pallet-contracts-primitives/std",
	"pallet-conviction-voting/std",
	"pallet-core-fellowship/std",
	"pallet-democracy/std",
	"pallet-elections-phragmen/std",
	"pallet-fast-unstake/std",
	"frame-executive/std",
	"pallet-nis/std",
	"pallet-grandpa/std",
	"pallet-im-online/std",
	"pallet-indices/std",
	"sp-inherents/std",
	"pallet-lottery/std",
	"pallet-membership/std",
	"pallet-message-queue/std",
	"pallet-mmr/std",
	"pallet-multisig/std",
	"pallet-nomination-pools/std",
	"pallet-nomination-pools-runtime-api/std",
	"pallet-nomination-pools-benchmarking?/std",
	"pallet-identity/std",
	"pallet-scheduler/std",
	"node-primitives/std",
	"sp-offchain/std",
	"pallet-offences/std",
	"pallet-glutton/std",
	"pallet-preimage/std",
	"pallet-proxy/std",
	"sp-core/std",
	"pallet-insecure-randomness-collective-flip/std",
	"sp-std/std",
	"pallet-session/std",
	"pallet-session-benchmarking?/std",
	"sp-api/std",
	"sp-runtime/std",
	"sp-staking/std",
	"pallet-staking/std",
	"pallet-staking-runtime-api/std",
	"pallet-state-trie-migration/std",
	"pallet-salary/std",
	"sp-session/std",
	"pallet-sudo/std",
	"frame-support/std",
	"frame-benchmarking/std",
	"frame-benchmarking-pallet-pov/std",
	"frame-system-rpc-runtime-api/std",
	"frame-system/std",
	"pallet-election-provider-multi-phase/std",
	"pallet-timestamp/std",
	"pallet-tips/std",
	"pallet-transaction-payment-rpc-runtime-api/std",
	"pallet-transaction-payment/std",
	"pallet-transaction-storage/std",
	"pallet-treasury/std",
	"pallet-asset-rate/std",
	"sp-transaction-pool/std",
	"pallet-utility/std",
	"sp-version/std",
	"pallet-society/std",
	"pallet-ranked-collective/std",
	"pallet-referenda/std",
	"pallet-remark/std",
	"pallet-root-testing/std",
	"pallet-recovery/std",
	"pallet-uniques/std",
	"pallet-nfts/std",
	"pallet-nfts-runtime-api/std",
	"pallet-vesting/std",
	"log/std",
	"frame-try-runtime?/std",
	"sp-io/std",
	"pallet-child-bounties/std",
	"pallet-alliance/std",
	"substrate-wasm-builder",
]
runtime-benchmarks = [
	"frame-benchmarking/runtime-benchmarks",
	"frame-benchmarking-pallet-pov/runtime-benchmarks",
	"frame-support/runtime-benchmarks",
	"frame-system/runtime-benchmarks",
	"sp-runtime/runtime-benchmarks",
	"pallet-alliance/runtime-benchmarks",
	"pallet-asset-conversion/runtime-benchmarks",
	"pallet-assets/runtime-benchmarks",
	"pallet-babe/runtime-benchmarks",
	"pallet-bags-list/runtime-benchmarks",
	"pallet-balances/runtime-benchmarks",
	"pallet-bounties/runtime-benchmarks",
	"pallet-child-bounties/runtime-benchmarks",
	"pallet-collective/runtime-benchmarks",
	"pallet-contracts/runtime-benchmarks",
	"pallet-conviction-voting/runtime-benchmarks",
	"pallet-core-fellowship/runtime-benchmarks",
	"pallet-democracy/runtime-benchmarks",
	"pallet-election-provider-multi-phase/runtime-benchmarks",
	"pallet-election-provider-support-benchmarking/runtime-benchmarks",
	"pallet-elections-phragmen/runtime-benchmarks",
	"pallet-fast-unstake/runtime-benchmarks",
	"pallet-nis/runtime-benchmarks",
	"pallet-grandpa/runtime-benchmarks",
	"pallet-identity/runtime-benchmarks",
	"pallet-im-online/runtime-benchmarks",
	"pallet-indices/runtime-benchmarks",
	"pallet-lottery/runtime-benchmarks",
	"pallet-membership/runtime-benchmarks",
	"pallet-message-queue/runtime-benchmarks",
	"pallet-mmr/runtime-benchmarks",
	"pallet-multisig/runtime-benchmarks",
	"pallet-nomination-pools-benchmarking/runtime-benchmarks",
	"pallet-offences-benchmarking/runtime-benchmarks",
	"pallet-glutton/runtime-benchmarks",
	"pallet-preimage/runtime-benchmarks",
	"pallet-proxy/runtime-benchmarks",
	"pallet-scheduler/runtime-benchmarks",
	"pallet-ranked-collective/runtime-benchmarks",
	"pallet-referenda/runtime-benchmarks",
	"pallet-recovery/runtime-benchmarks",
	"pallet-remark/runtime-benchmarks",
	"pallet-salary/runtime-benchmarks",
	"pallet-session-benchmarking/runtime-benchmarks",
	"pallet-society/runtime-benchmarks",
	"pallet-staking/runtime-benchmarks",
	"pallet-state-trie-migration/runtime-benchmarks",
	"pallet-timestamp/runtime-benchmarks",
	"pallet-tips/runtime-benchmarks",
	"pallet-transaction-storage/runtime-benchmarks",
	"pallet-treasury/runtime-benchmarks",
	"pallet-asset-rate/runtime-benchmarks",
	"pallet-utility/runtime-benchmarks",
	"pallet-uniques/runtime-benchmarks",
	"pallet-nfts/runtime-benchmarks",
	"pallet-vesting/runtime-benchmarks",
	"pallet-whitelist/runtime-benchmarks",
	"frame-system-benchmarking/runtime-benchmarks",
]
try-runtime = [
	"frame-try-runtime/try-runtime",
	"frame-benchmarking-pallet-pov/try-runtime",
	"frame-executive/try-runtime",
	"frame-system/try-runtime",
	"frame-support/try-runtime",
	"pallet-alliance/try-runtime",
	"pallet-asset-conversion/try-runtime",
	"pallet-assets/try-runtime",
	"pallet-authority-discovery/try-runtime",
	"pallet-authorship/try-runtime",
	"pallet-babe/try-runtime",
	"pallet-bags-list/try-runtime",
	"pallet-balances/try-runtime",
	"pallet-bounties/try-runtime",
	"pallet-child-bounties/try-runtime",
	"pallet-collective/try-runtime",
	"pallet-contracts/try-runtime",
	"pallet-conviction-voting/try-runtime",
	"pallet-core-fellowship/try-runtime",
	"pallet-democracy/try-runtime",
	"pallet-election-provider-multi-phase/try-runtime",
	"pallet-elections-phragmen/try-runtime",
	"pallet-fast-unstake/try-runtime",
	"pallet-nis/try-runtime",
	"pallet-grandpa/try-runtime",
	"pallet-im-online/try-runtime",
	"pallet-indices/try-runtime",
	"pallet-identity/try-runtime",
	"pallet-lottery/try-runtime",
	"pallet-membership/try-runtime",
	"pallet-message-queue/try-runtime",
	"pallet-mmr/try-runtime",
	"pallet-multisig/try-runtime",
	"pallet-nomination-pools/try-runtime",
	"pallet-offences/try-runtime",
	"pallet-glutton/try-runtime",
	"pallet-preimage/try-runtime",
	"pallet-proxy/try-runtime",
	"pallet-insecure-randomness-collective-flip/try-runtime",
	"pallet-ranked-collective/try-runtime",
	"pallet-recovery/try-runtime",
	"pallet-referenda/try-runtime",
	"pallet-remark/try-runtime",
	"pallet-root-testing/try-runtime",
	"pallet-salary/try-runtime",
	"pallet-session/try-runtime",
	"pallet-staking/try-runtime",
	"pallet-state-trie-migration/try-runtime",
	"pallet-scheduler/try-runtime",
	"pallet-society/try-runtime",
	"pallet-sudo/try-runtime",
	"pallet-timestamp/try-runtime",
	"pallet-tips/try-runtime",
	"pallet-treasury/try-runtime",
	"pallet-asset-rate/try-runtime",
	"pallet-utility/try-runtime",
	"pallet-transaction-payment/try-runtime",
	"pallet-asset-tx-payment/try-runtime",
	"pallet-transaction-storage/try-runtime",
	"pallet-uniques/try-runtime",
	"pallet-nfts/try-runtime",
	"pallet-vesting/try-runtime",
	"pallet-whitelist/try-runtime",
]<|MERGE_RESOLUTION|>--- conflicted
+++ resolved
@@ -56,11 +56,8 @@
 frame-system-rpc-runtime-api = { version = "4.0.0-dev", default-features = false, path = "../../../frame/system/rpc/runtime-api/" }
 frame-try-runtime = { version = "0.10.0-dev", default-features = false, path = "../../../frame/try-runtime", optional = true }
 pallet-alliance = { version = "4.0.0-dev", default-features = false, path = "../../../frame/alliance" }
-<<<<<<< HEAD
 pallet-asset-conversion = { version = "4.0.0-dev", default-features = false, path = "../../../frame/asset-conversion" }
-=======
 pallet-asset-rate = { version = "4.0.0-dev", default-features = false, path = "../../../frame/asset-rate" }
->>>>>>> 471b49b0
 pallet-assets = { version = "4.0.0-dev", default-features = false, path = "../../../frame/assets" }
 pallet-authority-discovery = { version = "4.0.0-dev", default-features = false, path = "../../../frame/authority-discovery" }
 pallet-authorship = { version = "4.0.0-dev", default-features = false, path = "../../../frame/authorship" }
