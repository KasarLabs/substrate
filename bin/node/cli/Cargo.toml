--- conflicted
+++ resolved
@@ -38,13 +38,8 @@
 array-bytes = "4.1"
 clap = { version = "4.2.5", features = ["derive"], optional = true }
 codec = { package = "parity-scale-codec", version = "3.2.2" }
-<<<<<<< HEAD
-serde = { version = "1.0.136", features = ["derive"] }
+serde = { version = "1.0.163", features = ["derive"] }
 jsonrpsee = { version = "0.18.2", features = ["server"] }
-=======
-serde = { version = "1.0.163", features = ["derive"] }
-jsonrpsee = { version = "0.16.2", features = ["server"] }
->>>>>>> cbf8939f
 futures = "0.3.21"
 log = "0.4.17"
 rand = "0.8"
