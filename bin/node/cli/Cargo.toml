--- conflicted
+++ resolved
@@ -106,15 +106,9 @@
 browser-utils = { package = "substrate-browser-utils", path = "../../../utils/browser", optional = true, version = "0.8.0-rc4"}
 
 [target.'cfg(target_arch="x86_64")'.dependencies]
-<<<<<<< HEAD
-node-executor = { version = "2.0.0-rc3", path = "../executor", features = [ "wasmtime", "multiversion" ] }
-sc-cli = { version = "0.8.0-rc3", optional = true, path = "../../../client/cli", features = [ "wasmtime" ] }
-sc-service = { version = "0.8.0-rc3", default-features = false, path = "../../../client/service", features = [ "wasmtime" ] }
-=======
-node-executor = { version = "2.0.0-rc4", path = "../executor", features = [ "wasmtime" ] }
+node-executor = { version = "2.0.0-rc4", path = "../executor", features = [ "wasmtime", "multiversion" ] }
 sc-cli = { version = "0.8.0-rc4", optional = true, path = "../../../client/cli", features = [ "wasmtime" ] }
 sc-service = { version = "0.8.0-rc4", default-features = false, path = "../../../client/service", features = [ "wasmtime" ] }
->>>>>>> c5368a1f
 
 [dev-dependencies]
 sc-keystore = { version = "2.0.0-rc4", path = "../../../client/keystore" }
