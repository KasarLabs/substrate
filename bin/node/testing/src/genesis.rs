// This file is part of Substrate.

// Copyright (C) Parity Technologies (UK) Ltd.
// SPDX-License-Identifier: GPL-3.0-or-later WITH Classpath-exception-2.0

// This program is free software: you can redistribute it and/or modify
// it under the terms of the GNU General Public License as published by
// the Free Software Foundation, either version 3 of the License, or
// (at your option) any later version.

// This program is distributed in the hope that it will be useful,
// but WITHOUT ANY WARRANTY; without even the implied warranty of
// MERCHANTABILITY or FITNESS FOR A PARTICULAR PURPOSE. See the
// GNU General Public License for more details.

// You should have received a copy of the GNU General Public License
// along with this program. If not, see <https://www.gnu.org/licenses/>.

//! Genesis Configuration.

use crate::keyring::*;
use kitchensink_runtime::{
	constants::currency::*, wasm_binary_unwrap, AccountId, AssetsConfig, BabeConfig,
	BalancesConfig, GluttonConfig, GrandpaConfig, IndicesConfig, RuntimeGenesisConfig,
	SessionConfig, SocietyConfig, StakerStatus, StakingConfig, SystemConfig,
	BABE_GENESIS_EPOCH_CONFIG,
};
use sp_keyring::{Ed25519Keyring, Sr25519Keyring};
use sp_runtime::Perbill;

/// Create genesis runtime configuration for tests.
pub fn config(code: Option<&[u8]>) -> RuntimeGenesisConfig {
	config_endowed(code, Default::default())
}

/// Create genesis runtime configuration for tests with some extra
/// endowed accounts.
pub fn config_endowed(code: Option<&[u8]>, extra_endowed: Vec<AccountId>) -> RuntimeGenesisConfig {
	let mut endowed = vec![
		(alice(), 111 * DOLLARS),
		(bob(), 100 * DOLLARS),
		(charlie(), 100_000_000 * DOLLARS),
		(dave(), 111 * DOLLARS),
		(eve(), 101 * DOLLARS),
		(ferdie(), 100 * DOLLARS),
	];

	endowed.extend(extra_endowed.into_iter().map(|endowed| (endowed, 100 * DOLLARS)));

	RuntimeGenesisConfig {
		system: SystemConfig {
			code: code.map(|x| x.to_vec()).unwrap_or_else(|| wasm_binary_unwrap().to_vec()),
		},
		indices: IndicesConfig { indices: vec![] },
		balances: BalancesConfig { balances: endowed },
		session: SessionConfig {
			keys: vec![
				(alice(), dave(), to_session_keys(&Ed25519Keyring::Alice, &Sr25519Keyring::Alice)),
				(bob(), eve(), to_session_keys(&Ed25519Keyring::Bob, &Sr25519Keyring::Bob)),
				(
					charlie(),
					ferdie(),
					to_session_keys(&Ed25519Keyring::Charlie, &Sr25519Keyring::Charlie),
				),
			],
		},
		staking: StakingConfig {
			stakers: vec![
				(dave(), dave(), 111 * DOLLARS, StakerStatus::Validator),
				(eve(), eve(), 100 * DOLLARS, StakerStatus::Validator),
				(ferdie(), ferdie(), 100 * DOLLARS, StakerStatus::Validator),
			],
			validator_count: 3,
			minimum_validator_count: 0,
			slash_reward_fraction: Perbill::from_percent(10),
			invulnerables: vec![alice(), bob(), charlie()],
			..Default::default()
		},
		babe: BabeConfig { authorities: vec![], epoch_config: Some(BABE_GENESIS_EPOCH_CONFIG) },
		grandpa: GrandpaConfig { authorities: vec![] },
		im_online: Default::default(),
		authority_discovery: Default::default(),
		democracy: Default::default(),
		council: Default::default(),
		technical_committee: Default::default(),
		technical_membership: Default::default(),
		elections: Default::default(),
		sudo: Default::default(),
		treasury: Default::default(),
		society: SocietyConfig { members: vec![alice(), bob()], pot: 0, max_members: 999 },
		vesting: Default::default(),
		assets: AssetsConfig { assets: vec![(9, alice(), true, 1)], ..Default::default() },
		pool_assets: Default::default(),
		transaction_storage: Default::default(),
		transaction_payment: Default::default(),
		alliance: Default::default(),
		alliance_motion: Default::default(),
		nomination_pools: Default::default(),
<<<<<<< HEAD
		safe_mode: Default::default(),
		tx_pause: Default::default(),
=======
		glutton: GluttonConfig {
			compute: Default::default(),
			storage: Default::default(),
			trash_data_count: Default::default(),
		},
>>>>>>> 28f56b69
	}
}<|MERGE_RESOLUTION|>--- conflicted
+++ resolved
@@ -96,15 +96,12 @@
 		alliance: Default::default(),
 		alliance_motion: Default::default(),
 		nomination_pools: Default::default(),
-<<<<<<< HEAD
 		safe_mode: Default::default(),
 		tx_pause: Default::default(),
-=======
 		glutton: GluttonConfig {
 			compute: Default::default(),
 			storage: Default::default(),
 			trash_data_count: Default::default(),
 		},
->>>>>>> 28f56b69
 	}
 }