--- conflicted
+++ resolved
@@ -167,13 +167,8 @@
 	type RuntimeCall = RuntimeCall;
 	/// The lookup mechanism to get account ID from whatever is passed in dispatchers.
 	type Lookup = AccountIdLookup<AccountId, ()>;
-<<<<<<< HEAD
-	/// The index type for storing how many extrinsics an account has signed.
-	type Index = Index;
-=======
 	/// The type for storing how many extrinsics an account has signed.
 	type Nonce = Nonce;
->>>>>>> c446786a
 	/// The type for hashing blocks and tries.
 	type Hash = Hash;
 	/// The hashing algorithm used.
