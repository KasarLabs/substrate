// This file is part of Substrate.

// Copyright (C) 2017-2022 Parity Technologies (UK) Ltd.
// SPDX-License-Identifier: Apache-2.0

// Licensed under the Apache License, Version 2.0 (the "License");
// you may not use this file except in compliance with the License.
// You may obtain a copy of the License at
//
// 	http://www.apache.org/licenses/LICENSE-2.0
//
// Unless required by applicable law or agreed to in writing, software
// distributed under the License is distributed on an "AS IS" BASIS,
// WITHOUT WARRANTIES OR CONDITIONS OF ANY KIND, either express or implied.
// See the License for the specific language governing permissions and
// limitations under the License.

//! Implementations for the Staking FRAME Pallet.

use frame_election_provider_support::{
	data_provider, ElectionDataProvider, ElectionProvider, SortedListProvider, Supports,
	VoteWeight, VoteWeightProvider, VoterOf,
};
use frame_support::{
	defensive,
	pallet_prelude::*,
	traits::{
		Currency, CurrencyToVote, Defensive, EstimateNextNewSession, Get, Imbalance,
		LockableCurrency, OnUnbalanced, UnixTime, WithdrawReasons,
	},
	weights::{Weight, WithPostDispatchInfo},
};
use frame_system::pallet_prelude::BlockNumberFor;
use pallet_session::historical;
use sp_runtime::{
	traits::{Bounded, Convert, SaturatedConversion, Saturating, Zero},
	Perbill,
};
use sp_staking::{
	offence::{DisableStrategy, OffenceDetails, OnOffenceHandler},
	EraIndex, SessionIndex,
};
use sp_std::{collections::btree_map::BTreeMap, prelude::*};

use crate::{
	log, slashing, weights::WeightInfo, ActiveEraInfo, BalanceOf, EraPayout, Exposure, ExposureOf,
	Forcing, IndividualExposure, Nominations, PositiveImbalanceOf, RewardDestination,
	SessionInterface, StakingLedger, ValidatorPrefs,
};

use super::{pallet::*, STAKING_ID};

impl<T: Config> Pallet<T> {
	/// The total balance that can be slashed from a stash account as of right now.
	pub fn slashable_balance_of(stash: &T::AccountId) -> BalanceOf<T> {
		// Weight note: consider making the stake accessible through stash.
		Self::bonded(stash).and_then(Self::ledger).map(|l| l.active).unwrap_or_default()
	}

	/// Internal impl of [`Self::slashable_balance_of`] that returns [`VoteWeight`].
	pub fn slashable_balance_of_vote_weight(
		stash: &T::AccountId,
		issuance: BalanceOf<T>,
	) -> VoteWeight {
		T::CurrencyToVote::to_vote(Self::slashable_balance_of(stash), issuance)
	}

	/// Returns a closure around `slashable_balance_of_vote_weight` that can be passed around.
	///
	/// This prevents call sites from repeatedly requesting `total_issuance` from backend. But it is
	/// important to be only used while the total issuance is not changing.
	pub fn weight_of_fn() -> Box<dyn Fn(&T::AccountId) -> VoteWeight> {
		// NOTE: changing this to unboxed `impl Fn(..)` return type and the pallet will still
		// compile, while some types in mock fail to resolve.
		let issuance = T::Currency::total_issuance();
		Box::new(move |who: &T::AccountId| -> VoteWeight {
			Self::slashable_balance_of_vote_weight(who, issuance)
		})
	}

	/// Same as `weight_of_fn`, but made for one time use.
	pub fn weight_of(who: &T::AccountId) -> VoteWeight {
		let issuance = T::Currency::total_issuance();
		Self::slashable_balance_of_vote_weight(who, issuance)
	}

	pub(super) fn do_payout_stakers(
		validator_stash: T::AccountId,
		era: EraIndex,
	) -> DispatchResultWithPostInfo {
		// Validate input data
		let current_era = CurrentEra::<T>::get().ok_or_else(|| {
			Error::<T>::InvalidEraToReward
				.with_weight(T::WeightInfo::payout_stakers_alive_staked(0))
		})?;
		let history_depth = Self::history_depth();
		ensure!(
			era <= current_era && era >= current_era.saturating_sub(history_depth),
			Error::<T>::InvalidEraToReward
				.with_weight(T::WeightInfo::payout_stakers_alive_staked(0))
		);

		// Note: if era has no reward to be claimed, era may be future. better not to update
		// `ledger.claimed_rewards` in this case.
		let era_payout = <ErasValidatorReward<T>>::get(&era).ok_or_else(|| {
			Error::<T>::InvalidEraToReward
				.with_weight(T::WeightInfo::payout_stakers_alive_staked(0))
		})?;

		let controller = Self::bonded(&validator_stash).ok_or_else(|| {
			Error::<T>::NotStash.with_weight(T::WeightInfo::payout_stakers_alive_staked(0))
		})?;
		let mut ledger = <Ledger<T>>::get(&controller).ok_or(Error::<T>::NotController)?;

		ledger
			.claimed_rewards
			.retain(|&x| x >= current_era.saturating_sub(history_depth));
		match ledger.claimed_rewards.binary_search(&era) {
			Ok(_) => Err(Error::<T>::AlreadyClaimed
				.with_weight(T::WeightInfo::payout_stakers_alive_staked(0)))?,
			Err(pos) => ledger.claimed_rewards.insert(pos, era),
		}

		let exposure = <ErasStakersClipped<T>>::get(&era, &ledger.stash);

		// Input data seems good, no errors allowed after this point

		<Ledger<T>>::insert(&controller, &ledger);

		// Get Era reward points. It has TOTAL and INDIVIDUAL
		// Find the fraction of the era reward that belongs to the validator
		// Take that fraction of the eras rewards to split to nominator and validator
		//
		// Then look at the validator, figure out the proportion of their reward
		// which goes to them and each of their nominators.

		let era_reward_points = <ErasRewardPoints<T>>::get(&era);
		let total_reward_points = era_reward_points.total;
		let validator_reward_points = era_reward_points
			.individual
			.get(&ledger.stash)
			.map(|points| *points)
			.unwrap_or_else(|| Zero::zero());

		// Nothing to do if they have no reward points.
		if validator_reward_points.is_zero() {
			return Ok(Some(T::WeightInfo::payout_stakers_alive_staked(0)).into())
		}

		// This is the fraction of the total reward that the validator and the
		// nominators will get.
		let validator_total_reward_part =
			Perbill::from_rational(validator_reward_points, total_reward_points);

		// This is how much validator + nominators are entitled to.
		let validator_total_payout = validator_total_reward_part * era_payout;

		let validator_prefs = Self::eras_validator_prefs(&era, &validator_stash);
		// Validator first gets a cut off the top.
		let validator_commission = validator_prefs.commission;
		let validator_commission_payout = validator_commission * validator_total_payout;

		let validator_leftover_payout = validator_total_payout - validator_commission_payout;
		// Now let's calculate how this is split to the validator.
		let validator_exposure_part = Perbill::from_rational(exposure.own, exposure.total);
		let validator_staking_payout = validator_exposure_part * validator_leftover_payout;

		Self::deposit_event(Event::<T>::PayoutStarted(era, ledger.stash.clone()));

		// We can now make total validator payout:
		if let Some(imbalance) =
			Self::make_payout(&ledger.stash, validator_staking_payout + validator_commission_payout)
		{
			Self::deposit_event(Event::<T>::Rewarded(ledger.stash, imbalance.peek()));
		}

		// Track the number of payout ops to nominators. Note:
		// `WeightInfo::payout_stakers_alive_staked` always assumes at least a validator is paid
		// out, so we do not need to count their payout op.
		let mut nominator_payout_count: u32 = 0;

		// Lets now calculate how this is split to the nominators.
		// Reward only the clipped exposures. Note this is not necessarily sorted.
		for nominator in exposure.others.iter() {
			let nominator_exposure_part = Perbill::from_rational(nominator.value, exposure.total);

			let nominator_reward: BalanceOf<T> =
				nominator_exposure_part * validator_leftover_payout;
			// We can now make nominator payout:
			if let Some(imbalance) = Self::make_payout(&nominator.who, nominator_reward) {
				// Note: this logic does not count payouts for `RewardDestination::None`.
				nominator_payout_count += 1;
				let e = Event::<T>::Rewarded(nominator.who.clone(), imbalance.peek());
				Self::deposit_event(e);
			}
		}

		debug_assert!(nominator_payout_count <= T::MaxNominatorRewardedPerValidator::get());
		Ok(Some(T::WeightInfo::payout_stakers_alive_staked(nominator_payout_count)).into())
	}

	/// Update the ledger for a controller.
	///
	/// All updates to the ledger amount MUST be reported ot this function, so that the lock amount
	/// and other bookkeeping is maintained.
	pub(crate) fn update_ledger(
		controller: &T::AccountId,
		ledger: &StakingLedger<T::AccountId, BalanceOf<T>>,
	) {
		T::Currency::set_lock(STAKING_ID, &ledger.stash, ledger.total, WithdrawReasons::all());
		<Ledger<T>>::insert(controller, ledger);

		if let Some(targets) = Self::bonded(controller)
			.and_then(|stash| Self::nominators(stash))
			.map(|nomination| nomination.targets)
		{
			for target in targets {
				T::TargetList::on_update(&target, Self::vote_weight(&ledger.stash))
			}
		}
	}

	/// Chill a stash account.
	pub(crate) fn chill_stash(stash: &T::AccountId) {
		let chilled_as_validator = Self::do_remove_validator(stash);
		let chilled_as_nominator = Self::do_remove_nominator(stash);
		if chilled_as_validator || chilled_as_nominator {
			Self::deposit_event(Event::<T>::Chilled(stash.clone()));
		}
	}

	/// Actually make a payment to a staker. This uses the currency's reward function
	/// to pay the right payee for the given staker account.
	fn make_payout(stash: &T::AccountId, amount: BalanceOf<T>) -> Option<PositiveImbalanceOf<T>> {
		let dest = Self::payee(stash);
		match dest {
			RewardDestination::Controller => Self::bonded(stash)
				.map(|controller| T::Currency::deposit_creating(&controller, amount)),
			RewardDestination::Stash => T::Currency::deposit_into_existing(stash, amount).ok(),
			RewardDestination::Staked => Self::bonded(stash)
				.and_then(|c| Self::ledger(&c).map(|l| (c, l)))
				.and_then(|(controller, mut l)| {
					l.active += amount;
					l.total += amount;
					let r = T::Currency::deposit_into_existing(stash, amount).ok();
					Self::update_ledger(&controller, &l);
					r
				}),
			RewardDestination::Account(dest_account) =>
				Some(T::Currency::deposit_creating(&dest_account, amount)),
			RewardDestination::None => None,
		}
	}

	/// Plan a new session potentially trigger a new era.
	fn new_session(session_index: SessionIndex, is_genesis: bool) -> Option<Vec<T::AccountId>> {
		if let Some(current_era) = Self::current_era() {
			// Initial era has been set.
			let current_era_start_session_index = Self::eras_start_session_index(current_era)
				.unwrap_or_else(|| {
					frame_support::print("Error: start_session_index must be set for current_era");
					0
				});

			let era_length =
				session_index.checked_sub(current_era_start_session_index).unwrap_or(0); // Must never happen.

			match ForceEra::<T>::get() {
				// Will be set to `NotForcing` again if a new era has been triggered.
				Forcing::ForceNew => (),
				// Short circuit to `try_trigger_new_era`.
				Forcing::ForceAlways => (),
				// Only go to `try_trigger_new_era` if deadline reached.
				Forcing::NotForcing if era_length >= T::SessionsPerEra::get() => (),
				_ => {
					// Either `Forcing::ForceNone`,
					// or `Forcing::NotForcing if era_length >= T::SessionsPerEra::get()`.
					return None
				},
			}

			// New era.
			let maybe_new_era_validators = Self::try_trigger_new_era(session_index, is_genesis);
			if maybe_new_era_validators.is_some() &&
				matches!(ForceEra::<T>::get(), Forcing::ForceNew)
			{
				ForceEra::<T>::put(Forcing::NotForcing);
			}

			maybe_new_era_validators
		} else {
			// Set initial era.
			log!(debug, "Starting the first era.");
			Self::try_trigger_new_era(session_index, is_genesis)
		}
	}

	/// Start a session potentially starting an era.
	fn start_session(start_session: SessionIndex) {
		let next_active_era = Self::active_era().map(|e| e.index + 1).unwrap_or(0);
		// This is only `Some` when current era has already progressed to the next era, while the
		// active era is one behind (i.e. in the *last session of the active era*, or *first session
		// of the new current era*, depending on how you look at it).
		if let Some(next_active_era_start_session_index) =
			Self::eras_start_session_index(next_active_era)
		{
			if next_active_era_start_session_index == start_session {
				Self::start_era(start_session);
			} else if next_active_era_start_session_index < start_session {
				// This arm should never happen, but better handle it than to stall the staking
				// pallet.
				frame_support::print("Warning: A session appears to have been skipped.");
				Self::start_era(start_session);
			}
		}

		// disable all offending validators that have been disabled for the whole era
		for (index, disabled) in <OffendingValidators<T>>::get() {
			if disabled {
				T::SessionInterface::disable_validator(index);
			}
		}
	}

	/// End a session potentially ending an era.
	fn end_session(session_index: SessionIndex) {
		if let Some(active_era) = Self::active_era() {
			if let Some(next_active_era_start_session_index) =
				Self::eras_start_session_index(active_era.index + 1)
			{
				if next_active_era_start_session_index == session_index + 1 {
					Self::end_era(active_era, session_index);
				}
			}
		}
	}

	///
	/// * Increment `active_era.index`,
	/// * reset `active_era.start`,
	/// * update `BondedEras` and apply slashes.
	fn start_era(start_session: SessionIndex) {
		let active_era = ActiveEra::<T>::mutate(|active_era| {
			let new_index = active_era.as_ref().map(|info| info.index + 1).unwrap_or(0);
			*active_era = Some(ActiveEraInfo {
				index: new_index,
				// Set new active era start in next `on_finalize`. To guarantee usage of `Time`
				start: None,
			});
			new_index
		});

		let bonding_duration = T::BondingDuration::get();

		BondedEras::<T>::mutate(|bonded| {
			bonded.push((active_era, start_session));

			if active_era > bonding_duration {
				let first_kept = active_era - bonding_duration;

				// Prune out everything that's from before the first-kept index.
				let n_to_prune =
					bonded.iter().take_while(|&&(era_idx, _)| era_idx < first_kept).count();

				// Kill slashing metadata.
				for (pruned_era, _) in bonded.drain(..n_to_prune) {
					slashing::clear_era_metadata::<T>(pruned_era);
				}

				if let Some(&(_, first_session)) = bonded.first() {
					T::SessionInterface::prune_historical_up_to(first_session);
				}
			}
		});

		Self::apply_unapplied_slashes(active_era);
	}

	/// Compute payout for era.
	fn end_era(active_era: ActiveEraInfo, _session_index: SessionIndex) {
		// Note: active_era_start can be None if end era is called during genesis config.
		if let Some(active_era_start) = active_era.start {
			let now_as_millis_u64 = T::UnixTime::now().as_millis().saturated_into::<u64>();

			let era_duration = (now_as_millis_u64 - active_era_start).saturated_into::<u64>();
			let staked = Self::eras_total_stake(&active_era.index);
			let issuance = T::Currency::total_issuance();
			let (validator_payout, rest) = T::EraPayout::era_payout(staked, issuance, era_duration);

			Self::deposit_event(Event::<T>::EraPaid(active_era.index, validator_payout, rest));

			// Set ending era reward.
			<ErasValidatorReward<T>>::insert(&active_era.index, validator_payout);
			T::RewardRemainder::on_unbalanced(T::Currency::issue(rest));

			// Clear offending validators.
			<OffendingValidators<T>>::kill();
		}
	}

	/// Plan a new era.
	///
	/// * Bump the current era storage (which holds the latest planned era).
	/// * Store start session index for the new planned era.
	/// * Clean old era information.
	/// * Store staking information for the new planned era
	///
	/// Returns the new validator set.
	pub fn trigger_new_era(
		start_session_index: SessionIndex,
		exposures: Vec<(T::AccountId, Exposure<T::AccountId, BalanceOf<T>>)>,
	) -> Vec<T::AccountId> {
		// Increment or set current era.
		let new_planned_era = CurrentEra::<T>::mutate(|s| {
			*s = Some(s.map(|s| s + 1).unwrap_or(0));
			s.unwrap()
		});
		ErasStartSessionIndex::<T>::insert(&new_planned_era, &start_session_index);

		// Clean old era information.
		if let Some(old_era) = new_planned_era.checked_sub(Self::history_depth() + 1) {
			Self::clear_era_information(old_era);
		}

		// Set staking information for the new era.
		Self::store_stakers_info(exposures, new_planned_era)
	}

	/// Potentially plan a new era.
	///
	/// Get election result from `T::ElectionProvider`.
	/// In case election result has more than [`MinimumValidatorCount`] validator trigger a new era.
	///
	/// In case a new era is planned, the new validator set is returned.
	pub(crate) fn try_trigger_new_era(
		start_session_index: SessionIndex,
		is_genesis: bool,
	) -> Option<Vec<T::AccountId>> {
		let election_result = if is_genesis {
			T::GenesisElectionProvider::elect().map_err(|e| {
				log!(warn, "genesis election provider failed due to {:?}", e);
				Self::deposit_event(Event::StakingElectionFailed);
			})
		} else {
			T::ElectionProvider::elect().map_err(|e| {
				log!(warn, "election provider failed due to {:?}", e);
				Self::deposit_event(Event::StakingElectionFailed);
			})
		}
		.ok()?;

		let exposures = Self::collect_exposures(election_result);
		if (exposures.len() as u32) < Self::minimum_validator_count().max(1) {
			// Session will panic if we ever return an empty validator set, thus max(1) ^^.
			match CurrentEra::<T>::get() {
				Some(current_era) if current_era > 0 => log!(
					warn,
					"chain does not have enough staking candidates to operate for era {:?} ({} \
					elected, minimum is {})",
					CurrentEra::<T>::get().unwrap_or(0),
					exposures.len(),
					Self::minimum_validator_count(),
				),
				None => {
					// The initial era is allowed to have no exposures.
					// In this case the SessionManager is expected to choose a sensible validator
					// set.
					// TODO: this should be simplified #8911
					CurrentEra::<T>::put(0);
					ErasStartSessionIndex::<T>::insert(&0, &start_session_index);
				},
				_ => (),
			}

			Self::deposit_event(Event::StakingElectionFailed);
			return None
		}

		Self::deposit_event(Event::StakersElected);
		Some(Self::trigger_new_era(start_session_index, exposures))
	}

	/// Process the output of the election.
	///
	/// Store staking information for the new planned era
	pub fn store_stakers_info(
		exposures: Vec<(T::AccountId, Exposure<T::AccountId, BalanceOf<T>>)>,
		new_planned_era: EraIndex,
	) -> Vec<T::AccountId> {
		let elected_stashes = exposures.iter().cloned().map(|(x, _)| x).collect::<Vec<_>>();

		// Populate stakers, exposures, and the snapshot of validator prefs.
		let mut total_stake: BalanceOf<T> = Zero::zero();
		exposures.into_iter().for_each(|(stash, exposure)| {
			total_stake = total_stake.saturating_add(exposure.total);
			<ErasStakers<T>>::insert(new_planned_era, &stash, &exposure);

			let mut exposure_clipped = exposure;
			let clipped_max_len = T::MaxNominatorRewardedPerValidator::get() as usize;
			if exposure_clipped.others.len() > clipped_max_len {
				exposure_clipped.others.sort_by(|a, b| a.value.cmp(&b.value).reverse());
				exposure_clipped.others.truncate(clipped_max_len);
			}
			<ErasStakersClipped<T>>::insert(&new_planned_era, &stash, exposure_clipped);
		});

		// Insert current era staking information
		<ErasTotalStake<T>>::insert(&new_planned_era, total_stake);

		// Collect the pref of all winners.
		for stash in &elected_stashes {
			let pref = Self::validators(stash);
			<ErasValidatorPrefs<T>>::insert(&new_planned_era, stash, pref);
		}

		if new_planned_era > 0 {
			log!(
				info,
				"new validator set of size {:?} has been processed for era {:?}",
				elected_stashes.len(),
				new_planned_era,
			);
		}

		elected_stashes
	}

	/// Consume a set of [`Supports`] from [`sp_npos_elections`] and collect them into a
	/// [`Exposure`].
	fn collect_exposures(
		supports: Supports<T::AccountId>,
	) -> Vec<(T::AccountId, Exposure<T::AccountId, BalanceOf<T>>)> {
		let total_issuance = T::Currency::total_issuance();
		let to_currency = |e: frame_election_provider_support::ExtendedBalance| {
			T::CurrencyToVote::to_currency(e, total_issuance)
		};

		supports
			.into_iter()
			.map(|(validator, support)| {
				// Build `struct exposure` from `support`.
				let mut others = Vec::with_capacity(support.voters.len());
				let mut own: BalanceOf<T> = Zero::zero();
				let mut total: BalanceOf<T> = Zero::zero();
				support
					.voters
					.into_iter()
					.map(|(nominator, weight)| (nominator, to_currency(weight)))
					.for_each(|(nominator, stake)| {
						if nominator == validator {
							own = own.saturating_add(stake);
						} else {
							others.push(IndividualExposure { who: nominator, value: stake });
						}
						total = total.saturating_add(stake);
					});

				let exposure = Exposure { own, others, total };
				(validator, exposure)
			})
			.collect::<Vec<(T::AccountId, Exposure<_, _>)>>()
	}

	/// Remove all associated data of a stash account from the staking system.
	///
	/// Assumes storage is upgraded before calling.
	///
	/// This is called:
	/// - after a `withdraw_unbonded()` call that frees all of a stash's bonded balance.
	/// - through `reap_stash()` if the balance has fallen to zero (through slashing).
	pub(crate) fn kill_stash(stash: &T::AccountId, num_slashing_spans: u32) -> DispatchResult {
		let controller = <Bonded<T>>::get(stash).ok_or(Error::<T>::NotStash)?;

		slashing::clear_stash_metadata::<T>(stash, num_slashing_spans)?;

		<Bonded<T>>::remove(stash);
		<Ledger<T>>::remove(&controller);

		<Payee<T>>::remove(stash);
		Self::do_remove_validator(stash);
		Self::do_remove_nominator(stash);

		frame_system::Pallet::<T>::dec_consumers(stash);

		Ok(())
	}

	/// Clear all era information for given era.
	pub(crate) fn clear_era_information(era_index: EraIndex) {
		<ErasStakers<T>>::remove_prefix(era_index, None);
		<ErasStakersClipped<T>>::remove_prefix(era_index, None);
		<ErasValidatorPrefs<T>>::remove_prefix(era_index, None);
		<ErasValidatorReward<T>>::remove(era_index);
		<ErasRewardPoints<T>>::remove(era_index);
		<ErasTotalStake<T>>::remove(era_index);
		ErasStartSessionIndex::<T>::remove(era_index);
	}

	/// Apply previously-unapplied slashes on the beginning of a new era, after a delay.
	fn apply_unapplied_slashes(active_era: EraIndex) {
		let slash_defer_duration = T::SlashDeferDuration::get();
		<Self as Store>::EarliestUnappliedSlash::mutate(|earliest| {
			if let Some(ref mut earliest) = earliest {
				let keep_from = active_era.saturating_sub(slash_defer_duration);
				for era in (*earliest)..keep_from {
					let era_slashes = <Self as Store>::UnappliedSlashes::take(&era);
					for slash in era_slashes {
						slashing::apply_slash::<T>(slash);
					}
				}

				*earliest = (*earliest).max(keep_from)
			}
		})
	}

	/// Add reward points to validators using their stash account ID.
	///
	/// Validators are keyed by stash account ID and must be in the current elected set.
	///
	/// For each element in the iterator the given number of points in u32 is added to the
	/// validator, thus duplicates are handled.
	///
	/// At the end of the era each the total payout will be distributed among validator
	/// relatively to their points.
	///
	/// COMPLEXITY: Complexity is `number_of_validator_to_reward x current_elected_len`.
	pub fn reward_by_ids(validators_points: impl IntoIterator<Item = (T::AccountId, u32)>) {
		if let Some(active_era) = Self::active_era() {
			<ErasRewardPoints<T>>::mutate(active_era.index, |era_rewards| {
				for (validator, points) in validators_points.into_iter() {
					*era_rewards.individual.entry(validator).or_default() += points;
					era_rewards.total += points;
				}
			});
		}
	}

	/// Ensures that at the end of the current session there will be a new era.
	pub(crate) fn ensure_new_era() {
		match ForceEra::<T>::get() {
			Forcing::ForceAlways | Forcing::ForceNew => (),
			_ => ForceEra::<T>::put(Forcing::ForceNew),
		}
	}

	#[cfg(feature = "runtime-benchmarks")]
	pub fn add_era_stakers(
		current_era: EraIndex,
		controller: T::AccountId,
		exposure: Exposure<T::AccountId, BalanceOf<T>>,
	) {
		<ErasStakers<T>>::insert(&current_era, &controller, &exposure);
	}

	#[cfg(feature = "runtime-benchmarks")]
	pub fn set_slash_reward_fraction(fraction: Perbill) {
		SlashRewardFraction::<T>::put(fraction);
	}

	/// Get all of the voters that are eligible for the npos election.
	///
	/// `maybe_max_len` can imposes a cap on the number of voters returned;
	///
	/// This function is self-weighing as [`DispatchClass::Mandatory`].
	///
	/// ### Slashing
	///
	/// All votes that have been submitted before the last non-zero slash of the corresponding
	/// target are *auto-chilled*, but still count towards the limit imposed by `maybe_max_len`.
	pub fn get_npos_voters(maybe_max_len: Option<usize>) -> Vec<VoterOf<Self>> {
		let max_allowed_len = {
<<<<<<< HEAD
			let all_voter_count = T::VoterList::count() as usize;
=======
			let all_voter_count = T::SortedListProvider::count() as usize;
>>>>>>> 7a55fad1
			maybe_max_len.unwrap_or(all_voter_count).min(all_voter_count)
		};

		let mut all_voters = Vec::<_>::with_capacity(max_allowed_len);

		// cache a few things.
		let weight_of = Self::weight_of_fn();
		let slashing_spans = <SlashingSpans<T>>::iter().collect::<BTreeMap<_, _>>();

		let mut voters_seen = 0u32;
		let mut validators_taken = 0u32;
		let mut nominators_taken = 0u32;

<<<<<<< HEAD
		let mut sorted_voters = T::VoterList::iter();
=======
		let mut sorted_voters = T::SortedListProvider::iter();
>>>>>>> 7a55fad1
		while all_voters.len() < max_allowed_len && voters_seen < (2 * max_allowed_len as u32) {
			let voter = match sorted_voters.next() {
				Some(voter) => {
					voters_seen.saturating_inc();
					voter
				},
				None => break,
			};

			if let Some(Nominations { submitted_in, mut targets, suppressed: _ }) =
				<Nominators<T>>::get(&voter)
			{
				// if this voter is a nominator:
				targets.retain(|stash| {
					slashing_spans
						.get(stash)
						.map_or(true, |spans| submitted_in >= spans.last_nonzero_slash())
				});
				if !targets.len().is_zero() {
					all_voters.push((voter.clone(), weight_of(&voter), targets));
					nominators_taken.saturating_inc();
				}
			} else if Validators::<T>::contains_key(&voter) {
				// if this voter is a validator:
				let self_vote = (
					voter.clone(),
					Self::weight_of(&voter),
					vec![voter.clone()]
						.try_into()
						.expect("`MaxVotesPerVoter` must be greater than or equal to 1"),
				);
				all_voters.push(self_vote);
				validators_taken.saturating_inc();
			} else {
				// this can only happen if: 1. there a bug in the bags-list (or whatever is the
				// sorted list) logic and the state of the two pallets is no longer compatible, or
				// because the nominators is not decodable since they have more nomination than
				// `T::MaxNominations`. The latter can rarely happen, and is not really an emergency
				// or bug if it does.
				log!(
					warn,
<<<<<<< HEAD
					"DEFENSIVE: invalid item in `VoterList`: {:?}, this nominator probably has too many nominations now",
=======
					"DEFENSIVE: invalid item in `SortedListProvider`: {:?}, this nominator probably has too many nominations now",
>>>>>>> 7a55fad1
					voter
				)
			}
		}

		// all_voters should have not re-allocated.
		debug_assert!(all_voters.capacity() == max_allowed_len);

		Self::register_weight(T::WeightInfo::get_npos_voters(
			validators_taken,
			nominators_taken,
			slashing_spans.len() as u32,
		));

		log!(
			info,
			"generated {} npos voters, {} from validators and {} nominators",
			all_voters.len(),
			validators_taken,
			nominators_taken
		);

		all_voters
	}

	/// Get the targets for an upcoming npos election.
	///
	/// This function is self-weighing as [`DispatchClass::Mandatory`].
	pub fn get_npos_targets(maybe_max_len: Option<usize>) -> Vec<T::AccountId> {
		let targets = T::TargetList::iter()
			.take(maybe_max_len.unwrap_or_else(Bounded::max_value))
			.collect::<Vec<_>>();

		Self::register_weight(T::WeightInfo::get_npos_targets(targets.len() as u32));

		targets
	}

	/// This function will add a nominator to the `Nominators` storage map,
	/// and [`Config::VoterList`].
	///
	/// If the nominator already exists, their nominations will be updated.
	///
	/// NOTE: you must ALWAYS use this function to add nominator or update their targets. Any access
	/// to `Nominators` or `VoterList` outside of this function is almost certainly
	/// wrong.
	pub fn do_add_nominator(who: &T::AccountId, nominations: Nominations<T>) {
		if !Nominators::<T>::contains_key(who) {
			// maybe update sorted list.
<<<<<<< HEAD
			let _ = T::VoterList::on_insert(who.clone(), Self::weight_of(who))
=======
			let _ = T::SortedListProvider::on_insert(who.clone(), Self::weight_of(who))
>>>>>>> 7a55fad1
				.defensive_unwrap_or_default();
		}
		Nominators::<T>::insert(who, nominations);

<<<<<<< HEAD
		#[cfg(debug_assertions)]
		Self::sanity_check_list_providers();
=======
		debug_assert_eq!(
			Nominators::<T>::count() + Validators::<T>::count(),
			T::SortedListProvider::count()
		);
		debug_assert_eq!(T::SortedListProvider::sanity_check(), Ok(()));
>>>>>>> 7a55fad1
	}

	/// This function will remove a nominator from the `Nominators` storage map,
	/// and [`Config::VoterList`].
	///
	/// Returns true if `who` was removed from `Nominators`, otherwise false.
	///
	/// NOTE: you must ALWAYS use this function to remove a nominator from the system. Any access to
	/// `Nominators` or `VoterList` outside of this function is almost certainly
	/// wrong.
	pub fn do_remove_nominator(who: &T::AccountId) -> bool {
		let outcome = if Nominators::<T>::contains_key(who) {
			Nominators::<T>::remove(who);
<<<<<<< HEAD
			T::VoterList::on_remove(who);
=======
			T::SortedListProvider::on_remove(who);
>>>>>>> 7a55fad1
			true
		} else {
			false
		};

<<<<<<< HEAD
		#[cfg(debug_assertions)]
		Self::sanity_check_list_providers();
=======
		debug_assert_eq!(T::SortedListProvider::sanity_check(), Ok(()));
		debug_assert_eq!(
			Nominators::<T>::count() + Validators::<T>::count(),
			T::SortedListProvider::count()
		);
>>>>>>> 7a55fad1

		outcome
	}

	/// This function will add a validator to the `Validators` storage map.
	///
	/// If the validator already exists, their preferences will be updated.
	///
	/// NOTE: you must ALWAYS use this function to add a validator to the system. Any access to
	/// `Validators` or `VoterList` outside of this function is almost certainly
	/// wrong.
	pub fn do_add_validator(who: &T::AccountId, prefs: ValidatorPrefs) {
		if !Validators::<T>::contains_key(who) {
			// maybe update sorted list.
<<<<<<< HEAD
			let _ = T::VoterList::on_insert(who.clone(), Self::weight_of(who))
=======
			let _ = T::SortedListProvider::on_insert(who.clone(), Self::weight_of(who))
>>>>>>> 7a55fad1
				.defensive_unwrap_or_default();
		}
		Validators::<T>::insert(who, prefs);

<<<<<<< HEAD
		#[cfg(debug_assertions)]
		Self::sanity_check_list_providers();
=======
		debug_assert_eq!(
			Nominators::<T>::count() + Validators::<T>::count(),
			T::SortedListProvider::count()
		);
		debug_assert_eq!(T::SortedListProvider::sanity_check(), Ok(()));
>>>>>>> 7a55fad1
	}

	/// This function will remove a validator from the `Validators` storage map.
	///
	/// Returns true if `who` was removed from `Validators`, otherwise false.
	///
	/// NOTE: you must ALWAYS use this function to remove a validator from the system. Any access to
	/// `Validators` or `VoterList` outside of this function is almost certainly
	/// wrong.
	pub fn do_remove_validator(who: &T::AccountId) -> bool {
		let outcome = if Validators::<T>::contains_key(who) {
			Validators::<T>::remove(who);
<<<<<<< HEAD
			T::VoterList::on_remove(who);
=======
			T::SortedListProvider::on_remove(who);
>>>>>>> 7a55fad1
			true
		} else {
			false
		};

<<<<<<< HEAD
		#[cfg(debug_assertions)]
		Self::sanity_check_list_providers();
=======
		debug_assert_eq!(T::SortedListProvider::sanity_check(), Ok(()));
		debug_assert_eq!(
			Nominators::<T>::count() + Validators::<T>::count(),
			T::SortedListProvider::count()
		);
>>>>>>> 7a55fad1

		outcome
	}

	/// Register some amount of weight directly with the system pallet.
	///
	/// This is always mandatory weight.
	fn register_weight(weight: Weight) {
		<frame_system::Pallet<T>>::register_extra_weight_unchecked(
			weight,
			DispatchClass::Mandatory,
		);
	}

	/// Perform all checks related to both [`Config::TargetList`] and [`Config::VoterList`].
	#[cfg(any(debug_assertions, feature = "std"))]
	pub(crate) fn sanity_check_list_providers() {
		debug_assert_eq!(
			Nominators::<T>::count() + Validators::<T>::count(),
			T::VoterList::count()
		);
		debug_assert_eq!(Validators::<T>::count(), T::TargetList::count());

		debug_assert_eq!(T::VoterList::sanity_check(), Ok(()));
		debug_assert_eq!(T::TargetList::sanity_check(), Ok(()));

		// additionally, if asked for the full check, we ensure that the TargetList is indeed
		// composed of the approval stakes.
		use crate::migrations::InjectValidatorsApprovalStakeIntoTargetList as TargetListMigration;
		let approval_stakes = TargetListMigration::<T>::build_approval_stakes();
		debug_assert!(approval_stakes
			.iter()
			.all(|(v, a)| T::TargetList::get_weight(v).unwrap_or_default() == *a))
	}
}

impl<T: Config> ElectionDataProvider for Pallet<T> {
	type AccountId = T::AccountId;
	type BlockNumber = BlockNumberFor<T>;
	type MaxVotesPerVoter = T::MaxNominations;

	fn desired_targets() -> data_provider::Result<u32> {
		Self::register_weight(T::DbWeight::get().reads(1));
		Ok(Self::validator_count())
	}

	fn voters(maybe_max_len: Option<usize>) -> data_provider::Result<Vec<VoterOf<Self>>> {
		let voters = Self::get_npos_voters(maybe_max_len);
		if maybe_max_len.map_or(false, |m| voters.len() > m) {
			defensive!("get_npos_voters is corrupt");
		}
		Ok(voters)
	}

	fn targets(maybe_max_len: Option<usize>) -> data_provider::Result<Vec<T::AccountId>> {
		let targets = Self::get_npos_targets(maybe_max_len);
		if maybe_max_len.map_or(false, |m| targets.len() > m) {
			defensive!("get_npos_targets is corrupt");
		}
		Ok(targets)
	}

	fn next_election_prediction(now: T::BlockNumber) -> T::BlockNumber {
		let current_era = Self::current_era().unwrap_or(0);
		let current_session = Self::current_planned_session();
		let current_era_start_session_index =
			Self::eras_start_session_index(current_era).unwrap_or(0);
		// Number of session in the current era or the maximum session per era if reached.
		let era_progress = current_session
			.saturating_sub(current_era_start_session_index)
			.min(T::SessionsPerEra::get());

		let until_this_session_end = T::NextNewSession::estimate_next_new_session(now)
			.0
			.unwrap_or_default()
			.saturating_sub(now);

		let session_length = T::NextNewSession::average_session_length();

		let sessions_left: T::BlockNumber = match ForceEra::<T>::get() {
			Forcing::ForceNone => Bounded::max_value(),
			Forcing::ForceNew | Forcing::ForceAlways => Zero::zero(),
			Forcing::NotForcing if era_progress >= T::SessionsPerEra::get() => Zero::zero(),
			Forcing::NotForcing => T::SessionsPerEra::get()
				.saturating_sub(era_progress)
				// One session is computed in this_session_end.
				.saturating_sub(1)
				.into(),
		};

		now.saturating_add(
			until_this_session_end.saturating_add(sessions_left.saturating_mul(session_length)),
		)
	}

	#[cfg(feature = "runtime-benchmarks")]
	fn add_voter(
		voter: T::AccountId,
		weight: VoteWeight,
		targets: BoundedVec<T::AccountId, Self::MaxVotesPerVoter>,
	) {
		let stake = <BalanceOf<T>>::try_from(weight).unwrap_or_else(|_| {
			panic!("cannot convert a VoteWeight into BalanceOf, benchmark needs reconfiguring.")
		});
		<Bonded<T>>::insert(voter.clone(), voter.clone());
		<Ledger<T>>::insert(
			voter.clone(),
			StakingLedger {
				stash: voter.clone(),
				active: stake,
				total: stake,
				unlocking: Default::default(),
				claimed_rewards: vec![],
			},
		);

		Self::do_add_nominator(&voter, Nominations { targets, submitted_in: 0, suppressed: false });
	}

	#[cfg(feature = "runtime-benchmarks")]
	fn add_target(target: T::AccountId) {
		let stake = MinValidatorBond::<T>::get() * 100u32.into();
		<Bonded<T>>::insert(target.clone(), target.clone());
		<Ledger<T>>::insert(
			target.clone(),
			StakingLedger {
				stash: target.clone(),
				active: stake,
				total: stake,
				unlocking: Default::default(),
				claimed_rewards: vec![],
			},
		);
		Self::do_add_validator(
			&target,
			ValidatorPrefs { commission: Perbill::zero(), blocked: false },
		);
	}

	#[cfg(feature = "runtime-benchmarks")]
	fn clear() {
		<Bonded<T>>::remove_all(None);
		<Ledger<T>>::remove_all(None);
		<Validators<T>>::remove_all();
		<Nominators<T>>::remove_all();

		T::VoterList::unsafe_clear();
	}

	#[cfg(feature = "runtime-benchmarks")]
	fn put_snapshot(
		voters: Vec<VoterOf<Self>>,
		targets: Vec<T::AccountId>,
		target_stake: Option<VoteWeight>,
	) {
		targets.into_iter().for_each(|v| {
			let stake: BalanceOf<T> = target_stake
				.and_then(|w| <BalanceOf<T>>::try_from(w).ok())
				.unwrap_or_else(|| MinNominatorBond::<T>::get() * 100u32.into());
			<Bonded<T>>::insert(v.clone(), v.clone());
			<Ledger<T>>::insert(
				v.clone(),
				StakingLedger {
					stash: v.clone(),
					active: stake,
					total: stake,
					unlocking: Default::default(),
					claimed_rewards: vec![],
				},
			);
			Self::do_add_validator(
				&v,
				ValidatorPrefs { commission: Perbill::zero(), blocked: false },
			);
		});

		voters.into_iter().for_each(|(v, s, t)| {
			let stake = <BalanceOf<T>>::try_from(s).unwrap_or_else(|_| {
				panic!("cannot convert a VoteWeight into BalanceOf, benchmark needs reconfiguring.")
			});
			<Bonded<T>>::insert(v.clone(), v.clone());
			<Ledger<T>>::insert(
				v.clone(),
				StakingLedger {
					stash: v.clone(),
					active: stake,
					total: stake,
					unlocking: Default::default(),
					claimed_rewards: vec![],
				},
			);
			Self::do_add_nominator(
				&v,
				Nominations { targets: t.try_into().unwrap(), submitted_in: 0, suppressed: false },
			);
		});
	}
}

/// In this implementation `new_session(session)` must be called before `end_session(session-1)`
/// i.e. the new session must be planned before the ending of the previous session.
///
/// Once the first new_session is planned, all session must start and then end in order, though
/// some session can lag in between the newest session planned and the latest session started.
impl<T: Config> pallet_session::SessionManager<T::AccountId> for Pallet<T> {
	fn new_session(new_index: SessionIndex) -> Option<Vec<T::AccountId>> {
		log!(trace, "planning new session {}", new_index);
		CurrentPlannedSession::<T>::put(new_index);
		Self::new_session(new_index, false)
	}
	fn new_session_genesis(new_index: SessionIndex) -> Option<Vec<T::AccountId>> {
		log!(trace, "planning new session {} at genesis", new_index);
		CurrentPlannedSession::<T>::put(new_index);
		Self::new_session(new_index, true)
	}
	fn start_session(start_index: SessionIndex) {
		log!(trace, "starting session {}", start_index);
		Self::start_session(start_index)
	}
	fn end_session(end_index: SessionIndex) {
		log!(trace, "ending session {}", end_index);
		Self::end_session(end_index)
	}
}

impl<T: Config> historical::SessionManager<T::AccountId, Exposure<T::AccountId, BalanceOf<T>>>
	for Pallet<T>
{
	fn new_session(
		new_index: SessionIndex,
	) -> Option<Vec<(T::AccountId, Exposure<T::AccountId, BalanceOf<T>>)>> {
		<Self as pallet_session::SessionManager<_>>::new_session(new_index).map(|validators| {
			let current_era = Self::current_era()
				// Must be some as a new era has been created.
				.unwrap_or(0);

			validators
				.into_iter()
				.map(|v| {
					let exposure = Self::eras_stakers(current_era, &v);
					(v, exposure)
				})
				.collect()
		})
	}
	fn new_session_genesis(
		new_index: SessionIndex,
	) -> Option<Vec<(T::AccountId, Exposure<T::AccountId, BalanceOf<T>>)>> {
		<Self as pallet_session::SessionManager<_>>::new_session_genesis(new_index).map(
			|validators| {
				let current_era = Self::current_era()
					// Must be some as a new era has been created.
					.unwrap_or(0);

				validators
					.into_iter()
					.map(|v| {
						let exposure = Self::eras_stakers(current_era, &v);
						(v, exposure)
					})
					.collect()
			},
		)
	}
	fn start_session(start_index: SessionIndex) {
		<Self as pallet_session::SessionManager<_>>::start_session(start_index)
	}
	fn end_session(end_index: SessionIndex) {
		<Self as pallet_session::SessionManager<_>>::end_session(end_index)
	}
}

/// Add reward points to block authors:
/// * 20 points to the block producer for producing a (non-uncle) block in the relay chain,
/// * 2 points to the block producer for each reference to a previously unreferenced uncle, and
/// * 1 point to the producer of each referenced uncle block.
impl<T> pallet_authorship::EventHandler<T::AccountId, T::BlockNumber> for Pallet<T>
where
	T: Config + pallet_authorship::Config + pallet_session::Config,
{
	fn note_author(author: T::AccountId) {
		Self::reward_by_ids(vec![(author, 20)])
	}
	fn note_uncle(uncle_author: T::AccountId, _age: T::BlockNumber) {
		// defensive-only: block author must exist.
		if let Some(block_author) = <pallet_authorship::Pallet<T>>::author() {
			Self::reward_by_ids(vec![(block_author, 2), (uncle_author, 1)])
		} else {
			crate::log!(warn, "block author not set, this should never happen");
		}
	}
}

/// This is intended to be used with `FilterHistoricalOffences`.
impl<T: Config>
	OnOffenceHandler<T::AccountId, pallet_session::historical::IdentificationTuple<T>, Weight>
	for Pallet<T>
where
	T: pallet_session::Config<ValidatorId = <T as frame_system::Config>::AccountId>,
	T: pallet_session::historical::Config<
		FullIdentification = Exposure<<T as frame_system::Config>::AccountId, BalanceOf<T>>,
		FullIdentificationOf = ExposureOf<T>,
	>,
	T::SessionHandler: pallet_session::SessionHandler<<T as frame_system::Config>::AccountId>,
	T::SessionManager: pallet_session::SessionManager<<T as frame_system::Config>::AccountId>,
	T::ValidatorIdOf: Convert<
		<T as frame_system::Config>::AccountId,
		Option<<T as frame_system::Config>::AccountId>,
	>,
{
	fn on_offence(
		offenders: &[OffenceDetails<
			T::AccountId,
			pallet_session::historical::IdentificationTuple<T>,
		>],
		slash_fraction: &[Perbill],
		slash_session: SessionIndex,
		disable_strategy: DisableStrategy,
	) -> Weight {
		let reward_proportion = SlashRewardFraction::<T>::get();
		let mut consumed_weight: Weight = 0;
		let mut add_db_reads_writes = |reads, writes| {
			consumed_weight += T::DbWeight::get().reads_writes(reads, writes);
		};

		let active_era = {
			let active_era = Self::active_era();
			add_db_reads_writes(1, 0);
			if active_era.is_none() {
				// This offence need not be re-submitted.
				return consumed_weight
			}
			active_era.expect("value checked not to be `None`; qed").index
		};
		let active_era_start_session_index = Self::eras_start_session_index(active_era)
			.unwrap_or_else(|| {
				frame_support::print("Error: start_session_index must be set for current_era");
				0
			});
		add_db_reads_writes(1, 0);

		let window_start = active_era.saturating_sub(T::BondingDuration::get());

		// Fast path for active-era report - most likely.
		// `slash_session` cannot be in a future active era. It must be in `active_era` or before.
		let slash_era = if slash_session >= active_era_start_session_index {
			active_era
		} else {
			let eras = BondedEras::<T>::get();
			add_db_reads_writes(1, 0);

			// Reverse because it's more likely to find reports from recent eras.
			match eras.iter().rev().find(|&&(_, ref sesh)| sesh <= &slash_session) {
				Some(&(ref slash_era, _)) => *slash_era,
				// Before bonding period. defensive - should be filtered out.
				None => return consumed_weight,
			}
		};

		<Self as Store>::EarliestUnappliedSlash::mutate(|earliest| {
			if earliest.is_none() {
				*earliest = Some(active_era)
			}
		});
		add_db_reads_writes(1, 1);

		let slash_defer_duration = T::SlashDeferDuration::get();

		let invulnerables = Self::invulnerables();
		add_db_reads_writes(1, 0);

		for (details, slash_fraction) in offenders.iter().zip(slash_fraction) {
			let (stash, exposure) = &details.offender;

			// Skip if the validator is invulnerable.
			if invulnerables.contains(stash) {
				continue
			}

			let unapplied = slashing::compute_slash::<T>(slashing::SlashParams {
				stash,
				slash: *slash_fraction,
				exposure,
				slash_era,
				window_start,
				now: active_era,
				reward_proportion,
				disable_strategy,
			});

			if let Some(mut unapplied) = unapplied {
				let nominators_len = unapplied.others.len() as u64;
				let reporters_len = details.reporters.len() as u64;

				{
					let upper_bound = 1 /* Validator/NominatorSlashInEra */ + 2 /* fetch_spans */;
					let rw = upper_bound + nominators_len * upper_bound;
					add_db_reads_writes(rw, rw);
				}
				unapplied.reporters = details.reporters.clone();
				if slash_defer_duration == 0 {
					// Apply right away.
					slashing::apply_slash::<T>(unapplied);
					{
						let slash_cost = (6, 5);
						let reward_cost = (2, 2);
						add_db_reads_writes(
							(1 + nominators_len) * slash_cost.0 + reward_cost.0 * reporters_len,
							(1 + nominators_len) * slash_cost.1 + reward_cost.1 * reporters_len,
						);
					}
				} else {
					// Defer to end of some `slash_defer_duration` from now.
					<Self as Store>::UnappliedSlashes::mutate(active_era, move |for_later| {
						for_later.push(unapplied)
					});
					add_db_reads_writes(1, 1);
				}
			} else {
				add_db_reads_writes(4 /* fetch_spans */, 5 /* kick_out_if_recent */)
			}
		}

		consumed_weight
	}
}

impl<T: Config> VoteWeightProvider<T::AccountId> for Pallet<T> {
	fn vote_weight(who: &T::AccountId) -> VoteWeight {
		Self::weight_of(who)
	}

	#[cfg(feature = "runtime-benchmarks")]
	fn set_vote_weight_of(who: &T::AccountId, weight: VoteWeight) {
		// this will clearly results in an inconsistent state, but it should not matter for a
		// benchmark.
		let active: BalanceOf<T> = weight.try_into().map_err(|_| ()).unwrap();
		let mut ledger = match Self::ledger(who) {
			None => StakingLedger::default_from(who.clone()),
			Some(l) => l,
		};
		ledger.active = active;

		<Ledger<T>>::insert(who, ledger);
		<Bonded<T>>::insert(who, who);

		// also, we play a trick to make sure that a issuance based-`CurrencyToVote` behaves well:
		// This will make sure that total issuance is zero, thus the currency to vote will be a 1-1
		// conversion.
		let imbalance = T::Currency::burn(T::Currency::total_issuance());
		// kinda ugly, but gets the job done. The fact that this works here is a HUGE exception.
		// Don't try this pattern in other places.
		sp_std::mem::forget(imbalance);
	}
}

/// A simple sorted list implementation that does not require any additional pallets. Note, this
/// does not provided nominators in sorted ordered. If you desire nominators in a sorted order take
/// a look at [`pallet-bags-list].
pub struct UseNominatorsAndValidatorsMap<T>(sp_std::marker::PhantomData<T>);
impl<T: Config> SortedListProvider<T::AccountId> for UseNominatorsAndValidatorsMap<T> {
	type Error = ();

	/// Returns iterator over voter list, which can have `take` called on it.
	fn iter() -> Box<dyn Iterator<Item = T::AccountId>> {
		Box::new(
			Validators::<T>::iter()
				.map(|(v, _)| v)
				.chain(Nominators::<T>::iter().map(|(n, _)| n)),
		)
	}
	fn count() -> u32 {
		Nominators::<T>::count().saturating_add(Validators::<T>::count())
	}
	fn contains(id: &T::AccountId) -> bool {
		Nominators::<T>::contains_key(id) || Validators::<T>::contains_key(id)
	}
	fn on_insert(_: T::AccountId, _weight: VoteWeight) -> Result<(), Self::Error> {
		// nothing to do on insert.
		Ok(())
	}
	fn get_weight(id: &T::AccountId) -> Result<VoteWeight, Self::Error> {
		// TODO: this is not consistent, should ideally return an error if not exists.
		Ok(Pallet::<T>::weight_of(id))
	}
	fn on_update(_: &T::AccountId, _weight: VoteWeight) {
		// nothing to do on update.
	}
	fn on_remove(_: &T::AccountId) {
		// nothing to do on remove.
	}
	fn unsafe_regenerate(
		_: impl IntoIterator<Item = T::AccountId>,
		_: Box<dyn Fn(&T::AccountId) -> VoteWeight>,
	) -> u32 {
		// nothing to do upon regenerate.
		0
	}
	fn sanity_check() -> Result<(), &'static str> {
		Ok(())
	}

	fn unsafe_clear() {
		Nominators::<T>::remove_all();
		Validators::<T>::remove_all();
<<<<<<< HEAD
	}
}

// TODO: move this to mock, as it is only for testing anyway.
pub struct UseValidatorsMap<T>(sp_std::marker::PhantomData<T>);
impl<T: Config> SortedListProvider<T::AccountId> for UseValidatorsMap<T> {
	type Error = ();

	/// Returns iterator over voter list, which can have `take` called on it.
	fn iter() -> Box<dyn Iterator<Item = T::AccountId>> {
		Box::new(Validators::<T>::iter().map(|(v, _)| v))
	}
	fn count() -> u32 {
		Validators::<T>::count()
	}
	fn contains(id: &T::AccountId) -> bool {
		Validators::<T>::contains_key(id)
	}
	fn on_insert(_: T::AccountId, _weight: VoteWeight) -> Result<(), Self::Error> {
		// nothing to do on insert.
		Ok(())
	}
	fn get_weight(id: &T::AccountId) -> Result<VoteWeight, Self::Error> {
		let mut approval_stake = VoteWeight::zero();
		Nominators::<T>::iter().for_each(|(nominator, nomination)| {
			if nomination.targets.contains(id) {
				approval_stake += Pallet::<T>::weight_of(&nominator);
			}
		});
		Ok(approval_stake)
	}
	fn on_update(_: &T::AccountId, _weight: VoteWeight) {
		// nothing to do on update.
	}
	fn on_remove(_: &T::AccountId) {
		// nothing to do on remove.
	}
	fn unsafe_regenerate(
		_: impl IntoIterator<Item = T::AccountId>,
		_: Box<dyn Fn(&T::AccountId) -> VoteWeight>,
	) -> u32 {
		// nothing to do upon regenerate.
		0
	}
	fn sanity_check() -> Result<(), &'static str> {
		Ok(())
	}

	fn unsafe_clear() {
		Validators::<T>::remove_all();
=======
>>>>>>> 7a55fad1
	}
}<|MERGE_RESOLUTION|>--- conflicted
+++ resolved
@@ -670,11 +670,7 @@
 	/// target are *auto-chilled*, but still count towards the limit imposed by `maybe_max_len`.
 	pub fn get_npos_voters(maybe_max_len: Option<usize>) -> Vec<VoterOf<Self>> {
 		let max_allowed_len = {
-<<<<<<< HEAD
 			let all_voter_count = T::VoterList::count() as usize;
-=======
-			let all_voter_count = T::SortedListProvider::count() as usize;
->>>>>>> 7a55fad1
 			maybe_max_len.unwrap_or(all_voter_count).min(all_voter_count)
 		};
 
@@ -688,11 +684,7 @@
 		let mut validators_taken = 0u32;
 		let mut nominators_taken = 0u32;
 
-<<<<<<< HEAD
 		let mut sorted_voters = T::VoterList::iter();
-=======
-		let mut sorted_voters = T::SortedListProvider::iter();
->>>>>>> 7a55fad1
 		while all_voters.len() < max_allowed_len && voters_seen < (2 * max_allowed_len as u32) {
 			let voter = match sorted_voters.next() {
 				Some(voter) => {
@@ -734,11 +726,7 @@
 				// or bug if it does.
 				log!(
 					warn,
-<<<<<<< HEAD
 					"DEFENSIVE: invalid item in `VoterList`: {:?}, this nominator probably has too many nominations now",
-=======
-					"DEFENSIVE: invalid item in `SortedListProvider`: {:?}, this nominator probably has too many nominations now",
->>>>>>> 7a55fad1
 					voter
 				)
 			}
@@ -788,25 +776,13 @@
 	pub fn do_add_nominator(who: &T::AccountId, nominations: Nominations<T>) {
 		if !Nominators::<T>::contains_key(who) {
 			// maybe update sorted list.
-<<<<<<< HEAD
 			let _ = T::VoterList::on_insert(who.clone(), Self::weight_of(who))
-=======
-			let _ = T::SortedListProvider::on_insert(who.clone(), Self::weight_of(who))
->>>>>>> 7a55fad1
 				.defensive_unwrap_or_default();
 		}
 		Nominators::<T>::insert(who, nominations);
 
-<<<<<<< HEAD
 		#[cfg(debug_assertions)]
 		Self::sanity_check_list_providers();
-=======
-		debug_assert_eq!(
-			Nominators::<T>::count() + Validators::<T>::count(),
-			T::SortedListProvider::count()
-		);
-		debug_assert_eq!(T::SortedListProvider::sanity_check(), Ok(()));
->>>>>>> 7a55fad1
 	}
 
 	/// This function will remove a nominator from the `Nominators` storage map,
@@ -820,26 +796,14 @@
 	pub fn do_remove_nominator(who: &T::AccountId) -> bool {
 		let outcome = if Nominators::<T>::contains_key(who) {
 			Nominators::<T>::remove(who);
-<<<<<<< HEAD
 			T::VoterList::on_remove(who);
-=======
-			T::SortedListProvider::on_remove(who);
->>>>>>> 7a55fad1
 			true
 		} else {
 			false
 		};
 
-<<<<<<< HEAD
 		#[cfg(debug_assertions)]
 		Self::sanity_check_list_providers();
-=======
-		debug_assert_eq!(T::SortedListProvider::sanity_check(), Ok(()));
-		debug_assert_eq!(
-			Nominators::<T>::count() + Validators::<T>::count(),
-			T::SortedListProvider::count()
-		);
->>>>>>> 7a55fad1
 
 		outcome
 	}
@@ -854,25 +818,13 @@
 	pub fn do_add_validator(who: &T::AccountId, prefs: ValidatorPrefs) {
 		if !Validators::<T>::contains_key(who) {
 			// maybe update sorted list.
-<<<<<<< HEAD
 			let _ = T::VoterList::on_insert(who.clone(), Self::weight_of(who))
-=======
-			let _ = T::SortedListProvider::on_insert(who.clone(), Self::weight_of(who))
->>>>>>> 7a55fad1
 				.defensive_unwrap_or_default();
 		}
 		Validators::<T>::insert(who, prefs);
 
-<<<<<<< HEAD
 		#[cfg(debug_assertions)]
 		Self::sanity_check_list_providers();
-=======
-		debug_assert_eq!(
-			Nominators::<T>::count() + Validators::<T>::count(),
-			T::SortedListProvider::count()
-		);
-		debug_assert_eq!(T::SortedListProvider::sanity_check(), Ok(()));
->>>>>>> 7a55fad1
 	}
 
 	/// This function will remove a validator from the `Validators` storage map.
@@ -885,26 +837,14 @@
 	pub fn do_remove_validator(who: &T::AccountId) -> bool {
 		let outcome = if Validators::<T>::contains_key(who) {
 			Validators::<T>::remove(who);
-<<<<<<< HEAD
 			T::VoterList::on_remove(who);
-=======
-			T::SortedListProvider::on_remove(who);
->>>>>>> 7a55fad1
 			true
 		} else {
 			false
 		};
 
-<<<<<<< HEAD
 		#[cfg(debug_assertions)]
 		Self::sanity_check_list_providers();
-=======
-		debug_assert_eq!(T::SortedListProvider::sanity_check(), Ok(()));
-		debug_assert_eq!(
-			Nominators::<T>::count() + Validators::<T>::count(),
-			T::SortedListProvider::count()
-		);
->>>>>>> 7a55fad1
 
 		outcome
 	}
@@ -1410,7 +1350,6 @@
 	fn unsafe_clear() {
 		Nominators::<T>::remove_all();
 		Validators::<T>::remove_all();
-<<<<<<< HEAD
 	}
 }
 
@@ -1461,7 +1400,5 @@
 
 	fn unsafe_clear() {
 		Validators::<T>::remove_all();
-=======
->>>>>>> 7a55fad1
 	}
 }