// This file is part of Substrate.

// Copyright (C) Parity Technologies (UK) Ltd.
// SPDX-License-Identifier: Apache-2.0

// Licensed under the Apache License, Version 2.0 (the "License");
// you may not use this file except in compliance with the License.
// You may obtain a copy of the License at
//
// 	http://www.apache.org/licenses/LICENSE-2.0
//
// Unless required by applicable law or agreed to in writing, software
// distributed under the License is distributed on an "AS IS" BASIS,
// WITHOUT WARRANTIES OR CONDITIONS OF ANY KIND, either express or implied.
// See the License for the specific language governing permissions and
// limitations under the License.

//! Implementations for the Staking FRAME Pallet.

use frame_election_provider_support::{
	data_provider, BoundedSupportsOf, ElectionDataProvider, ElectionProvider, ScoreProvider,
	SortedListProvider, VoteWeight, VoterOf,
};
use frame_support::{
	defensive,
	dispatch::WithPostDispatchInfo,
	pallet_prelude::*,
	traits::{
		Currency, CurrencyToVote, Defensive, DefensiveResult, EstimateNextNewSession, Get,
		Imbalance, LockableCurrency, OnUnbalanced, TryCollect, UnixTime, WithdrawReasons,
	},
	weights::Weight,
};
use frame_system::{pallet_prelude::BlockNumberFor, RawOrigin};
use pallet_session::historical;
use sp_runtime::{
	traits::{Bounded, Convert, One, SaturatedConversion, Saturating, StaticLookup, Zero},
	Perbill,
};
use sp_staking::{
	offence::{DisableStrategy, OffenceDetails, OnOffenceHandler},
	EraIndex, SessionIndex, Stake, StakingInterface,
};
use sp_std::prelude::*;

use crate::{
	log, slashing, weights::WeightInfo, ActiveEraInfo, BalanceOf, EraPayout, Exposure, ExposureOf,
	Forcing, IndividualExposure, MaxWinnersOf, Nominations, PositiveImbalanceOf, RewardDestination,
	SessionInterface, StakingLedger, ValidatorPrefs,
};

use super::{pallet::*, STAKING_ID};

#[cfg(feature = "try-runtime")]
use frame_support::ensure;
#[cfg(any(test, feature = "try-runtime"))]
use sp_runtime::TryRuntimeError;

/// The maximum number of iterations that we do whilst iterating over `T::VoterList` in
/// `get_npos_voters`.
///
/// In most cases, if we want n items, we iterate exactly n times. In rare cases, if a voter is
/// invalid (for any reason) the iteration continues. With this constant, we iterate at most 2 * n
/// times and then give up.
const NPOS_MAX_ITERATIONS_COEFFICIENT: u32 = 2;

impl<T: Config> Pallet<T> {
	/// The total balance that can be slashed from a stash account as of right now.
	pub fn slashable_balance_of(stash: &T::AccountId) -> BalanceOf<T> {
		// Weight note: consider making the stake accessible through stash.
		Self::bonded(stash).and_then(Self::ledger).map(|l| l.active).unwrap_or_default()
	}

	/// Internal impl of [`Self::slashable_balance_of`] that returns [`VoteWeight`].
	pub fn slashable_balance_of_vote_weight(
		stash: &T::AccountId,
		issuance: BalanceOf<T>,
	) -> VoteWeight {
		T::CurrencyToVote::to_vote(Self::slashable_balance_of(stash), issuance)
	}

	/// Returns a closure around `slashable_balance_of_vote_weight` that can be passed around.
	///
	/// This prevents call sites from repeatedly requesting `total_issuance` from backend. But it is
	/// important to be only used while the total issuance is not changing.
	pub fn weight_of_fn() -> Box<dyn Fn(&T::AccountId) -> VoteWeight> {
		// NOTE: changing this to unboxed `impl Fn(..)` return type and the pallet will still
		// compile, while some types in mock fail to resolve.
		let issuance = T::Currency::total_issuance();
		Box::new(move |who: &T::AccountId| -> VoteWeight {
			Self::slashable_balance_of_vote_weight(who, issuance)
		})
	}

	/// Same as `weight_of_fn`, but made for one time use.
	pub fn weight_of(who: &T::AccountId) -> VoteWeight {
		let issuance = T::Currency::total_issuance();
		Self::slashable_balance_of_vote_weight(who, issuance)
	}

	pub(super) fn do_withdraw_unbonded(
		controller: &T::AccountId,
		num_slashing_spans: u32,
	) -> Result<Weight, DispatchError> {
		let mut ledger = Self::ledger(&controller).ok_or(Error::<T>::NotController)?;
		let (stash, old_total) = (ledger.stash.clone(), ledger.total);
		if let Some(current_era) = Self::current_era() {
			ledger = ledger.consolidate_unlocked(current_era)
		}

		let used_weight =
			if ledger.unlocking.is_empty() && ledger.active < T::Currency::minimum_balance() {
				// This account must have called `unbond()` with some value that caused the active
				// portion to fall below existential deposit + will have no more unlocking chunks
				// left. We can now safely remove all staking-related information.
				Self::kill_stash(&stash, num_slashing_spans)?;
				// Remove the lock.
				T::Currency::remove_lock(STAKING_ID, &stash);

				T::WeightInfo::withdraw_unbonded_kill(num_slashing_spans)
			} else {
				// This was the consequence of a partial unbond. just update the ledger and move on.
				Self::update_ledger(&controller, &ledger);

				// This is only an update, so we use less overall weight.
				T::WeightInfo::withdraw_unbonded_update(num_slashing_spans)
			};

		// `old_total` should never be less than the new total because
		// `consolidate_unlocked` strictly subtracts balance.
		if ledger.total < old_total {
			// Already checked that this won't overflow by entry condition.
			let value = old_total - ledger.total;
			Self::deposit_event(Event::<T>::Withdrawn { stash, amount: value });
		}

		Ok(used_weight)
	}

	pub(super) fn do_payout_stakers(
		validator_stash: T::AccountId,
		era: EraIndex,
	) -> DispatchResultWithPostInfo {
		// Validate input data
		let current_era = CurrentEra::<T>::get().ok_or_else(|| {
			Error::<T>::InvalidEraToReward
				.with_weight(T::WeightInfo::payout_stakers_alive_staked(0))
		})?;
		let history_depth = T::HistoryDepth::get();
		ensure!(
			era <= current_era && era >= current_era.saturating_sub(history_depth),
			Error::<T>::InvalidEraToReward
				.with_weight(T::WeightInfo::payout_stakers_alive_staked(0))
		);

		// Note: if era has no reward to be claimed, era may be future. better not to update
		// `ledger.claimed_rewards` in this case.
		let era_payout = <ErasValidatorReward<T>>::get(&era).ok_or_else(|| {
			Error::<T>::InvalidEraToReward
				.with_weight(T::WeightInfo::payout_stakers_alive_staked(0))
		})?;

		let controller = Self::bonded(&validator_stash).ok_or_else(|| {
			Error::<T>::NotStash.with_weight(T::WeightInfo::payout_stakers_alive_staked(0))
		})?;
		let mut ledger = <Ledger<T>>::get(&controller).ok_or(Error::<T>::NotController)?;

		ledger
			.claimed_rewards
			.retain(|&x| x >= current_era.saturating_sub(history_depth));

		match ledger.claimed_rewards.binary_search(&era) {
			Ok(_) =>
				return Err(Error::<T>::AlreadyClaimed
					.with_weight(T::WeightInfo::payout_stakers_alive_staked(0))),
			Err(pos) => ledger
				.claimed_rewards
				.try_insert(pos, era)
				// Since we retain era entries in `claimed_rewards` only upto
				// `HistoryDepth`, following bound is always expected to be
				// satisfied.
				.defensive_map_err(|_| Error::<T>::BoundNotMet)?,
		}

		let exposure = <ErasStakersClipped<T>>::get(&era, &ledger.stash);

		// Input data seems good, no errors allowed after this point

		<Ledger<T>>::insert(&controller, &ledger);

		// Get Era reward points. It has TOTAL and INDIVIDUAL
		// Find the fraction of the era reward that belongs to the validator
		// Take that fraction of the eras rewards to split to nominator and validator
		//
		// Then look at the validator, figure out the proportion of their reward
		// which goes to them and each of their nominators.

		let era_reward_points = <ErasRewardPoints<T>>::get(&era);
		let total_reward_points = era_reward_points.total;
		let validator_reward_points = era_reward_points
			.individual
			.get(&ledger.stash)
			.copied()
			.unwrap_or_else(Zero::zero);

		// Nothing to do if they have no reward points.
		if validator_reward_points.is_zero() {
			return Ok(Some(T::WeightInfo::payout_stakers_alive_staked(0)).into())
		}

		// This is the fraction of the total reward that the validator and the
		// nominators will get.
		let validator_total_reward_part =
			Perbill::from_rational(validator_reward_points, total_reward_points);

		// This is how much validator + nominators are entitled to.
		let validator_total_payout = validator_total_reward_part * era_payout;

		let validator_prefs = Self::eras_validator_prefs(&era, &validator_stash);
		// Validator first gets a cut off the top.
		let validator_commission = validator_prefs.commission;
		let validator_commission_payout = validator_commission * validator_total_payout;

		let validator_leftover_payout = validator_total_payout - validator_commission_payout;
		// Now let's calculate how this is split to the validator.
		let validator_exposure_part = Perbill::from_rational(exposure.own, exposure.total);
		let validator_staking_payout = validator_exposure_part * validator_leftover_payout;

		Self::deposit_event(Event::<T>::PayoutStarted {
			era_index: era,
			validator_stash: ledger.stash.clone(),
		});

		let mut total_imbalance = PositiveImbalanceOf::<T>::zero();
		// We can now make total validator payout:
		if let Some(imbalance) =
			Self::make_payout(&ledger.stash, validator_staking_payout + validator_commission_payout)
		{
			Self::deposit_event(Event::<T>::Rewarded {
				stash: ledger.stash,
				amount: imbalance.peek(),
			});
			total_imbalance.subsume(imbalance);
		}

		// Track the number of payout ops to nominators. Note:
		// `WeightInfo::payout_stakers_alive_staked` always assumes at least a validator is paid
		// out, so we do not need to count their payout op.
		let mut nominator_payout_count: u32 = 0;

		// Lets now calculate how this is split to the nominators.
		// Reward only the clipped exposures. Note this is not necessarily sorted.
		for nominator in exposure.others.iter() {
			let nominator_exposure_part = Perbill::from_rational(nominator.value, exposure.total);

			let nominator_reward: BalanceOf<T> =
				nominator_exposure_part * validator_leftover_payout;
			// We can now make nominator payout:
			if let Some(imbalance) = Self::make_payout(&nominator.who, nominator_reward) {
				// Note: this logic does not count payouts for `RewardDestination::None`.
				nominator_payout_count += 1;
				let e =
					Event::<T>::Rewarded { stash: nominator.who.clone(), amount: imbalance.peek() };
				Self::deposit_event(e);
				total_imbalance.subsume(imbalance);
			}
		}

		T::Reward::on_unbalanced(total_imbalance);
		debug_assert!(nominator_payout_count <= T::MaxNominatorRewardedPerValidator::get());
		Ok(Some(T::WeightInfo::payout_stakers_alive_staked(nominator_payout_count)).into())
	}

	/// Update the ledger for a controller.
	///
	/// This will also update the stash lock.
	pub(crate) fn update_ledger(controller: &T::AccountId, ledger: &StakingLedger<T>) {
		T::Currency::set_lock(STAKING_ID, &ledger.stash, ledger.total, WithdrawReasons::all());
		<Ledger<T>>::insert(controller, ledger);
	}

	/// Chill a stash account.
	pub(crate) fn chill_stash(stash: &T::AccountId) {
		let chilled_as_validator = Self::do_remove_validator(stash);
		let chilled_as_nominator = Self::do_remove_nominator(stash);
		if chilled_as_validator || chilled_as_nominator {
			Self::deposit_event(Event::<T>::Chilled { stash: stash.clone() });
		}
	}

	/// Actually make a payment to a staker. This uses the currency's reward function
	/// to pay the right payee for the given staker account.
	fn make_payout(stash: &T::AccountId, amount: BalanceOf<T>) -> Option<PositiveImbalanceOf<T>> {
		let dest = Self::payee(stash);
		match dest {
			RewardDestination::Controller => Self::bonded(stash)
				.map(|controller| T::Currency::deposit_creating(&controller, amount)),
			RewardDestination::Stash => T::Currency::deposit_into_existing(stash, amount).ok(),
			RewardDestination::Staked => Self::bonded(stash)
				.and_then(|c| Self::ledger(&c).map(|l| (c, l)))
				.and_then(|(controller, mut l)| {
					l.active += amount;
					l.total += amount;
					let r = T::Currency::deposit_into_existing(stash, amount).ok();
					Self::update_ledger(&controller, &l);
					r
				}),
			RewardDestination::Account(dest_account) =>
				Some(T::Currency::deposit_creating(&dest_account, amount)),
			RewardDestination::None => None,
		}
	}

	/// Plan a new session potentially trigger a new era.
	fn new_session(
		session_index: SessionIndex,
		is_genesis: bool,
	) -> Option<BoundedVec<T::AccountId, MaxWinnersOf<T>>> {
		if let Some(current_era) = Self::current_era() {
			// Initial era has been set.
			let current_era_start_session_index = Self::eras_start_session_index(current_era)
				.unwrap_or_else(|| {
					frame_support::print("Error: start_session_index must be set for current_era");
					0
				});

			let era_length = session_index.saturating_sub(current_era_start_session_index); // Must never happen.

			match ForceEra::<T>::get() {
				// Will be set to `NotForcing` again if a new era has been triggered.
				Forcing::ForceNew => (),
				// Short circuit to `try_trigger_new_era`.
				Forcing::ForceAlways => (),
				// Only go to `try_trigger_new_era` if deadline reached.
				Forcing::NotForcing if era_length >= T::SessionsPerEra::get() => (),
				_ => {
					// Either `Forcing::ForceNone`,
					// or `Forcing::NotForcing if era_length >= T::SessionsPerEra::get()`.
					return None
				},
			}

			// New era.
			let maybe_new_era_validators = Self::try_trigger_new_era(session_index, is_genesis);
			if maybe_new_era_validators.is_some() &&
				matches!(ForceEra::<T>::get(), Forcing::ForceNew)
			{
				Self::set_force_era(Forcing::NotForcing);
			}

			maybe_new_era_validators
		} else {
			// Set initial era.
			log!(debug, "Starting the first era.");
			Self::try_trigger_new_era(session_index, is_genesis)
		}
	}

	/// Start a session potentially starting an era.
	fn start_session(start_session: SessionIndex) {
		let next_active_era = Self::active_era().map(|e| e.index + 1).unwrap_or(0);
		// This is only `Some` when current era has already progressed to the next era, while the
		// active era is one behind (i.e. in the *last session of the active era*, or *first session
		// of the new current era*, depending on how you look at it).
		if let Some(next_active_era_start_session_index) =
			Self::eras_start_session_index(next_active_era)
		{
			if next_active_era_start_session_index == start_session {
				Self::start_era(start_session);
			} else if next_active_era_start_session_index < start_session {
				// This arm should never happen, but better handle it than to stall the staking
				// pallet.
				frame_support::print("Warning: A session appears to have been skipped.");
				Self::start_era(start_session);
			}
		}

		// disable all offending validators that have been disabled for the whole era
		for (index, disabled) in <OffendingValidators<T>>::get() {
			if disabled {
				T::SessionInterface::disable_validator(index);
			}
		}
	}

	/// End a session potentially ending an era.
	fn end_session(session_index: SessionIndex) {
		if let Some(active_era) = Self::active_era() {
			if let Some(next_active_era_start_session_index) =
				Self::eras_start_session_index(active_era.index + 1)
			{
				if next_active_era_start_session_index == session_index + 1 {
					Self::end_era(active_era, session_index);
				}
			}
		}
	}

	/// Start a new era. It does:
	///
	/// * Increment `active_era.index`,
	/// * reset `active_era.start`,
	/// * update `BondedEras` and apply slashes.
	fn start_era(start_session: SessionIndex) {
		let active_era = ActiveEra::<T>::mutate(|active_era| {
			let new_index = active_era.as_ref().map(|info| info.index + 1).unwrap_or(0);
			*active_era = Some(ActiveEraInfo {
				index: new_index,
				// Set new active era start in next `on_finalize`. To guarantee usage of `Time`
				start: None,
			});
			new_index
		});

		let bonding_duration = T::BondingDuration::get();

		BondedEras::<T>::mutate(|bonded| {
			bonded.push((active_era, start_session));

			if active_era > bonding_duration {
				let first_kept = active_era - bonding_duration;

				// Prune out everything that's from before the first-kept index.
				let n_to_prune =
					bonded.iter().take_while(|&&(era_idx, _)| era_idx < first_kept).count();

				// Kill slashing metadata.
				for (pruned_era, _) in bonded.drain(..n_to_prune) {
					slashing::clear_era_metadata::<T>(pruned_era);
				}

				if let Some(&(_, first_session)) = bonded.first() {
					T::SessionInterface::prune_historical_up_to(first_session);
				}
			}
		});

		Self::apply_unapplied_slashes(active_era);
	}

	/// Compute payout for era.
	fn end_era(active_era: ActiveEraInfo, _session_index: SessionIndex) {
		// Note: active_era_start can be None if end era is called during genesis config.
		if let Some(active_era_start) = active_era.start {
			let now_as_millis_u64 = T::UnixTime::now().as_millis().saturated_into::<u64>();

			let era_duration = (now_as_millis_u64 - active_era_start).saturated_into::<u64>();
			let staked = Self::eras_total_stake(&active_era.index);
			let issuance = T::Currency::total_issuance();
			let (validator_payout, remainder) =
				T::EraPayout::era_payout(staked, issuance, era_duration);

			Self::deposit_event(Event::<T>::EraPaid {
				era_index: active_era.index,
				validator_payout,
				remainder,
			});

			// Set ending era reward.
			<ErasValidatorReward<T>>::insert(&active_era.index, validator_payout);
			T::RewardRemainder::on_unbalanced(T::Currency::issue(remainder));

			// Clear offending validators.
			<OffendingValidators<T>>::kill();
		}
	}

	/// Plan a new era.
	///
	/// * Bump the current era storage (which holds the latest planned era).
	/// * Store start session index for the new planned era.
	/// * Clean old era information.
	/// * Store staking information for the new planned era
	///
	/// Returns the new validator set.
	pub fn trigger_new_era(
		start_session_index: SessionIndex,
		exposures: BoundedVec<
			(T::AccountId, Exposure<T::AccountId, BalanceOf<T>>),
			MaxWinnersOf<T>,
		>,
	) -> BoundedVec<T::AccountId, MaxWinnersOf<T>> {
		// Increment or set current era.
		let new_planned_era = CurrentEra::<T>::mutate(|s| {
			*s = Some(s.map(|s| s + 1).unwrap_or(0));
			s.unwrap()
		});
		ErasStartSessionIndex::<T>::insert(&new_planned_era, &start_session_index);

		// Clean old era information.
		if let Some(old_era) = new_planned_era.checked_sub(T::HistoryDepth::get() + 1) {
			Self::clear_era_information(old_era);
		}

		// Set staking information for the new era.
		Self::store_stakers_info(exposures, new_planned_era)
	}

	/// Potentially plan a new era.
	///
	/// Get election result from `T::ElectionProvider`.
	/// In case election result has more than [`MinimumValidatorCount`] validator trigger a new era.
	///
	/// In case a new era is planned, the new validator set is returned.
	pub(crate) fn try_trigger_new_era(
		start_session_index: SessionIndex,
		is_genesis: bool,
	) -> Option<BoundedVec<T::AccountId, MaxWinnersOf<T>>> {
		let election_result: BoundedVec<_, MaxWinnersOf<T>> = if is_genesis {
			let result = <T::GenesisElectionProvider>::elect().map_err(|e| {
				log!(warn, "genesis election provider failed due to {:?}", e);
				Self::deposit_event(Event::StakingElectionFailed);
			});

			result
				.ok()?
				.into_inner()
				.try_into()
				// both bounds checked in integrity test to be equal
				.defensive_unwrap_or_default()
		} else {
			let result = <T::ElectionProvider>::elect().map_err(|e| {
				log!(warn, "election provider failed due to {:?}", e);
				Self::deposit_event(Event::StakingElectionFailed);
			});
			result.ok()?
		};

		let exposures = Self::collect_exposures(election_result);
		if (exposures.len() as u32) < Self::minimum_validator_count().max(1) {
			// Session will panic if we ever return an empty validator set, thus max(1) ^^.
			match CurrentEra::<T>::get() {
				Some(current_era) if current_era > 0 => log!(
					warn,
					"chain does not have enough staking candidates to operate for era {:?} ({} \
					elected, minimum is {})",
					CurrentEra::<T>::get().unwrap_or(0),
					exposures.len(),
					Self::minimum_validator_count(),
				),
				None => {
					// The initial era is allowed to have no exposures.
					// In this case the SessionManager is expected to choose a sensible validator
					// set.
					// TODO: this should be simplified #8911
					CurrentEra::<T>::put(0);
					ErasStartSessionIndex::<T>::insert(&0, &start_session_index);
				},
				_ => (),
			}

			Self::deposit_event(Event::StakingElectionFailed);
			return None
		}

		Self::deposit_event(Event::StakersElected);
		Some(Self::trigger_new_era(start_session_index, exposures))
	}

	/// Process the output of the election.
	///
	/// Store staking information for the new planned era
	pub fn store_stakers_info(
		exposures: BoundedVec<
			(T::AccountId, Exposure<T::AccountId, BalanceOf<T>>),
			MaxWinnersOf<T>,
		>,
		new_planned_era: EraIndex,
	) -> BoundedVec<T::AccountId, MaxWinnersOf<T>> {
		let elected_stashes: BoundedVec<_, MaxWinnersOf<T>> = exposures
			.iter()
			.cloned()
			.map(|(x, _)| x)
			.collect::<Vec<_>>()
			.try_into()
			.expect("since we only map through exposures, size of elected_stashes is always same as exposures; qed");

		// Populate stakers, exposures, and the snapshot of validator prefs.
		let mut total_stake: BalanceOf<T> = Zero::zero();
		exposures.into_iter().for_each(|(stash, exposure)| {
			total_stake = total_stake.saturating_add(exposure.total);
			<ErasStakers<T>>::insert(new_planned_era, &stash, &exposure);

			let mut exposure_clipped = exposure;
			let clipped_max_len = T::MaxNominatorRewardedPerValidator::get() as usize;
			if exposure_clipped.others.len() > clipped_max_len {
				exposure_clipped.others.sort_by(|a, b| a.value.cmp(&b.value).reverse());
				exposure_clipped.others.truncate(clipped_max_len);
			}
			<ErasStakersClipped<T>>::insert(&new_planned_era, &stash, exposure_clipped);
		});

		// Insert current era staking information
		<ErasTotalStake<T>>::insert(&new_planned_era, total_stake);

		// Collect the pref of all winners.
		for stash in &elected_stashes {
			let pref = Self::validators(stash);
			<ErasValidatorPrefs<T>>::insert(&new_planned_era, stash, pref);
		}

		if new_planned_era > 0 {
			log!(
				info,
				"new validator set of size {:?} has been processed for era {:?}",
				elected_stashes.len(),
				new_planned_era,
			);
		}

		elected_stashes
	}

	/// Consume a set of [`BoundedSupports`] from [`sp_npos_elections`] and collect them into a
	/// [`Exposure`].
	fn collect_exposures(
		supports: BoundedSupportsOf<T::ElectionProvider>,
	) -> BoundedVec<(T::AccountId, Exposure<T::AccountId, BalanceOf<T>>), MaxWinnersOf<T>> {
		let total_issuance = T::Currency::total_issuance();
		let to_currency = |e: frame_election_provider_support::ExtendedBalance| {
			T::CurrencyToVote::to_currency(e, total_issuance)
		};

		supports
			.into_iter()
			.map(|(validator, support)| {
				// Build `struct exposure` from `support`.
				let mut others = Vec::with_capacity(support.voters.len());
				let mut own: BalanceOf<T> = Zero::zero();
				let mut total: BalanceOf<T> = Zero::zero();
				support
					.voters
					.into_iter()
					.map(|(nominator, weight)| (nominator, to_currency(weight)))
					.for_each(|(nominator, stake)| {
						if nominator == validator {
							own = own.saturating_add(stake);
						} else {
							others.push(IndividualExposure { who: nominator, value: stake });
						}
						total = total.saturating_add(stake);
					});

				let exposure = Exposure { own, others, total };
				(validator, exposure)
			})
			.try_collect()
			.expect("we only map through support vector which cannot change the size; qed")
	}

	/// Remove all associated data of a stash account from the staking system.
	///
	/// Assumes storage is upgraded before calling.
	///
	/// This is called:
	/// - after a `withdraw_unbonded()` call that frees all of a stash's bonded balance.
	/// - through `reap_stash()` if the balance has fallen to zero (through slashing).
	pub(crate) fn kill_stash(stash: &T::AccountId, num_slashing_spans: u32) -> DispatchResult {
		let controller = <Bonded<T>>::get(stash).ok_or(Error::<T>::NotStash)?;

		slashing::clear_stash_metadata::<T>(stash, num_slashing_spans)?;

		<Bonded<T>>::remove(stash);
		<Ledger<T>>::remove(&controller);

		<Payee<T>>::remove(stash);
		Self::do_remove_validator(stash);
		Self::do_remove_nominator(stash);

		frame_system::Pallet::<T>::dec_consumers(stash);

		Ok(())
	}

	/// Clear all era information for given era.
	pub(crate) fn clear_era_information(era_index: EraIndex) {
		let mut cursor = <ErasStakers<T>>::clear_prefix(era_index, u32::MAX, None);
		debug_assert!(cursor.maybe_cursor.is_none());
		cursor = <ErasStakersClipped<T>>::clear_prefix(era_index, u32::MAX, None);
		debug_assert!(cursor.maybe_cursor.is_none());
		cursor = <ErasValidatorPrefs<T>>::clear_prefix(era_index, u32::MAX, None);
		debug_assert!(cursor.maybe_cursor.is_none());
		<ErasValidatorReward<T>>::remove(era_index);
		<ErasRewardPoints<T>>::remove(era_index);
		<ErasTotalStake<T>>::remove(era_index);
		ErasStartSessionIndex::<T>::remove(era_index);
	}

	/// Apply previously-unapplied slashes on the beginning of a new era, after a delay.
	fn apply_unapplied_slashes(active_era: EraIndex) {
		let era_slashes = UnappliedSlashes::<T>::take(&active_era);
		log!(
			debug,
			"found {} slashes scheduled to be executed in era {:?}",
			era_slashes.len(),
			active_era,
		);
		for slash in era_slashes {
			let slash_era = active_era.saturating_sub(T::SlashDeferDuration::get());
			slashing::apply_slash::<T>(slash, slash_era);
		}
	}

	/// Add reward points to validators using their stash account ID.
	///
	/// Validators are keyed by stash account ID and must be in the current elected set.
	///
	/// For each element in the iterator the given number of points in u32 is added to the
	/// validator, thus duplicates are handled.
	///
	/// At the end of the era each the total payout will be distributed among validator
	/// relatively to their points.
	///
	/// COMPLEXITY: Complexity is `number_of_validator_to_reward x current_elected_len`.
	pub fn reward_by_ids(validators_points: impl IntoIterator<Item = (T::AccountId, u32)>) {
		if let Some(active_era) = Self::active_era() {
			<ErasRewardPoints<T>>::mutate(active_era.index, |era_rewards| {
				for (validator, points) in validators_points.into_iter() {
					*era_rewards.individual.entry(validator).or_default() += points;
					era_rewards.total += points;
				}
			});
		}
	}

	/// Helper to set a new `ForceEra` mode.
	pub(crate) fn set_force_era(mode: Forcing) {
		log!(info, "Setting force era mode {:?}.", mode);
		ForceEra::<T>::put(mode);
		Self::deposit_event(Event::<T>::ForceEra { mode });
	}

	/// Ensures that at the end of the current session there will be a new era.
	pub(crate) fn ensure_new_era() {
		match ForceEra::<T>::get() {
			Forcing::ForceAlways | Forcing::ForceNew => (),
			_ => Self::set_force_era(Forcing::ForceNew),
		}
	}

	#[cfg(feature = "runtime-benchmarks")]
	pub fn add_era_stakers(
		current_era: EraIndex,
		stash: T::AccountId,
		exposure: Exposure<T::AccountId, BalanceOf<T>>,
	) {
		<ErasStakers<T>>::insert(&current_era, &stash, &exposure);
	}

	#[cfg(feature = "runtime-benchmarks")]
	pub fn set_slash_reward_fraction(fraction: Perbill) {
		SlashRewardFraction::<T>::put(fraction);
	}

	/// Get all of the voters that are eligible for the npos election.
	///
	/// `maybe_max_len` can imposes a cap on the number of voters returned;
	///
	/// Sets `MinimumActiveStake` to the minimum active nominator stake in the returned set of
	/// nominators.
	///
	/// This function is self-weighing as [`DispatchClass::Mandatory`].
	pub fn get_npos_voters(maybe_max_len: Option<usize>) -> Vec<VoterOf<Self>> {
		let max_allowed_len = {
			let all_voter_count = T::VoterList::count() as usize;
			maybe_max_len.unwrap_or(all_voter_count).min(all_voter_count)
		};

		let mut all_voters = Vec::<_>::with_capacity(max_allowed_len);

		// cache a few things.
		let weight_of = Self::weight_of_fn();

		let mut voters_seen = 0u32;
		let mut validators_taken = 0u32;
		let mut nominators_taken = 0u32;
		let mut min_active_stake = u64::MAX;

		let mut sorted_voters = T::VoterList::iter();
		while all_voters.len() < max_allowed_len &&
			voters_seen < (NPOS_MAX_ITERATIONS_COEFFICIENT * max_allowed_len as u32)
		{
			let voter = match sorted_voters.next() {
				Some(voter) => {
					voters_seen.saturating_inc();
					voter
				},
				None => break,
			};

			if let Some(Nominations { targets, .. }) = <Nominators<T>>::get(&voter) {
				let voter_weight = weight_of(&voter);
				if !targets.is_empty() {
					all_voters.push((voter.clone(), voter_weight, targets));
					nominators_taken.saturating_inc();
				} else {
					// Technically should never happen, but not much we can do about it.
				}
				min_active_stake =
					if voter_weight < min_active_stake { voter_weight } else { min_active_stake };
			} else if Validators::<T>::contains_key(&voter) {
				// if this voter is a validator:
				let self_vote = (
					voter.clone(),
					weight_of(&voter),
					vec![voter.clone()]
						.try_into()
						.expect("`MaxVotesPerVoter` must be greater than or equal to 1"),
				);
				all_voters.push(self_vote);
				validators_taken.saturating_inc();
			} else {
				// this can only happen if: 1. there a bug in the bags-list (or whatever is the
				// sorted list) logic and the state of the two pallets is no longer compatible, or
				// because the nominators is not decodable since they have more nomination than
				// `T::MaxNominations`. The latter can rarely happen, and is not really an emergency
				// or bug if it does.
				log!(
					warn,
					"DEFENSIVE: invalid item in `VoterList`: {:?}, this nominator probably has too many nominations now",
					voter
				);
			}
		}

		// all_voters should have not re-allocated.
		debug_assert!(all_voters.capacity() == max_allowed_len);

		Self::register_weight(T::WeightInfo::get_npos_voters(validators_taken, nominators_taken));

		let min_active_stake: T::CurrencyBalance =
			if all_voters.len() == 0 { 0u64.into() } else { min_active_stake.into() };

		MinimumActiveStake::<T>::put(min_active_stake);

		log!(
			info,
			"generated {} npos voters, {} from validators and {} nominators",
			all_voters.len(),
			validators_taken,
			nominators_taken
		);

		all_voters
	}

	/// Get the targets for an upcoming npos election.
	///
	/// This function is self-weighing as [`DispatchClass::Mandatory`].
	pub fn get_npos_targets(maybe_max_len: Option<usize>) -> Vec<T::AccountId> {
		let max_allowed_len = maybe_max_len.unwrap_or_else(|| T::TargetList::count() as usize);
		let mut all_targets = Vec::<T::AccountId>::with_capacity(max_allowed_len);
		let mut targets_seen = 0;

		let mut targets_iter = T::TargetList::iter();
		while all_targets.len() < max_allowed_len &&
			targets_seen < (NPOS_MAX_ITERATIONS_COEFFICIENT * max_allowed_len as u32)
		{
			let target = match targets_iter.next() {
				Some(target) => {
					targets_seen.saturating_inc();
					target
				},
				None => break,
			};

			if Validators::<T>::contains_key(&target) {
				all_targets.push(target);
			}
		}

		Self::register_weight(T::WeightInfo::get_npos_targets(all_targets.len() as u32));
		log!(info, "generated {} npos targets", all_targets.len());

		all_targets
	}

	/// This function will add a nominator to the `Nominators` storage map,
	/// and `VoterList`.
	///
	/// If the nominator already exists, their nominations will be updated.
	///
	/// NOTE: you must ALWAYS use this function to add nominator or update their targets. Any access
	/// to `Nominators` or `VoterList` outside of this function is almost certainly
	/// wrong.
	pub fn do_add_nominator(who: &T::AccountId, nominations: Nominations<T>) {
		if !Nominators::<T>::contains_key(who) {
			// maybe update sorted list.
			let _ = T::VoterList::on_insert(who.clone(), Self::weight_of(who))
				.defensive_unwrap_or_default();
		}
		Nominators::<T>::insert(who, nominations);

		debug_assert_eq!(
			Nominators::<T>::count() + Validators::<T>::count(),
			T::VoterList::count()
		);
	}

	/// This function will remove a nominator from the `Nominators` storage map,
	/// and `VoterList`.
	///
	/// Returns true if `who` was removed from `Nominators`, otherwise false.
	///
	/// NOTE: you must ALWAYS use this function to remove a nominator from the system. Any access to
	/// `Nominators` or `VoterList` outside of this function is almost certainly
	/// wrong.
	pub fn do_remove_nominator(who: &T::AccountId) -> bool {
		let outcome = if Nominators::<T>::contains_key(who) {
			Nominators::<T>::remove(who);
			let _ = T::VoterList::on_remove(who).defensive();
			true
		} else {
			false
		};

		debug_assert_eq!(
			Nominators::<T>::count() + Validators::<T>::count(),
			T::VoterList::count()
		);

		outcome
	}

	/// This function will add a validator to the `Validators` storage map.
	///
	/// If the validator already exists, their preferences will be updated.
	///
	/// NOTE: you must ALWAYS use this function to add a validator to the system. Any access to
	/// `Validators` or `VoterList` outside of this function is almost certainly
	/// wrong.
	pub fn do_add_validator(who: &T::AccountId, prefs: ValidatorPrefs) {
		if !Validators::<T>::contains_key(who) {
			// maybe update sorted list.
			let _ = T::VoterList::on_insert(who.clone(), Self::weight_of(who))
				.defensive_unwrap_or_default();
		}
		Validators::<T>::insert(who, prefs);

		debug_assert_eq!(
			Nominators::<T>::count() + Validators::<T>::count(),
			T::VoterList::count()
		);
	}

	/// This function will remove a validator from the `Validators` storage map.
	///
	/// Returns true if `who` was removed from `Validators`, otherwise false.
	///
	/// NOTE: you must ALWAYS use this function to remove a validator from the system. Any access to
	/// `Validators` or `VoterList` outside of this function is almost certainly
	/// wrong.
	pub fn do_remove_validator(who: &T::AccountId) -> bool {
		let outcome = if Validators::<T>::contains_key(who) {
			Validators::<T>::remove(who);
			let _ = T::VoterList::on_remove(who).defensive();
			true
		} else {
			false
		};

		debug_assert_eq!(
			Nominators::<T>::count() + Validators::<T>::count(),
			T::VoterList::count()
		);

		outcome
	}

	/// Register some amount of weight directly with the system pallet.
	///
	/// This is always mandatory weight.
	fn register_weight(weight: Weight) {
		<frame_system::Pallet<T>>::register_extra_weight_unchecked(
			weight,
			DispatchClass::Mandatory,
		);
	}
}

impl<T: Config> Pallet<T> {
	/// Returns the current nominations quota for nominators.
	///
	/// Used by the runtime API.
	/// Note: for now, this api runtime will always return value of `T::MaxNominations` and thus it
	/// is redundant. However, with the upcoming changes in
	/// <https://github.com/paritytech/substrate/pull/12970>, the nominations quota will change
	/// depending on the nominators balance. We're introducing this runtime API now to prepare the
	/// community to use it before rolling out PR#12970.
	pub fn api_nominations_quota(_balance: BalanceOf<T>) -> u32 {
		T::MaxNominations::get()
	}
}

impl<T: Config> ElectionDataProvider for Pallet<T> {
	type AccountId = T::AccountId;
	type BlockNumber = BlockNumberFor<T>;
	type MaxVotesPerVoter = T::MaxNominations;

	fn desired_targets() -> data_provider::Result<u32> {
		Self::register_weight(T::DbWeight::get().reads(1));
		Ok(Self::validator_count())
	}

	fn electing_voters(maybe_max_len: Option<usize>) -> data_provider::Result<Vec<VoterOf<Self>>> {
		// This can never fail -- if `maybe_max_len` is `Some(_)` we handle it.
		let voters = Self::get_npos_voters(maybe_max_len);
		debug_assert!(maybe_max_len.map_or(true, |max| voters.len() <= max));

		Ok(voters)
	}

	fn electable_targets(maybe_max_len: Option<usize>) -> data_provider::Result<Vec<T::AccountId>> {
		let target_count = T::TargetList::count();

		// We can't handle this case yet -- return an error.
		if maybe_max_len.map_or(false, |max_len| target_count > max_len as u32) {
			return Err("Target snapshot too big")
		}

		Ok(Self::get_npos_targets(None))
	}

	fn next_election_prediction(now: T::BlockNumber) -> T::BlockNumber {
		let current_era = Self::current_era().unwrap_or(0);
		let current_session = Self::current_planned_session();
		let current_era_start_session_index =
			Self::eras_start_session_index(current_era).unwrap_or(0);
		// Number of session in the current era or the maximum session per era if reached.
		let era_progress = current_session
			.saturating_sub(current_era_start_session_index)
			.min(T::SessionsPerEra::get());

		let until_this_session_end = T::NextNewSession::estimate_next_new_session(now)
			.0
			.unwrap_or_default()
			.saturating_sub(now);

		let session_length = T::NextNewSession::average_session_length();

		let sessions_left: T::BlockNumber = match ForceEra::<T>::get() {
			Forcing::ForceNone => Bounded::max_value(),
			Forcing::ForceNew | Forcing::ForceAlways => Zero::zero(),
			Forcing::NotForcing if era_progress >= T::SessionsPerEra::get() => Zero::zero(),
			Forcing::NotForcing => T::SessionsPerEra::get()
				.saturating_sub(era_progress)
				// One session is computed in this_session_end.
				.saturating_sub(1)
				.into(),
		};

		now.saturating_add(
			until_this_session_end.saturating_add(sessions_left.saturating_mul(session_length)),
		)
	}

	#[cfg(feature = "runtime-benchmarks")]
	fn add_voter(
		voter: T::AccountId,
		weight: VoteWeight,
		targets: BoundedVec<T::AccountId, Self::MaxVotesPerVoter>,
	) {
		let stake = <BalanceOf<T>>::try_from(weight).unwrap_or_else(|_| {
			panic!("cannot convert a VoteWeight into BalanceOf, benchmark needs reconfiguring.")
		});
		<Bonded<T>>::insert(voter.clone(), voter.clone());
		<Ledger<T>>::insert(
			voter.clone(),
			StakingLedger {
				stash: voter.clone(),
				active: stake,
				total: stake,
				unlocking: Default::default(),
				claimed_rewards: Default::default(),
			},
		);

		Self::do_add_nominator(&voter, Nominations { targets, submitted_in: 0, suppressed: false });
	}

	#[cfg(feature = "runtime-benchmarks")]
	fn add_target(target: T::AccountId) {
		let stake = MinValidatorBond::<T>::get() * 100u32.into();
		<Bonded<T>>::insert(target.clone(), target.clone());
		<Ledger<T>>::insert(
			target.clone(),
			StakingLedger {
				stash: target.clone(),
				active: stake,
				total: stake,
				unlocking: Default::default(),
				claimed_rewards: Default::default(),
			},
		);
		Self::do_add_validator(
			&target,
			ValidatorPrefs { commission: Perbill::zero(), blocked: false },
		);
	}

	#[cfg(feature = "runtime-benchmarks")]
	fn clear() {
		#[allow(deprecated)]
		<Bonded<T>>::remove_all(None);
		#[allow(deprecated)]
		<Ledger<T>>::remove_all(None);
		#[allow(deprecated)]
		<Validators<T>>::remove_all();
		#[allow(deprecated)]
		<Nominators<T>>::remove_all();

		T::VoterList::unsafe_clear();
	}

	#[cfg(feature = "runtime-benchmarks")]
	fn put_snapshot(
		voters: Vec<VoterOf<Self>>,
		targets: Vec<T::AccountId>,
		target_stake: Option<VoteWeight>,
	) {
		targets.into_iter().for_each(|v| {
			let stake: BalanceOf<T> = target_stake
				.and_then(|w| <BalanceOf<T>>::try_from(w).ok())
				.unwrap_or_else(|| MinNominatorBond::<T>::get() * 100u32.into());
			<Bonded<T>>::insert(v.clone(), v.clone());
			<Ledger<T>>::insert(
				v.clone(),
				StakingLedger {
					stash: v.clone(),
					active: stake,
					total: stake,
					unlocking: Default::default(),
					claimed_rewards: Default::default(),
				},
			);
			Self::do_add_validator(
				&v,
				ValidatorPrefs { commission: Perbill::zero(), blocked: false },
			);
		});

		voters.into_iter().for_each(|(v, s, t)| {
			let stake = <BalanceOf<T>>::try_from(s).unwrap_or_else(|_| {
				panic!("cannot convert a VoteWeight into BalanceOf, benchmark needs reconfiguring.")
			});
			<Bonded<T>>::insert(v.clone(), v.clone());
			<Ledger<T>>::insert(
				v.clone(),
				StakingLedger {
					stash: v.clone(),
					active: stake,
					total: stake,
					unlocking: Default::default(),
					claimed_rewards: Default::default(),
				},
			);
			Self::do_add_nominator(
				&v,
				Nominations { targets: t, submitted_in: 0, suppressed: false },
			);
		});
	}
}

/// In this implementation `new_session(session)` must be called before `end_session(session-1)`
/// i.e. the new session must be planned before the ending of the previous session.
///
/// Once the first new_session is planned, all session must start and then end in order, though
/// some session can lag in between the newest session planned and the latest session started.
impl<T: Config> pallet_session::SessionManager<T::AccountId> for Pallet<T> {
	fn new_session(new_index: SessionIndex) -> Option<Vec<T::AccountId>> {
		log!(trace, "planning new session {}", new_index);
		CurrentPlannedSession::<T>::put(new_index);
		Self::new_session(new_index, false).map(|v| v.into_inner())
	}
	fn new_session_genesis(new_index: SessionIndex) -> Option<Vec<T::AccountId>> {
		log!(trace, "planning new session {} at genesis", new_index);
		CurrentPlannedSession::<T>::put(new_index);
		Self::new_session(new_index, true).map(|v| v.into_inner())
	}
	fn start_session(start_index: SessionIndex) {
		log!(trace, "starting session {}", start_index);
		Self::start_session(start_index)
	}
	fn end_session(end_index: SessionIndex) {
		log!(trace, "ending session {}", end_index);
		Self::end_session(end_index)
	}
}

impl<T: Config> historical::SessionManager<T::AccountId, Exposure<T::AccountId, BalanceOf<T>>>
	for Pallet<T>
{
	fn new_session(
		new_index: SessionIndex,
	) -> Option<Vec<(T::AccountId, Exposure<T::AccountId, BalanceOf<T>>)>> {
		<Self as pallet_session::SessionManager<_>>::new_session(new_index).map(|validators| {
			let current_era = Self::current_era()
				// Must be some as a new era has been created.
				.unwrap_or(0);

			validators
				.into_iter()
				.map(|v| {
					let exposure = Self::eras_stakers(current_era, &v);
					(v, exposure)
				})
				.collect()
		})
	}
	fn new_session_genesis(
		new_index: SessionIndex,
	) -> Option<Vec<(T::AccountId, Exposure<T::AccountId, BalanceOf<T>>)>> {
		<Self as pallet_session::SessionManager<_>>::new_session_genesis(new_index).map(
			|validators| {
				let current_era = Self::current_era()
					// Must be some as a new era has been created.
					.unwrap_or(0);

				validators
					.into_iter()
					.map(|v| {
						let exposure = Self::eras_stakers(current_era, &v);
						(v, exposure)
					})
					.collect()
			},
		)
	}
	fn start_session(start_index: SessionIndex) {
		<Self as pallet_session::SessionManager<_>>::start_session(start_index)
	}
	fn end_session(end_index: SessionIndex) {
		<Self as pallet_session::SessionManager<_>>::end_session(end_index)
	}
}

/// Add reward points to block authors:
/// * 20 points to the block producer for producing a (non-uncle) block,
impl<T> pallet_authorship::EventHandler<T::AccountId, T::BlockNumber> for Pallet<T>
where
	T: Config + pallet_authorship::Config + pallet_session::Config,
{
	fn note_author(author: T::AccountId) {
		Self::reward_by_ids(vec![(author, 20)])
	}
}

/// This is intended to be used with `FilterHistoricalOffences`.
impl<T: Config>
	OnOffenceHandler<T::AccountId, pallet_session::historical::IdentificationTuple<T>, Weight>
	for Pallet<T>
where
	T: pallet_session::Config<ValidatorId = <T as frame_system::Config>::AccountId>,
	T: pallet_session::historical::Config<
		FullIdentification = Exposure<<T as frame_system::Config>::AccountId, BalanceOf<T>>,
		FullIdentificationOf = ExposureOf<T>,
	>,
	T::SessionHandler: pallet_session::SessionHandler<<T as frame_system::Config>::AccountId>,
	T::SessionManager: pallet_session::SessionManager<<T as frame_system::Config>::AccountId>,
	T::ValidatorIdOf: Convert<
		<T as frame_system::Config>::AccountId,
		Option<<T as frame_system::Config>::AccountId>,
	>,
{
	fn on_offence(
		offenders: &[OffenceDetails<
			T::AccountId,
			pallet_session::historical::IdentificationTuple<T>,
		>],
		slash_fraction: &[Perbill],
		slash_session: SessionIndex,
		disable_strategy: DisableStrategy,
	) -> Weight {
		let reward_proportion = SlashRewardFraction::<T>::get();
		let mut consumed_weight = Weight::from_parts(0, 0);
		let mut add_db_reads_writes = |reads, writes| {
			consumed_weight += T::DbWeight::get().reads_writes(reads, writes);
		};

		let active_era = {
			let active_era = Self::active_era();
			add_db_reads_writes(1, 0);
			if active_era.is_none() {
				// This offence need not be re-submitted.
				return consumed_weight
			}
			active_era.expect("value checked not to be `None`; qed").index
		};
		let active_era_start_session_index = Self::eras_start_session_index(active_era)
			.unwrap_or_else(|| {
				frame_support::print("Error: start_session_index must be set for current_era");
				0
			});
		add_db_reads_writes(1, 0);

		let window_start = active_era.saturating_sub(T::BondingDuration::get());

		// Fast path for active-era report - most likely.
		// `slash_session` cannot be in a future active era. It must be in `active_era` or before.
		let slash_era = if slash_session >= active_era_start_session_index {
			active_era
		} else {
			let eras = BondedEras::<T>::get();
			add_db_reads_writes(1, 0);

			// Reverse because it's more likely to find reports from recent eras.
			match eras.iter().rev().find(|&(_, sesh)| sesh <= &slash_session) {
				Some((slash_era, _)) => *slash_era,
				// Before bonding period. defensive - should be filtered out.
				None => return consumed_weight,
			}
		};

		add_db_reads_writes(1, 1);

		let slash_defer_duration = T::SlashDeferDuration::get();

		let invulnerables = Self::invulnerables();
		add_db_reads_writes(1, 0);

		for (details, slash_fraction) in offenders.iter().zip(slash_fraction) {
			let (stash, exposure) = &details.offender;

			// Skip if the validator is invulnerable.
			if invulnerables.contains(stash) {
				continue
			}

			let unapplied = slashing::compute_slash::<T>(slashing::SlashParams {
				stash,
				slash: *slash_fraction,
				exposure,
				slash_era,
				window_start,
				now: active_era,
				reward_proportion,
				disable_strategy,
			});

			Self::deposit_event(Event::<T>::SlashReported {
				validator: stash.clone(),
				fraction: *slash_fraction,
				slash_era,
			});

			if let Some(mut unapplied) = unapplied {
				let nominators_len = unapplied.others.len() as u64;
				let reporters_len = details.reporters.len() as u64;

				{
					let upper_bound = 1 /* Validator/NominatorSlashInEra */ + 2 /* fetch_spans */;
					let rw = upper_bound + nominators_len * upper_bound;
					add_db_reads_writes(rw, rw);
				}
				unapplied.reporters = details.reporters.clone();
				if slash_defer_duration == 0 {
					// Apply right away.
					slashing::apply_slash::<T>(unapplied, slash_era);
					{
						let slash_cost = (6, 5);
						let reward_cost = (2, 2);
						add_db_reads_writes(
							(1 + nominators_len) * slash_cost.0 + reward_cost.0 * reporters_len,
							(1 + nominators_len) * slash_cost.1 + reward_cost.1 * reporters_len,
						);
					}
				} else {
					// Defer to end of some `slash_defer_duration` from now.
					log!(
						debug,
						"deferring slash of {:?}% happened in {:?} (reported in {:?}) to {:?}",
						slash_fraction,
						slash_era,
						active_era,
						slash_era + slash_defer_duration + 1,
					);
					UnappliedSlashes::<T>::mutate(
						slash_era.saturating_add(slash_defer_duration).saturating_add(One::one()),
						move |for_later| for_later.push(unapplied),
					);
					add_db_reads_writes(1, 1);
				}
			} else {
				add_db_reads_writes(4 /* fetch_spans */, 5 /* kick_out_if_recent */)
			}
		}

		consumed_weight
	}
}

impl<T: Config> ScoreProvider<T::AccountId> for Pallet<T> {
	type Score = VoteWeight;

	fn score(who: &T::AccountId) -> Self::Score {
		Self::weight_of(who)
	}

	#[cfg(feature = "runtime-benchmarks")]
	fn set_score_of(who: &T::AccountId, weight: Self::Score) {
		// this will clearly results in an inconsistent state, but it should not matter for a
		// benchmark.
		let active: BalanceOf<T> = weight.try_into().map_err(|_| ()).unwrap();
		let mut ledger = match Self::ledger(who) {
			None => StakingLedger::default_from(who.clone()),
			Some(l) => l,
		};
		ledger.active = active;

		<Ledger<T>>::insert(who, ledger);
		<Bonded<T>>::insert(who, who);

		// also, we play a trick to make sure that a issuance based-`CurrencyToVote` behaves well:
		// This will make sure that total issuance is zero, thus the currency to vote will be a 1-1
		// conversion.
		let imbalance = T::Currency::burn(T::Currency::total_issuance());
		// kinda ugly, but gets the job done. The fact that this works here is a HUGE exception.
		// Don't try this pattern in other places.
		sp_std::mem::forget(imbalance);
	}
}

/// A simple sorted list implementation that does not require any additional pallets. Note, this
/// does not provide validators in sorted order. If you desire nominators in a sorted order take
/// a look at [`pallet-bags-list`].
pub struct UseValidatorsMap<T>(sp_std::marker::PhantomData<T>);
impl<T: Config> SortedListProvider<T::AccountId> for UseValidatorsMap<T> {
	type Score = BalanceOf<T>;
	type Error = ();

	/// Returns iterator over voter list, which can have `take` called on it.
	fn iter() -> Box<dyn Iterator<Item = T::AccountId>> {
		Box::new(Validators::<T>::iter().map(|(v, _)| v))
	}
	fn iter_from(
		start: &T::AccountId,
	) -> Result<Box<dyn Iterator<Item = T::AccountId>>, Self::Error> {
		if Validators::<T>::contains_key(start) {
			let start_key = Validators::<T>::hashed_key_for(start);
			Ok(Box::new(Validators::<T>::iter_from(start_key).map(|(n, _)| n)))
		} else {
			Err(())
		}
	}
	fn count() -> u32 {
		Validators::<T>::count()
	}
	fn contains(id: &T::AccountId) -> bool {
		Validators::<T>::contains_key(id)
	}
	fn on_insert(_: T::AccountId, _weight: Self::Score) -> Result<(), Self::Error> {
		// nothing to do on insert.
		Ok(())
	}
	fn get_score(id: &T::AccountId) -> Result<Self::Score, Self::Error> {
		Ok(Pallet::<T>::weight_of(id).into())
	}
	fn on_update(_: &T::AccountId, _weight: Self::Score) -> Result<(), Self::Error> {
		// nothing to do on update.
		Ok(())
	}
	fn on_remove(_: &T::AccountId) -> Result<(), Self::Error> {
		// nothing to do on remove.
		Ok(())
	}
	fn unsafe_regenerate(
		_: impl IntoIterator<Item = T::AccountId>,
		_: Box<dyn Fn(&T::AccountId) -> Self::Score>,
	) -> u32 {
		// nothing to do upon regenerate.
		0
	}
	#[cfg(feature = "try-runtime")]
	fn try_state() -> Result<(), TryRuntimeError> {
		Ok(())
	}

	fn unsafe_clear() {
		#[allow(deprecated)]
		Validators::<T>::remove_all();
	}

	#[cfg(feature = "runtime-benchmarks")]
	fn score_update_worst_case(_who: &T::AccountId, _is_increase: bool) -> Self::Score {
		unimplemented!()
	}
}

/// A simple voter list implementation that does not require any additional pallets. Note, this
/// does not provided nominators in sorted ordered. If you desire nominators in a sorted order take
/// a look at [`pallet-bags-list].
pub struct UseNominatorsAndValidatorsMap<T>(sp_std::marker::PhantomData<T>);
impl<T: Config> SortedListProvider<T::AccountId> for UseNominatorsAndValidatorsMap<T> {
	type Error = ();
	type Score = VoteWeight;

	fn iter() -> Box<dyn Iterator<Item = T::AccountId>> {
		Box::new(
			Validators::<T>::iter()
				.map(|(v, _)| v)
				.chain(Nominators::<T>::iter().map(|(n, _)| n)),
		)
	}
	fn iter_from(
		start: &T::AccountId,
	) -> Result<Box<dyn Iterator<Item = T::AccountId>>, Self::Error> {
		if Validators::<T>::contains_key(start) {
			let start_key = Validators::<T>::hashed_key_for(start);
			Ok(Box::new(
				Validators::<T>::iter_from(start_key)
					.map(|(n, _)| n)
					.chain(Nominators::<T>::iter().map(|(x, _)| x)),
			))
		} else if Nominators::<T>::contains_key(start) {
			let start_key = Nominators::<T>::hashed_key_for(start);
			Ok(Box::new(Nominators::<T>::iter_from(start_key).map(|(n, _)| n)))
		} else {
			Err(())
		}
	}
	fn count() -> u32 {
		Nominators::<T>::count().saturating_add(Validators::<T>::count())
	}
	fn contains(id: &T::AccountId) -> bool {
		Nominators::<T>::contains_key(id) || Validators::<T>::contains_key(id)
	}
	fn on_insert(_: T::AccountId, _weight: Self::Score) -> Result<(), Self::Error> {
		// nothing to do on insert.
		Ok(())
	}
	fn get_score(id: &T::AccountId) -> Result<Self::Score, Self::Error> {
		Ok(Pallet::<T>::weight_of(id))
	}
	fn on_update(_: &T::AccountId, _weight: Self::Score) -> Result<(), Self::Error> {
		// nothing to do on update.
		Ok(())
	}
	fn on_remove(_: &T::AccountId) -> Result<(), Self::Error> {
		// nothing to do on remove.
		Ok(())
	}
	fn unsafe_regenerate(
		_: impl IntoIterator<Item = T::AccountId>,
		_: Box<dyn Fn(&T::AccountId) -> Self::Score>,
	) -> u32 {
		// nothing to do upon regenerate.
		0
	}

	#[cfg(feature = "try-runtime")]
	fn try_state() -> Result<(), TryRuntimeError> {
		Ok(())
	}

	fn unsafe_clear() {
		// NOTE: Caller must ensure this doesn't lead to too many storage accesses. This is a
		// condition of SortedListProvider::unsafe_clear.
		#[allow(deprecated)]
		Nominators::<T>::remove_all();
		#[allow(deprecated)]
		Validators::<T>::remove_all();
	}

	#[cfg(feature = "runtime-benchmarks")]
	fn score_update_worst_case(_who: &T::AccountId, _is_increase: bool) -> Self::Score {
		unimplemented!()
	}
}

// NOTE: in this entire impl block, the assumption is that `who` is a stash account.
impl<T: Config> StakingInterface for Pallet<T> {
	type AccountId = T::AccountId;
	type Balance = BalanceOf<T>;

	fn minimum_nominator_bond() -> Self::Balance {
		MinNominatorBond::<T>::get()
	}

	fn minimum_validator_bond() -> Self::Balance {
		MinValidatorBond::<T>::get()
	}

	fn desired_validator_count() -> u32 {
		ValidatorCount::<T>::get()
	}

	fn election_ongoing() -> bool {
		T::ElectionProvider::ongoing()
	}

	fn force_unstake(who: Self::AccountId) -> sp_runtime::DispatchResult {
		let num_slashing_spans = Self::slashing_spans(&who).map_or(0, |s| s.iter().count() as u32);
		Self::force_unstake(RawOrigin::Root.into(), who.clone(), num_slashing_spans)
	}

	fn stash_by_ctrl(controller: &Self::AccountId) -> Result<Self::AccountId, DispatchError> {
		Self::ledger(controller)
			.map(|l| l.stash)
			.ok_or(Error::<T>::NotController.into())
	}

	fn is_exposed_in_era(who: &Self::AccountId, era: &EraIndex) -> bool {
		ErasStakers::<T>::iter_prefix(era).any(|(validator, exposures)| {
			validator == *who || exposures.others.iter().any(|i| i.who == *who)
		})
	}

	fn bonding_duration() -> EraIndex {
		T::BondingDuration::get()
	}

	fn current_era() -> EraIndex {
		Self::current_era().unwrap_or(Zero::zero())
	}

	fn stake(who: &Self::AccountId) -> Result<Stake<BalanceOf<T>>, DispatchError> {
		Self::bonded(who)
			.and_then(|c| Self::ledger(c))
			.map(|l| Stake { total: l.total, active: l.active })
			.ok_or(Error::<T>::NotStash.into())
	}

	fn bond_extra(who: &Self::AccountId, extra: Self::Balance) -> DispatchResult {
		Self::bond_extra(RawOrigin::Signed(who.clone()).into(), extra)
	}

	fn unbond(who: &Self::AccountId, value: Self::Balance) -> DispatchResult {
		let ctrl = Self::bonded(who).ok_or(Error::<T>::NotStash)?;
		Self::unbond(RawOrigin::Signed(ctrl).into(), value)
			.map_err(|with_post| with_post.error)
			.map(|_| ())
	}

	fn chill(who: &Self::AccountId) -> DispatchResult {
		// defensive-only: any account bonded via this interface has the stash set as the
		// controller, but we have to be sure. Same comment anywhere else that we read this.
		let ctrl = Self::bonded(who).ok_or(Error::<T>::NotStash)?;
		Self::chill(RawOrigin::Signed(ctrl).into())
	}

	fn withdraw_unbonded(
		who: Self::AccountId,
		num_slashing_spans: u32,
	) -> Result<bool, DispatchError> {
		let ctrl = Self::bonded(who).ok_or(Error::<T>::NotStash)?;
		Self::withdraw_unbonded(RawOrigin::Signed(ctrl.clone()).into(), num_slashing_spans)
			.map(|_| !Ledger::<T>::contains_key(&ctrl))
			.map_err(|with_post| with_post.error)
	}

	fn bond(
		who: &Self::AccountId,
		value: Self::Balance,
		payee: &Self::AccountId,
	) -> DispatchResult {
		Self::bond(
			RawOrigin::Signed(who.clone()).into(),
			value,
			RewardDestination::Account(payee.clone()),
		)
	}

	fn nominate(who: &Self::AccountId, targets: Vec<Self::AccountId>) -> DispatchResult {
		let ctrl = Self::bonded(who).ok_or(Error::<T>::NotStash)?;
		let targets = targets.into_iter().map(T::Lookup::unlookup).collect::<Vec<_>>();
		Self::nominate(RawOrigin::Signed(ctrl).into(), targets)
	}

	fn status(
		who: &Self::AccountId,
	) -> Result<sp_staking::StakerStatus<Self::AccountId>, DispatchError> {
		let is_bonded = Self::bonded(who).is_some();
		if !is_bonded {
			return Err(Error::<T>::NotStash.into())
		}

		let is_validator = Validators::<T>::contains_key(&who);
		let is_nominator = Nominators::<T>::get(&who);

		use sp_staking::StakerStatus;
		match (is_validator, is_nominator.is_some()) {
			(false, false) => Ok(StakerStatus::Idle),
			(true, false) => Ok(StakerStatus::Validator),
			(false, true) => Ok(StakerStatus::Nominator(
				is_nominator.expect("is checked above; qed").targets.into_inner(),
			)),
			(true, true) => {
				defensive!("cannot be both validators and nominator");
				Err(Error::<T>::BadState.into())
			},
		}
	}

	sp_staking::runtime_benchmarks_enabled! {
		fn nominations(who: &Self::AccountId) -> Option<Vec<T::AccountId>> {
			Nominators::<T>::get(who).map(|n| n.targets.into_inner())
		}

		fn add_era_stakers(
			current_era: &EraIndex,
			stash: &T::AccountId,
			exposures: Vec<(Self::AccountId, Self::Balance)>,
		) {
			let others = exposures
				.iter()
				.map(|(who, value)| IndividualExposure { who: who.clone(), value: value.clone() })
				.collect::<Vec<_>>();
			let exposure = Exposure { total: Default::default(), own: Default::default(), others };
			<ErasStakers<T>>::insert(&current_era, &stash, &exposure);
		}

		fn set_current_era(era: EraIndex) {
			CurrentEra::<T>::put(era);
		}
	}
}

#[cfg(any(test, feature = "try-runtime"))]
impl<T: Config> Pallet<T> {
<<<<<<< HEAD
	pub(crate) fn do_try_state(_: BlockNumberFor<T>, fast_mode: bool) -> Result<(), &'static str> {
		// fast tests
=======
	pub(crate) fn do_try_state(_: BlockNumberFor<T>) -> Result<(), TryRuntimeError> {
>>>>>>> 8b1af507
		ensure!(
			T::VoterList::iter()
				.all(|x| <Nominators<T>>::contains_key(&x) || <Validators<T>>::contains_key(&x)),
			"VoterList contains non-staker"
		);

		Self::check_exposures()?;
		Self::check_ledgers()?;
		Self::check_count()?;

		if !fast_mode {
			// slow running tests (should be avoided on CI)
			Self::check_nominators()?;
		}

		Ok(())
	}

	fn check_count() -> Result<(), TryRuntimeError> {
		ensure!(
			<T as Config>::VoterList::count() ==
				Nominators::<T>::count() + Validators::<T>::count(),
			"wrong external count"
		);
		ensure!(
			<T as Config>::TargetList::count() == Validators::<T>::count(),
			"wrong external count"
		);
		ensure!(
			ValidatorCount::<T>::get() <=
				<T::ElectionProvider as frame_election_provider_support::ElectionProviderBase>::MaxWinners::get(),
			Error::<T>::TooManyValidators
		);
		Ok(())
	}

	fn check_ledgers() -> Result<(), TryRuntimeError> {
		Bonded::<T>::iter()
			.map(|(_, ctrl)| Self::ensure_ledger_consistent(ctrl))
			.collect::<Result<Vec<_>, _>>()?;
		Ok(())
	}

	fn check_exposures() -> Result<(), TryRuntimeError> {
		// a check per validator to ensure the exposure struct is always sane.
		let era = Self::active_era().unwrap().index;
		ErasStakers::<T>::iter_prefix_values(era)
			.map(|expo| {
				ensure!(
					expo.total ==
						expo.own +
							expo.others
								.iter()
								.map(|e| e.value)
								.fold(Zero::zero(), |acc, x| acc + x),
					"wrong total exposure.",
				);
				Ok(())
			})
			.collect::<Result<(), TryRuntimeError>>()
	}

	fn check_nominators() -> Result<(), TryRuntimeError> {
		// a check per nominator to ensure their entire stake is correctly distributed. Will only
		// kick-in if the nomination was submitted before the current era.
		let era = Self::active_era().unwrap().index;
		<Nominators<T>>::iter()
			.filter_map(
				|(nominator, nomination)| {
					if nomination.submitted_in < era {
						Some(nominator)
					} else {
						None
					}
				},
			)
			.map(|nominator| -> Result<(), TryRuntimeError> {
				// must be bonded.
				Self::ensure_is_stash(&nominator)?;
				let mut sum = BalanceOf::<T>::zero();
				T::SessionInterface::validators()
					.iter()
					.map(|v| Self::eras_stakers(era, v))
					.map(|e| -> Result<(), TryRuntimeError> {
						let individual =
							e.others.iter().filter(|e| e.who == nominator).collect::<Vec<_>>();
						let len = individual.len();
						match len {
							0 => { /* not supporting this validator at all. */ },
							1 => sum += individual[0].value,
							_ =>
								return Err(
									"nominator cannot back a validator more than once.".into()
								),
						};
						Ok(())
					})
					.collect::<Result<Vec<_>, _>>()?;
				Ok(())
			})
			.collect::<Result<Vec<_>, _>>()?;

		Ok(())
	}

	fn ensure_is_stash(who: &T::AccountId) -> Result<(), &'static str> {
		ensure!(Self::bonded(who).is_some(), "Not a stash.");
		Ok(())
	}

	fn ensure_ledger_consistent(ctrl: T::AccountId) -> Result<(), TryRuntimeError> {
		// ensures ledger.total == ledger.active + sum(ledger.unlocking).
		let ledger = Self::ledger(ctrl.clone()).ok_or("Not a controller.")?;
		let real_total: BalanceOf<T> =
			ledger.unlocking.iter().fold(ledger.active, |a, c| a + c.value);
		ensure!(real_total == ledger.total, "ledger.total corrupt");

		if !(ledger.active >= T::Currency::minimum_balance() || ledger.active.is_zero()) {
			log!(warn, "ledger.active less than ED: {:?}, {:?}", ctrl, ledger)
		}

		Ok(())
	}
}<|MERGE_RESOLUTION|>--- conflicted
+++ resolved
@@ -1718,12 +1718,7 @@
 
 #[cfg(any(test, feature = "try-runtime"))]
 impl<T: Config> Pallet<T> {
-<<<<<<< HEAD
-	pub(crate) fn do_try_state(_: BlockNumberFor<T>, fast_mode: bool) -> Result<(), &'static str> {
-		// fast tests
-=======
-	pub(crate) fn do_try_state(_: BlockNumberFor<T>) -> Result<(), TryRuntimeError> {
->>>>>>> 8b1af507
+	pub(crate) fn do_try_state(_: BlockNumberFor<T>, fast_mode: bool) -> Result<(), TryRuntimeError> {
 		ensure!(
 			T::VoterList::iter()
 				.all(|x| <Nominators<T>>::contains_key(&x) || <Validators<T>>::contains_key(&x)),
