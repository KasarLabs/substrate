// This file is part of Substrate.

// Copyright (C) Parity Technologies (UK) Ltd.
// SPDX-License-Identifier: Apache-2.0

// Licensed under the Apache License, Version 2.0 (the "License");
// you may not use this file except in compliance with the License.
// You may obtain a copy of the License at
//
// 	http://www.apache.org/licenses/LICENSE-2.0
//
// Unless required by applicable law or agreed to in writing, software
// distributed under the License is distributed on an "AS IS" BASIS,
// WITHOUT WARRANTIES OR CONDITIONS OF ANY KIND, either express or implied.
// See the License for the specific language governing permissions and
// limitations under the License.

//! # Default Config Pallet Example
//!
//! A simple example of a FRAME pallet that utilizes [`frame_support::derive_impl`] to demonstrate
//! the simpler way to implement `Config` trait of pallets. This example only showcases this in a
//! `mock.rs` environment, but the same applies to a real runtime as well.
//!
//! See the source code of [`tests`] for a real examples.
//!
//! Study the following types:
//!
//! - [`pallet::DefaultConfig`], and how it differs from [`pallet::Config`].
//! - [`pallet::config_preludes::TestDefaultConfig`] and how it implements
//!   [`pallet::DefaultConfig`].
//! - Notice how [`pallet::DefaultConfig`] is independent of [`frame_system::Config`].

#![cfg_attr(not(feature = "std"), no_std)]

#[frame_support::pallet]
pub mod pallet {
	use frame_support::pallet_prelude::*;

	/// This pallet is annotated to have a default config. This will auto-generate
	/// [`DefaultConfig`].
	///
	/// It will be an identical, but won't have anything that is `#[pallet::no_default]`.
	#[pallet::config(with_default)]
	pub trait Config: frame_system::Config {
		/// The overarching event type. This is coming from the runtime, and cannot have a default.
		/// In general, `Runtime*`-oriented types cannot have a sensible default.
		#[pallet::no_default] // optional. `RuntimeEvent` is automatically excluded as well.
		type RuntimeEvent: From<Event<Self>> + IsType<<Self as frame_system::Config>::RuntimeEvent>;

		/// An input parameter to this pallet. This value can have a default, because it is not
		/// reliant on `frame_system::Config` or the overarching runtime in any way.
		type WithDefaultValue: Get<u32>;

		/// Same as [`Config::WithDefaultValue`], but we don't intend to define a default for this
		/// in our tests below.
		type OverwrittenDefaultValue: Get<u32>;

		/// An input parameter that relies on `<Self as frame_system::Config>::AccountId`. This can
		/// too have a default, as long as as it is present in `frame_system::DefaultConfig`.
		type CanDeriveDefaultFromSystem: Get<Self::AccountId>;

		/// We might chose to declare as one that doesn't have a default, for whatever semantical
		/// reason.
		#[pallet::no_default]
		type HasNoDefault: Get<u32>;

		/// Some types can technically have no default, such as those the rely on
		/// `frame_system::Config` but are not present in `frame_system::DefaultConfig`. For
		/// example, a `RuntimeCall` cannot reasonably have a default.
		#[pallet::no_default] // if we skip this, there will be a compiler error.
		type CannotHaveDefault: Get<Self::RuntimeCall>;

		/// Something that is a normal type, with default.
		type WithDefaultType;

		/// Same as [`Config::WithDefaultType`], but we don't intend to define a default for this
		/// in our tests below.
		type OverwrittenDefaultType;
	}

	/// Container for different types that implement [`DefaultConfig`]` of this pallet.
	pub mod config_preludes {
		// This will help use not need to disambiguate anything when using `derive_impl`.
		use super::*;
		use frame_support::derive_impl;

		/// A type providing default configurations for this pallet in testing environment.
		pub struct TestDefaultConfig;

		#[derive_impl(frame_system::config_preludes::TestDefaultConfig as frame_system::DefaultConfig)]
		impl frame_system::DefaultConfig for TestDefaultConfig {}

		#[frame_support::register_default_impl(TestDefaultConfig)]
		impl DefaultConfig for TestDefaultConfig {
			type WithDefaultValue = frame_support::traits::ConstU32<42>;
			type OverwrittenDefaultValue = frame_support::traits::ConstU32<42>;

			// `frame_system::config_preludes::TestDefaultConfig` declares account-id as u64.
			type CanDeriveDefaultFromSystem = frame_support::traits::ConstU64<42>;

			type WithDefaultType = u32;
			type OverwrittenDefaultType = u32;
		}

		/// A type providing default configurations for this pallet in another environment. Examples
		/// could be a parachain, or a solo-chain.
		///
		/// Appropriate derive for `frame_system::DefaultConfig` needs to be provided. In this
		/// example, we simple derive `frame_system::config_preludes::TestDefaultConfig` again.
		pub struct OtherDefaultConfig;

		#[derive_impl(frame_system::config_preludes::TestDefaultConfig as frame_system::DefaultConfig)]
		impl frame_system::DefaultConfig for OtherDefaultConfig {}

		#[frame_support::register_default_impl(OtherDefaultConfig)]
		impl DefaultConfig for OtherDefaultConfig {
			type WithDefaultValue = frame_support::traits::ConstU32<66>;
			type OverwrittenDefaultValue = frame_support::traits::ConstU32<66>;
			type CanDeriveDefaultFromSystem = frame_support::traits::ConstU64<42>;
			type WithDefaultType = u32;
			type OverwrittenDefaultType = u32;
		}
	}

	#[pallet::pallet]
	pub struct Pallet<T>(_);

	#[pallet::event]
	pub enum Event<T: Config> {}
}

#[cfg(any(test, doc))]
pub mod tests {
	use super::*;
<<<<<<< HEAD
	use frame_support::{derive_impl, parameter_types};
	use pallet::{self as pallet_default_config_example, config_preludes::*};

	type UncheckedExtrinsic = frame_system::mocking::MockUncheckedExtrinsic<Runtime>;
	type Block = frame_system::mocking::MockBlock<Runtime>;

	frame_support::construct_runtime!(
		pub struct Runtime
		where
			Block = Block,
			NodeBlock = Block,
			UncheckedExtrinsic = UncheckedExtrinsic,
=======
	use frame_support::derive_impl;
	use sp_runtime::traits::ConstU64;

	use super::pallet as pallet_default_config_example;

	type Block = frame_system::mocking::MockBlock<Test>;

	frame_support::construct_runtime!(
		pub enum Test
>>>>>>> ec3bedd5
		{
			System: frame_system,
			DefaultPallet: pallet_default_config_example,
		}
	);

	#[derive_impl(frame_system::config_preludes::TestDefaultConfig as frame_system::DefaultConfig)]
	impl frame_system::Config for Runtime {
		// these items are defined by frame-system as `no_default`, so we must specify them here.
		// Note that these are types that actually rely on the outer runtime, and can't sensibly
		// have an _independent_ default.
		type Block = Block;
		type BlockHashCount = ConstU64<10>;
		type BaseCallFilter = frame_support::traits::Everything;
		type RuntimeOrigin = RuntimeOrigin;
		type RuntimeCall = RuntimeCall;
		type RuntimeEvent = RuntimeEvent;
		type PalletInfo = PalletInfo;
		type OnSetCode = ();

		// all of this is coming from `frame_system::config_preludes::TestDefaultConfig`.

		// type Index = u32;
		// type BlockNumber = u32;
		// type Header =
		// sp_runtime::generic::Header<frame_system::pallet_prelude::BlockNumberFor<Self>,
		// Self::Hashing>;
		// type Hash = sp_core::hash::H256;
		// type Hashing = sp_runtime::traits::BlakeTwo256;
		// type AccountId = u64;
		// type Lookup = sp_runtime::traits::IdentityLookup<u64>;
		// type BlockHashCount = frame_support::traits::ConstU32<10>;
		// type MaxConsumers = frame_support::traits::ConstU32<16>;
		// type AccountData = ();
		// type OnNewAccount = ();
		// type OnKilledAccount = ();
		// type SystemWeightInfo = ();
		// type SS58Prefix = ();
		// type Version = ();
		// type BlockWeights = ();
		// type BlockLength = ();
		// type DbWeight = ();

		// you could still overwrite any of them if desired.
		type SS58Prefix = frame_support::traits::ConstU16<456>;
	}

	parameter_types! {
		pub const SomeCall: RuntimeCall = RuntimeCall::System(frame_system::Call::<Runtime>::remark { remark: vec![] });
	}

	#[derive_impl(TestDefaultConfig as pallet::DefaultConfig)]
	impl pallet_default_config_example::Config for Runtime {
		// These two both cannot have defaults.
		type RuntimeEvent = RuntimeEvent;

		type HasNoDefault = frame_support::traits::ConstU32<1>;
		type CannotHaveDefault = SomeCall;

		type OverwrittenDefaultValue = frame_support::traits::ConstU32<678>;
		type OverwrittenDefaultType = u128;
	}

	#[test]
	fn it_works() {
		use frame_support::traits::Get;
		use pallet::{Config, DefaultConfig};

		// assert one of the value types that is not overwritten.
		assert_eq!(
			<<Runtime as Config>::WithDefaultValue as Get<u32>>::get(),
			<<TestDefaultConfig as DefaultConfig>::WithDefaultValue as Get<u32>>::get()
		);

		// assert one of the value types that is overwritten.
		assert_eq!(<<Runtime as Config>::OverwrittenDefaultValue as Get<u32>>::get(), 678u32);

		// assert one of the types that is not overwritten.
		assert_eq!(
			std::any::TypeId::of::<<Runtime as Config>::WithDefaultType>(),
			std::any::TypeId::of::<<TestDefaultConfig as DefaultConfig>::WithDefaultType>()
		);

		// assert one of the types that is overwritten.
		assert_eq!(
			std::any::TypeId::of::<<Runtime as Config>::OverwrittenDefaultType>(),
			std::any::TypeId::of::<u128>()
		)
	}
}<|MERGE_RESOLUTION|>--- conflicted
+++ resolved
@@ -132,30 +132,13 @@
 #[cfg(any(test, doc))]
 pub mod tests {
 	use super::*;
-<<<<<<< HEAD
 	use frame_support::{derive_impl, parameter_types};
 	use pallet::{self as pallet_default_config_example, config_preludes::*};
 
-	type UncheckedExtrinsic = frame_system::mocking::MockUncheckedExtrinsic<Runtime>;
 	type Block = frame_system::mocking::MockBlock<Runtime>;
 
 	frame_support::construct_runtime!(
 		pub struct Runtime
-		where
-			Block = Block,
-			NodeBlock = Block,
-			UncheckedExtrinsic = UncheckedExtrinsic,
-=======
-	use frame_support::derive_impl;
-	use sp_runtime::traits::ConstU64;
-
-	use super::pallet as pallet_default_config_example;
-
-	type Block = frame_system::mocking::MockBlock<Test>;
-
-	frame_support::construct_runtime!(
-		pub enum Test
->>>>>>> ec3bedd5
 		{
 			System: frame_system,
 			DefaultPallet: pallet_default_config_example,
@@ -180,9 +163,6 @@
 
 		// type Index = u32;
 		// type BlockNumber = u32;
-		// type Header =
-		// sp_runtime::generic::Header<frame_system::pallet_prelude::BlockNumberFor<Self>,
-		// Self::Hashing>;
 		// type Hash = sp_core::hash::H256;
 		// type Hashing = sp_runtime::traits::BlakeTwo256;
 		// type AccountId = u64;
