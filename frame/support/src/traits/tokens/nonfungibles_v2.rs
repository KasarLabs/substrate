--- conflicted
+++ resolved
@@ -338,7 +338,20 @@
 		item: &Self::ItemId,
 		destination: &AccountId,
 	) -> DispatchResult;
-<<<<<<< HEAD
+
+	/// Disable the `item` of `collection` transfer.
+	///
+	/// By default, this is not a supported operation.
+	fn disable_transfer(_collection: &Self::CollectionId, _item: &Self::ItemId) -> DispatchResult {
+		Err(TokenError::Unsupported.into())
+	}
+
+	/// Re-enable the `item` of `collection` transfer.
+	///
+	/// By default, this is not a supported operation.
+	fn enable_transfer(_collection: &Self::CollectionId, _item: &Self::ItemId) -> DispatchResult {
+		Err(TokenError::Unsupported.into())
+	}
 }
 
 /// Trait for buying non-fungible items.
@@ -353,20 +366,4 @@
 
 	/// Returns the item price of `item` of `collection`, or `None` if the item is not for sale
 	fn item_price(collection: &Self::CollectionId, item: &Self::ItemId) -> Option<ItemPrice>;
-=======
-
-	/// Disable the `item` of `collection` transfer.
-	///
-	/// By default, this is not a supported operation.
-	fn disable_transfer(_collection: &Self::CollectionId, _item: &Self::ItemId) -> DispatchResult {
-		Err(TokenError::Unsupported.into())
-	}
-
-	/// Re-enable the `item` of `collection` transfer.
-	///
-	/// By default, this is not a supported operation.
-	fn enable_transfer(_collection: &Self::CollectionId, _item: &Self::ItemId) -> DispatchResult {
-		Err(TokenError::Unsupported.into())
-	}
->>>>>>> 5a4f49bd
 }