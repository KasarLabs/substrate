--- conflicted
+++ resolved
@@ -70,11 +70,7 @@
 	type BlockLength = ();
 	type RuntimeOrigin = RuntimeOrigin;
 	type RuntimeCall = RuntimeCall;
-<<<<<<< HEAD
-	type Index = Index;
-=======
 	type Nonce = Nonce;
->>>>>>> c446786a
 	type Hash = sp_runtime::testing::H256;
 	type Hashing = sp_runtime::traits::BlakeTwo256;
 	type AccountId = AccountId;
