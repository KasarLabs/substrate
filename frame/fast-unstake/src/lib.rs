--- conflicted
+++ resolved
@@ -204,15 +204,9 @@
 		/// The weight information of this pallet.
 		type WeightInfo: WeightInfo;
 
-<<<<<<< HEAD
-		/// Maximum value for `ErasToCheckPerBlock`. This should be as close as possible, but more
-		/// than the actual value, in order to have accurate benchmarks.
-		type MaxErasToCheckPerBlock: Get<u32>;
-=======
 		/// Use only for benchmarking.
 		#[cfg(feature = "runtime-benchmarks")]
 		type MaxBackersPerValidator: Get<u32>;
->>>>>>> 66ac9c47
 	}
 
 	/// The current "head of the queue" being unstaked.
