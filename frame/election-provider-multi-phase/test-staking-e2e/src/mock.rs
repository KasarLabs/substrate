// This file is part of Substrate.

// Copyright (C) 2022 Parity Technologies (UK) Ltd.
// SPDX-License-Identifier: Apache-2.0

// Licensed under the Apache License, Version 2.0 (the "License");
// you may not use this file except in compliance with the License.
// You may obtain a copy of the License at
//
// 	http://www.apache.org/licenses/LICENSE-2.0
//
// Unless required by applicable law or agreed to in writing, software
// distributed under the License is distributed on an "AS IS" BASIS,
// WITHOUT WARRANTIES OR CONDITIONS OF ANY KIND, either express or implied.
// See the License for the specific language governing permissions and
// limitations under the License.

#![allow(dead_code)]

use _feps::ExtendedBalance;
use frame_support::{
	parameter_types, traits,
	traits::{GenesisBuild, Hooks},
	weights::constants,
};
use frame_system::EnsureRoot;
use sp_core::{ConstU32, Get, H256};
use sp_npos_elections::{ElectionScore, VoteWeight};
use sp_runtime::{
	testing,
	traits::{IdentityLookup, Zero},
	transaction_validity, PerU16, Perbill,
};
use sp_staking::{
	offence::{DisableStrategy, OffenceDetails, OnOffenceHandler},
	EraIndex, SessionIndex,
};
use sp_std::prelude::*;
use std::collections::BTreeMap;

use frame_election_provider_support::{onchain, ElectionDataProvider, SequentialPhragmen, Weight};
use pallet_election_provider_multi_phase::{
	unsigned::MinerConfig, ElectionCompute, QueuedSolution, SolutionAccuracyOf,
};
use pallet_staking::StakerStatus;

use crate::{log, log_current_time};

pub const INIT_TIMESTAMP: u64 = 30_000;
pub const BLOCK_TIME: u64 = 1000;

type Block = frame_system::mocking::MockBlock<Runtime>;
type UncheckedExtrinsic = frame_system::mocking::MockUncheckedExtrinsic<Runtime>;
type Extrinsic = testing::TestXt<RuntimeCall, ()>;

frame_support::construct_runtime!(
	pub enum Runtime where
		Block = Block,
		NodeBlock = Block,
		UncheckedExtrinsic = UncheckedExtrinsic
	{
		System: frame_system,
		ElectionProviderMultiPhase: pallet_election_provider_multi_phase,
		Staking: pallet_staking,
		Balances: pallet_balances,
		BagsList: pallet_bags_list,
		Session: pallet_session,
		Historical: pallet_session::historical,
		Timestamp: pallet_timestamp,
	}
);

pub(crate) type AccountId = u128;
pub(crate) type AccountIndex = u32;
pub(crate) type BlockNumber = u64;
pub(crate) type Balance = u64;
pub(crate) type VoterIndex = u32;
pub(crate) type TargetIndex = u16;
pub(crate) type Moment = u64;

impl frame_system::Config for Runtime {
	type BaseCallFilter = traits::Everything;
	type BlockWeights = BlockWeights;
	type BlockLength = ();
	type DbWeight = ();
	type RuntimeOrigin = RuntimeOrigin;
	type Index = AccountIndex;
	type BlockNumber = BlockNumber;
	type RuntimeCall = RuntimeCall;
	type Hash = H256;
	type Hashing = sp_runtime::traits::BlakeTwo256;
	type AccountId = AccountId;
	type Lookup = IdentityLookup<Self::AccountId>;
	type Header = sp_runtime::testing::Header;
	type RuntimeEvent = RuntimeEvent;
	type BlockHashCount = ();
	type Version = ();
	type PalletInfo = PalletInfo;
	type AccountData = pallet_balances::AccountData<Balance>;
	type OnNewAccount = ();
	type OnKilledAccount = ();
	type SystemWeightInfo = ();
	type SS58Prefix = ();
	type OnSetCode = ();
	type MaxConsumers = traits::ConstU32<16>;
}

const NORMAL_DISPATCH_RATIO: Perbill = Perbill::from_percent(75);
parameter_types! {
	pub static ExistentialDeposit: Balance = 1;
	pub BlockWeights: frame_system::limits::BlockWeights = frame_system::limits::BlockWeights
		::with_sensible_defaults(
			Weight::from_parts(2u64 * constants::WEIGHT_REF_TIME_PER_SECOND, u64::MAX),
			NORMAL_DISPATCH_RATIO,
		);
}

impl pallet_balances::Config for Runtime {
	type MaxLocks = traits::ConstU32<1024>;
	type MaxReserves = ();
	type ReserveIdentifier = [u8; 8];
	type Balance = Balance;
	type RuntimeEvent = RuntimeEvent;
	type DustRemoval = ();
	type ExistentialDeposit = ExistentialDeposit;
	type AccountStore = System;
<<<<<<< HEAD
	type HoldIdentifier = ();
	type FreezeIdentifier = ();
	type MaxHolds = ();
	type MaxFreezes = ();
=======
	type MaxHolds = ConstU32<1>;
	type MaxFreezes = traits::ConstU32<1>;
	type RuntimeHoldReason = RuntimeHoldReason;
	type FreezeIdentifier = ();
>>>>>>> dfd82860
	type WeightInfo = ();
}

impl pallet_timestamp::Config for Runtime {
	type Moment = Moment;
	type OnTimestampSet = ();
	type MinimumPeriod = traits::ConstU64<5>;
	type WeightInfo = ();
}

parameter_types! {
	pub static Period: BlockNumber = 30;
	pub static Offset: BlockNumber = 0;
}

sp_runtime::impl_opaque_keys! {
	pub struct SessionKeys {
		pub other: OtherSessionHandler,
	}
}

impl pallet_session::Config for Runtime {
	type SessionManager = pallet_session::historical::NoteHistoricalRoot<Runtime, Staking>;
	type Keys = SessionKeys;
	type ShouldEndSession = pallet_session::PeriodicSessions<Period, Offset>;
	type NextSessionRotation = pallet_session::PeriodicSessions<Period, Offset>;
	type SessionHandler = (OtherSessionHandler,);
	type RuntimeEvent = RuntimeEvent;
	type ValidatorId = AccountId;
	type ValidatorIdOf = pallet_staking::StashOf<Runtime>;
	type WeightInfo = ();
}
impl pallet_session::historical::Config for Runtime {
	type FullIdentification = pallet_staking::Exposure<AccountId, Balance>;
	type FullIdentificationOf = pallet_staking::ExposureOf<Runtime>;
}

frame_election_provider_support::generate_solution_type!(
	#[compact]
	pub struct MockNposSolution::<
		VoterIndex = VoterIndex,
		TargetIndex = TargetIndex,
		Accuracy = PerU16,
		MaxVoters = ConstU32::<2_000>
	>(16)
);

parameter_types! {
	pub static SignedPhase: BlockNumber = 10;
	pub static UnsignedPhase: BlockNumber = 10;
	// we expect a minimum of 3 blocks in signed phase and unsigned phases before trying
	// enetering in emergency phase after the election failed.
	pub static MinBlocksBeforeEmergency: BlockNumber = 3;
	pub static MaxElectingVoters: VoterIndex = 1000;
	pub static MaxElectableTargets: TargetIndex = 1000;
	pub static MaxActiveValidators: u32 = 1000;
	pub static OffchainRepeat: u32 = 5;
	pub static MinerMaxLength: u32 = 256;
	pub static MinerMaxWeight: Weight = BlockWeights::get().max_block;
	pub static TransactionPriority: transaction_validity::TransactionPriority = 1;
	pub static MaxWinners: u32 = 100;
	pub static MaxVotesPerVoter: u32 = 16;
	pub static MaxNominations: u32 = 16;
}

impl pallet_election_provider_multi_phase::Config for Runtime {
	type RuntimeEvent = RuntimeEvent;
	type Currency = Balances;
	type EstimateCallFee = frame_support::traits::ConstU32<8>;
	type SignedPhase = SignedPhase;
	type UnsignedPhase = UnsignedPhase;
	type BetterSignedThreshold = ();
	type BetterUnsignedThreshold = ();
	type OffchainRepeat = OffchainRepeat;
	type MinerTxPriority = TransactionPriority;
	type MinerConfig = Self;
	type SignedMaxSubmissions = ConstU32<10>;
	type SignedRewardBase = ();
	type SignedDepositBase = ();
	type SignedDepositByte = ();
	type SignedMaxRefunds = ConstU32<3>;
	type SignedDepositWeight = ();
	type SignedMaxWeight = ();
	type SlashHandler = ();
	type RewardHandler = ();
	type DataProvider = Staking;
	type Fallback =
		frame_election_provider_support::NoElection<(AccountId, BlockNumber, Staking, MaxWinners)>;
	type GovernanceFallback = onchain::OnChainExecution<OnChainSeqPhragmen>;
	type Solver = SequentialPhragmen<AccountId, SolutionAccuracyOf<Runtime>, ()>;
	type ForceOrigin = EnsureRoot<AccountId>;
	type MaxElectableTargets = MaxElectableTargets;
	type MaxElectingVoters = MaxElectingVoters;
	type MaxWinners = MaxWinners;
	type BenchmarkingConfig = NoopElectionProviderBenchmarkConfig;
	type WeightInfo = ();
}

impl MinerConfig for Runtime {
	type AccountId = AccountId;
	type Solution = MockNposSolution;
	type MaxVotesPerVoter =
	<<Self as pallet_election_provider_multi_phase::Config>::DataProvider as ElectionDataProvider>::MaxVotesPerVoter;
	type MaxLength = MinerMaxLength;
	type MaxWeight = MinerMaxWeight;
	type MaxWinners = MaxWinners;

	fn solution_weight(_v: u32, _t: u32, _a: u32, _d: u32) -> Weight {
		Weight::zero()
	}
}

const THRESHOLDS: [VoteWeight; 9] = [10, 20, 30, 40, 50, 60, 1_000, 2_000, 10_000];

parameter_types! {
	pub static BagThresholds: &'static [sp_npos_elections::VoteWeight] = &THRESHOLDS;
	pub const SessionsPerEra: sp_staking::SessionIndex = 2;
	pub const BondingDuration: sp_staking::EraIndex = 28;
	pub const SlashDeferDuration: sp_staking::EraIndex = 7; // 1/4 the bonding duration.
	pub const MaxNominatorRewardedPerValidator: u32 = 256;
	pub const OffendingValidatorsThreshold: Perbill = Perbill::from_percent(40);
	pub HistoryDepth: u32 = 84;
}

impl pallet_bags_list::Config for Runtime {
	type RuntimeEvent = RuntimeEvent;
	type WeightInfo = ();
	type ScoreProvider = Staking;
	type BagThresholds = BagThresholds;
	type Score = VoteWeight;
}

impl pallet_staking::Config for Runtime {
	type MaxNominations = MaxNominations;
	type Currency = Balances;
	type CurrencyBalance = Balance;
	type UnixTime = Timestamp;
	type CurrencyToVote = traits::SaturatingCurrencyToVote;
	type RewardRemainder = ();
	type RuntimeEvent = RuntimeEvent;
	type Slash = (); // burn slashes
	type Reward = (); // rewards are minted from the void
	type SessionsPerEra = SessionsPerEra;
	type BondingDuration = BondingDuration;
	type SlashDeferDuration = SlashDeferDuration;
	type AdminOrigin = EnsureRoot<AccountId>; // root can cancel slashes
	type SessionInterface = Self;
	type EraPayout = ();
	type NextNewSession = Session;
	type MaxNominatorRewardedPerValidator = MaxNominatorRewardedPerValidator;
	type OffendingValidatorsThreshold = OffendingValidatorsThreshold;
	type ElectionProvider = ElectionProviderMultiPhase;
	type GenesisElectionProvider = onchain::OnChainExecution<OnChainSeqPhragmen>;
	type VoterList = BagsList;
	type TargetList = pallet_staking::UseValidatorsMap<Self>;
	type MaxUnlockingChunks = ConstU32<32>;
	type HistoryDepth = HistoryDepth;
	type OnStakerSlash = ();
	type WeightInfo = pallet_staking::weights::SubstrateWeight<Runtime>;
	type BenchmarkingConfig = pallet_staking::TestBenchmarkingConfig;
}

impl<LocalCall> frame_system::offchain::SendTransactionTypes<LocalCall> for Runtime
where
	RuntimeCall: From<LocalCall>,
{
	type OverarchingCall = RuntimeCall;
	type Extrinsic = Extrinsic;
}

pub struct OnChainSeqPhragmen;

parameter_types! {
	pub static VotersBound: u32 = 600;
	pub static TargetsBound: u32 = 400;
}

impl onchain::Config for OnChainSeqPhragmen {
	type System = Runtime;
	type Solver = SequentialPhragmen<
		AccountId,
		pallet_election_provider_multi_phase::SolutionAccuracyOf<Runtime>,
	>;
	type DataProvider = Staking;
	type WeightInfo = ();
	type MaxWinners = MaxWinners;
	type VotersBound = VotersBound;
	type TargetsBound = TargetsBound;
}

pub struct NoopElectionProviderBenchmarkConfig;

impl pallet_election_provider_multi_phase::BenchmarkingConfig
	for NoopElectionProviderBenchmarkConfig
{
	const VOTERS: [u32; 2] = [0, 0];
	const TARGETS: [u32; 2] = [0, 0];
	const ACTIVE_VOTERS: [u32; 2] = [0, 0];
	const DESIRED_TARGETS: [u32; 2] = [0, 0];
	const SNAPSHOT_MAXIMUM_VOTERS: u32 = 0;
	const MINER_MAXIMUM_VOTERS: u32 = 0;
	const MAXIMUM_TARGETS: u32 = 0;
}

pub struct OtherSessionHandler;
impl traits::OneSessionHandler<AccountId> for OtherSessionHandler {
	type Key = testing::UintAuthorityId;

	fn on_genesis_session<'a, I: 'a>(_: I)
	where
		I: Iterator<Item = (&'a AccountId, Self::Key)>,
		AccountId: 'a,
	{
	}

	fn on_new_session<'a, I: 'a>(_: bool, _: I, _: I)
	where
		I: Iterator<Item = (&'a AccountId, Self::Key)>,
		AccountId: 'a,
	{
	}

	fn on_disabled(_validator_index: u32) {}
}

impl sp_runtime::BoundToRuntimeAppPublic for OtherSessionHandler {
	type Public = testing::UintAuthorityId;
}

pub struct StakingExtBuilder {
	validator_count: u32,
	minimum_validator_count: u32,
	min_nominator_bond: Balance,
	min_validator_bond: Balance,
	status: BTreeMap<AccountId, StakerStatus<AccountId>>,
	stakes: BTreeMap<AccountId, Balance>,
	stakers: Vec<(AccountId, AccountId, Balance, StakerStatus<AccountId>)>,
}

impl Default for StakingExtBuilder {
	fn default() -> Self {
		let stakers = vec![
			// (stash, ctrl, stake, status)
			// these two will be elected in the default test where we elect 2.
			(11, 11, 1000, StakerStatus::<AccountId>::Validator),
			(21, 21, 1000, StakerStatus::<AccountId>::Validator),
			// loser validators if validator_count() is default.
			(31, 31, 500, StakerStatus::<AccountId>::Validator),
			(41, 41, 1500, StakerStatus::<AccountId>::Validator),
			(51, 51, 1500, StakerStatus::<AccountId>::Validator),
			(61, 61, 1500, StakerStatus::<AccountId>::Validator),
			(71, 71, 1500, StakerStatus::<AccountId>::Validator),
			(81, 81, 1500, StakerStatus::<AccountId>::Validator),
			(91, 91, 1500, StakerStatus::<AccountId>::Validator),
			(101, 101, 500, StakerStatus::<AccountId>::Validator),
			// an idle validator
			(201, 201, 1000, StakerStatus::<AccountId>::Idle),
		];

		Self {
			validator_count: 2,
			minimum_validator_count: 0,
			min_nominator_bond: ExistentialDeposit::get(),
			min_validator_bond: ExistentialDeposit::get(),
			status: Default::default(),
			stakes: Default::default(),
			stakers,
		}
	}
}

impl StakingExtBuilder {
	pub fn validator_count(mut self, n: u32) -> Self {
		self.validator_count = n;
		self
	}
}

pub struct EpmExtBuilder {}

impl Default for EpmExtBuilder {
	fn default() -> Self {
		EpmExtBuilder {}
	}
}

impl EpmExtBuilder {
	pub fn disable_emergency_throttling(self) -> Self {
		<MinBlocksBeforeEmergency>::set(0);
		self
	}

	pub fn phases(self, signed: BlockNumber, unsigned: BlockNumber) -> Self {
		<SignedPhase>::set(signed);
		<UnsignedPhase>::set(unsigned);
		self
	}
}

pub struct BalancesExtBuilder {
	balances: Vec<(AccountId, Balance)>,
}

impl Default for BalancesExtBuilder {
	fn default() -> Self {
		let balances = vec![
			// (account_id, balance)
			(1, 10),
			(2, 20),
			(3, 300),
			(4, 400),
			// controllers (still used in some tests. Soon to be deprecated).
			(10, 100),
			(20, 100),
			(30, 100),
			(40, 100),
			(50, 100),
			(60, 100),
			(70, 100),
			(80, 100),
			(90, 100),
			(100, 100),
			(200, 100),
			// stashes
			(11, 1000),
			(21, 2000),
			(31, 3000),
			(41, 4000),
			(51, 5000),
			(61, 6000),
			(71, 7000),
			(81, 8000),
			(91, 9000),
			(101, 10000),
			(201, 20000),
			// This allows us to have a total_payout different from 0.
			(999, 1_000_000_000_000),
		];
		Self { balances }
	}
}

pub struct ExtBuilder {
	staking_builder: StakingExtBuilder,
	epm_builder: EpmExtBuilder,
	balances_builder: BalancesExtBuilder,
}

impl Default for ExtBuilder {
	fn default() -> Self {
		Self {
			staking_builder: StakingExtBuilder::default(),
			epm_builder: EpmExtBuilder::default(),
			balances_builder: BalancesExtBuilder::default(),
		}
	}
}

impl ExtBuilder {
	pub fn build(self) -> sp_io::TestExternalities {
		sp_tracing::try_init_simple();
		let mut storage =
			frame_system::GenesisConfig::default().build_storage::<Runtime>().unwrap();

		let _ =
			pallet_balances::GenesisConfig::<Runtime> { balances: self.balances_builder.balances }
				.assimilate_storage(&mut storage);

		let mut stakers = self.staking_builder.stakers.clone();
		self.staking_builder.status.into_iter().for_each(|(stash, status)| {
			let (_, _, _, ref mut prev_status) = stakers
				.iter_mut()
				.find(|s| s.0 == stash)
				.expect("set_status staker should exist; qed");
			*prev_status = status;
		});
		// replaced any of the stakes if needed.
		self.staking_builder.stakes.into_iter().for_each(|(stash, stake)| {
			let (_, _, ref mut prev_stake, _) = stakers
				.iter_mut()
				.find(|s| s.0 == stash)
				.expect("set_stake staker should exits; qed.");
			*prev_stake = stake;
		});

		let _ = pallet_staking::GenesisConfig::<Runtime> {
			stakers: stakers.clone(),
			validator_count: self.staking_builder.validator_count,
			minimum_validator_count: self.staking_builder.minimum_validator_count,
			slash_reward_fraction: Perbill::from_percent(10),
			min_nominator_bond: self.staking_builder.min_nominator_bond,
			min_validator_bond: self.staking_builder.min_validator_bond,
			..Default::default()
		}
		.assimilate_storage(&mut storage);

		let _ = pallet_session::GenesisConfig::<Runtime> {
			// set the keys for the first session.
			keys: stakers
				.into_iter()
				.map(|(id, ..)| (id, id, SessionKeys { other: (id as u64).into() }))
				.collect(),
		}
		.assimilate_storage(&mut storage);

		let mut ext = sp_io::TestExternalities::from(storage);

		// We consider all test to start after timestamp is initialized This must be ensured by
		// having `timestamp::on_initialize` called before `staking::on_initialize`.
		ext.execute_with(|| {
			System::set_block_number(1);
			Session::on_initialize(1);
			<Staking as Hooks<u64>>::on_initialize(1);
			Timestamp::set_timestamp(INIT_TIMESTAMP);
		});

		ext
	}
	pub fn staking(mut self, builder: StakingExtBuilder) -> Self {
		self.staking_builder = builder;
		self
	}

	pub fn epm(mut self, builder: EpmExtBuilder) -> Self {
		self.epm_builder = builder;
		self
	}

	pub fn balances(mut self, builder: BalancesExtBuilder) -> Self {
		self.balances_builder = builder;
		self
	}

	pub fn build_and_execute(self, test: impl FnOnce() -> ()) {
		self.build().execute_with(test)
	}
}

// Progress to given block, triggering session and era changes as we progress and ensuring that
// there is a solution queued when expected.
pub fn roll_to(n: BlockNumber, delay_solution: bool) {
	for b in (System::block_number()) + 1..=n {
		System::set_block_number(b);
		Session::on_initialize(b);
		Timestamp::set_timestamp(System::block_number() * BLOCK_TIME + INIT_TIMESTAMP);

		// TODO(gpestana): implement a realistic OCW worker insted of simulating it
		// https://github.com/paritytech/substrate/issues/13589
		// if there's no solution queued and the solution should not be delayed, try mining and
		// queue a solution.
		if ElectionProviderMultiPhase::current_phase().is_signed() && !delay_solution {
			let _ = try_queue_solution(ElectionCompute::Signed).map_err(|e| {
				log!(info, "failed to mine/queue solution: {:?}", e);
			});
		}
		ElectionProviderMultiPhase::on_initialize(b);

		Staking::on_initialize(b);
		if b != n {
			Staking::on_finalize(System::block_number());
		}

		log_current_time();
	}
}

/// Progresses from the current block number (whatever that may be) to the block where the session
/// `session_index` starts.
pub(crate) fn start_session(session_index: SessionIndex, delay_solution: bool) {
	let end: u64 = if Offset::get().is_zero() {
		Period::get() * (session_index as u64)
	} else {
		Offset::get() * (session_index as u64) + Period::get() * (session_index as u64)
	};

	assert!(end >= System::block_number());

	roll_to(end, delay_solution);

	// session must have progressed properly.
	assert_eq!(
		Session::current_index(),
		session_index,
		"current session index = {}, expected = {}",
		Session::current_index(),
		session_index,
	);
}

/// Go one session forward.
pub(crate) fn advance_session() {
	let current_index = Session::current_index();
	start_session(current_index + 1, false);
}

pub(crate) fn advance_session_delayed_solution() {
	let current_index = Session::current_index();
	start_session(current_index + 1, true);
}

pub(crate) fn start_next_active_era() -> Result<(), ()> {
	start_active_era(active_era() + 1, false)
}

pub(crate) fn start_next_active_era_delayed_solution() -> Result<(), ()> {
	start_active_era(active_era() + 1, true)
}

/// Progress until the given era.
pub(crate) fn start_active_era(era_index: EraIndex, delay_solution: bool) -> Result<(), ()> {
	let era_before = current_era();

	start_session((era_index * <SessionsPerEra as Get<u32>>::get()).into(), delay_solution);

	log!(
		info,
		"start_active_era - era_before: {}, current era: {} -> progress to: {} -> after era: {}",
		era_before,
		active_era(),
		era_index,
		current_era(),
	);

	// if the solution was not delayed, era should have progressed.
	if !delay_solution && (active_era() != era_index || current_era() != active_era()) {
		Err(())
	} else {
		Ok(())
	}
}

pub(crate) fn active_era() -> EraIndex {
	Staking::active_era().unwrap().index
}

pub(crate) fn current_era() -> EraIndex {
	Staking::current_era().unwrap()
}

// Fast forward until EPM signed phase.
pub fn roll_to_epm_signed() {
	while !matches!(
		ElectionProviderMultiPhase::current_phase(),
		pallet_election_provider_multi_phase::Phase::Signed
	) {
		roll_to(System::block_number() + 1, false);
	}
}

// Fast forward until EPM unsigned phase.
pub fn roll_to_epm_unsigned() {
	while !matches!(
		ElectionProviderMultiPhase::current_phase(),
		pallet_election_provider_multi_phase::Phase::Unsigned(_)
	) {
		roll_to(System::block_number() + 1, false);
	}
}

// Fast forward until EPM off.
pub fn roll_to_epm_off() {
	while !matches!(
		ElectionProviderMultiPhase::current_phase(),
		pallet_election_provider_multi_phase::Phase::Off
	) {
		roll_to(System::block_number() + 1, false);
	}
}

// Queue a solution based on the current snapshot.
pub(crate) fn try_queue_solution(when: ElectionCompute) -> Result<(), String> {
	let raw_solution = ElectionProviderMultiPhase::mine_solution()
		.map_err(|e| format!("error mining solution: {:?}", e))?;

	ElectionProviderMultiPhase::feasibility_check(raw_solution.0, when)
		.map(|ready| {
			QueuedSolution::<Runtime>::put(ready);
		})
		.map_err(|e| format!("error in solution feasibility: {:?}", e))
}

pub(crate) fn on_offence_now(
	offenders: &[OffenceDetails<
		AccountId,
		pallet_session::historical::IdentificationTuple<Runtime>,
	>],
	slash_fraction: &[Perbill],
) {
	let now = Staking::active_era().unwrap().index;
	let _ = Staking::on_offence(
		offenders,
		slash_fraction,
		Staking::eras_start_session_index(now).unwrap(),
		DisableStrategy::WhenSlashed,
	);
}

// Add offence to validator, slash it.
pub(crate) fn add_slash(who: &AccountId) {
	on_offence_now(
		&[OffenceDetails {
			offender: (*who, Staking::eras_stakers(active_era(), *who)),
			reporters: vec![],
		}],
		&[Perbill::from_percent(10)],
	);
}

// Slashes enough validators to cross the `Staking::OffendingValidatorsThreshold`.
pub(crate) fn slash_through_offending_threshold() {
	let validators = Session::validators();
	let mut remaining_slashes =
		<Runtime as pallet_staking::Config>::OffendingValidatorsThreshold::get() *
			validators.len() as u32;

	for v in validators.into_iter() {
		if remaining_slashes != 0 {
			add_slash(&v);
			remaining_slashes -= 1;
		}
	}
}

// Slashes a percentage of the active nominators that haven't been slashed yet, with
// a minimum of 1 validator slash.
pub(crate) fn slash_percentage(percentage: Perbill) -> Vec<u128> {
	let validators = Session::validators();
	let mut remaining_slashes = (percentage * validators.len() as u32).max(1);
	let mut slashed = vec![];

	for v in validators.into_iter() {
		if remaining_slashes != 0 {
			add_slash(&v);
			slashed.push(v);
			remaining_slashes -= 1;
		}
	}
	slashed
}

pub(crate) fn set_minimum_election_score(
	minimal_stake: ExtendedBalance,
	sum_stake: ExtendedBalance,
	sum_stake_squared: ExtendedBalance,
) -> Result<(), ()> {
	let election_score = ElectionScore { minimal_stake, sum_stake, sum_stake_squared };
	ElectionProviderMultiPhase::set_minimum_untrusted_score(
		RuntimeOrigin::root(),
		Some(election_score),
	)
	.map(|_| ())
	.map_err(|_| ())
}

pub(crate) fn staking_events() -> Vec<pallet_staking::Event<Runtime>> {
	System::events()
		.into_iter()
		.map(|r| r.event)
		.filter_map(|e| if let RuntimeEvent::Staking(inner) = e { Some(inner) } else { None })
		.collect::<Vec<_>>()
}<|MERGE_RESOLUTION|>--- conflicted
+++ resolved
@@ -124,17 +124,10 @@
 	type DustRemoval = ();
 	type ExistentialDeposit = ExistentialDeposit;
 	type AccountStore = System;
-<<<<<<< HEAD
-	type HoldIdentifier = ();
-	type FreezeIdentifier = ();
-	type MaxHolds = ();
-	type MaxFreezes = ();
-=======
 	type MaxHolds = ConstU32<1>;
 	type MaxFreezes = traits::ConstU32<1>;
 	type RuntimeHoldReason = RuntimeHoldReason;
 	type FreezeIdentifier = ();
->>>>>>> dfd82860
 	type WeightInfo = ();
 }
 
