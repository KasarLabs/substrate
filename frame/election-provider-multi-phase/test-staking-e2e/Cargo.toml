--- conflicted
+++ resolved
@@ -13,12 +13,8 @@
 targets = ["x86_64-unknown-linux-gnu"]
 
 [dev-dependencies]
-<<<<<<< HEAD
 parking_lot = "0.12.1"
-codec = { package = "parity-scale-codec", version = "3.0.0", features = ["derive"] }
-=======
 codec = { package = "parity-scale-codec", version = "3.6.1", features = ["derive"] }
->>>>>>> dfd82860
 scale-info = { version = "2.0.1", features = ["derive"] }
 log = { version = "0.4.17", default-features = false }
 
