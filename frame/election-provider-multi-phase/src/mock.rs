// This file is part of Substrate.

// Copyright (C) Parity Technologies (UK) Ltd.
// SPDX-License-Identifier: Apache-2.0

// Licensed under the Apache License, Version 2.0 (the "License");
// you may not use this file except in compliance with the License.
// You may obtain a copy of the License at
//
// 	http://www.apache.org/licenses/LICENSE-2.0
//
// Unless required by applicable law or agreed to in writing, software
// distributed under the License is distributed on an "AS IS" BASIS,
// WITHOUT WARRANTIES OR CONDITIONS OF ANY KIND, either express or implied.
// See the License for the specific language governing permissions and
// limitations under the License.

use super::*;
use crate::{self as multi_phase, unsigned::MinerConfig};
use frame_election_provider_support::{
	data_provider,
	onchain::{self},
	DataProviderBounds, ElectionBounds, ElectionDataProvider, NposSolution, SequentialPhragmen,
};
pub use frame_support::{assert_noop, assert_ok, pallet_prelude::GetDefault};
use frame_support::{
	bounded_vec, parameter_types,
	traits::{ConstU32, Hooks},
	weights::{constants, Weight},
	BoundedVec,
};
use multi_phase::unsigned::{IndexAssignmentOf, VoterOf};
use parking_lot::RwLock;
use sp_core::{
	offchain::{
		testing::{PoolState, TestOffchainExt, TestTransactionPoolExt},
		OffchainDbExt, OffchainWorkerExt, TransactionPoolExt,
	},
	H256,
};
use sp_npos_elections::{
	assignment_ratio_to_staked_normalized, seq_phragmen, to_supports, BalancingConfig,
	ElectionResult, EvaluateSupport,
};
use sp_runtime::{
	testing::Header,
	traits::{BlakeTwo256, IdentityLookup},
	PerU16,
};
use std::sync::Arc;

pub type Block = sp_runtime::generic::Block<Header, UncheckedExtrinsic>;
pub type UncheckedExtrinsic =
	sp_runtime::generic::UncheckedExtrinsic<AccountId, RuntimeCall, (), ()>;

frame_support::construct_runtime!(
	pub struct Runtime where
		Block = Block,
		NodeBlock = Block,
		UncheckedExtrinsic = UncheckedExtrinsic
	{
		System: frame_system::{Pallet, Call, Event<T>, Config},
		Balances: pallet_balances::{Pallet, Call, Event<T>, Config<T>},
		MultiPhase: multi_phase::{Pallet, Call, Event<T>},
	}
);

pub(crate) type Balance = u64;
pub(crate) type AccountId = u64;
pub(crate) type BlockNumber = u64;
pub(crate) type VoterIndex = u32;
pub(crate) type TargetIndex = u16;

frame_election_provider_support::generate_solution_type!(
	#[compact]
	pub struct TestNposSolution::<
		VoterIndex = VoterIndex,
		TargetIndex = TargetIndex,
		Accuracy = PerU16,
		MaxVoters = ConstU32::<2_000>
	>(16)
);

/// All events of this pallet.
pub(crate) fn multi_phase_events() -> Vec<super::Event<Runtime>> {
	System::events()
		.into_iter()
		.map(|r| r.event)
		.filter_map(|e| if let RuntimeEvent::MultiPhase(inner) = e { Some(inner) } else { None })
		.collect::<Vec<_>>()
}

/// To from `now` to block `n`.
pub fn roll_to(n: BlockNumber) {
	let now = System::block_number();
	for i in now + 1..=n {
		System::set_block_number(i);
		MultiPhase::on_initialize(i);
	}
}

pub fn roll_to_unsigned() {
	while !matches!(MultiPhase::current_phase(), Phase::Unsigned(_)) {
		roll_to(System::block_number() + 1);
	}
}
pub fn roll_to_signed() {
	while !matches!(MultiPhase::current_phase(), Phase::Signed) {
		roll_to(System::block_number() + 1);
	}
}

pub fn roll_to_with_ocw(n: BlockNumber) {
	let now = System::block_number();
	for i in now + 1..=n {
		System::set_block_number(i);
		MultiPhase::on_initialize(i);
		MultiPhase::offchain_worker(i);
	}
}

pub struct TrimHelpers {
	pub voters: Vec<VoterOf<Runtime>>,
	pub assignments: Vec<IndexAssignmentOf<Runtime>>,
	pub encoded_size_of:
		Box<dyn Fn(&[IndexAssignmentOf<Runtime>]) -> Result<usize, sp_npos_elections::Error>>,
	pub voter_index: Box<
		dyn Fn(
			&<Runtime as frame_system::Config>::AccountId,
		) -> Option<SolutionVoterIndexOf<Runtime>>,
	>,
}

/// Helpers for setting up trimming tests.
///
/// Assignments are pre-sorted in reverse order of stake.
pub fn trim_helpers() -> TrimHelpers {
	let RoundSnapshot { voters, targets } = MultiPhase::snapshot().unwrap();
	let stakes: std::collections::HashMap<_, _> =
		voters.iter().map(|(id, stake, _)| (*id, *stake)).collect();

	// Compute the size of a solution comprised of the selected arguments.
	//
	// This function completes in `O(edges)`; it's expensive, but linear.
	let encoded_size_of = Box::new(|assignments: &[IndexAssignmentOf<Runtime>]| {
		SolutionOf::<Runtime>::try_from(assignments).map(|s| s.encoded_size())
	});
	let cache = helpers::generate_voter_cache::<Runtime>(&voters);
	let voter_index = helpers::voter_index_fn_owned::<Runtime>(cache);
	let target_index = helpers::target_index_fn::<Runtime>(&targets);

	let desired_targets = MultiPhase::desired_targets().unwrap();

	let ElectionResult::<_, SolutionAccuracyOf<Runtime>> { mut assignments, .. } =
		seq_phragmen(desired_targets as usize, targets.clone(), voters.clone(), None).unwrap();

	// sort by decreasing order of stake
	assignments.sort_by_key(|assignment| {
		std::cmp::Reverse(stakes.get(&assignment.who).cloned().unwrap_or_default())
	});

	// convert to IndexAssignment
	let assignments = assignments
		.iter()
		.map(|assignment| {
			IndexAssignmentOf::<Runtime>::new(assignment, &voter_index, &target_index)
		})
		.collect::<Result<Vec<_>, _>>()
		.expect("test assignments don't contain any voters with too many votes");

	TrimHelpers { voters, assignments, encoded_size_of, voter_index: Box::new(voter_index) }
}

/// Spit out a verifiable raw solution.
///
/// This is a good example of what an offchain miner would do.
pub fn raw_solution() -> RawSolution<SolutionOf<Runtime>> {
	let RoundSnapshot { voters, targets } = MultiPhase::snapshot().unwrap();
	let desired_targets = MultiPhase::desired_targets().unwrap();

	let ElectionResult::<_, SolutionAccuracyOf<Runtime>> { winners: _, assignments } =
		seq_phragmen(desired_targets as usize, targets.clone(), voters.clone(), None).unwrap();

	// closures
	let cache = helpers::generate_voter_cache::<Runtime>(&voters);
	let voter_index = helpers::voter_index_fn_linear::<Runtime>(&voters);
	let target_index = helpers::target_index_fn_linear::<Runtime>(&targets);
	let stake_of = helpers::stake_of_fn::<Runtime>(&voters, &cache);

	let score = {
		let staked = assignment_ratio_to_staked_normalized(assignments.clone(), &stake_of).unwrap();
		to_supports(&staked).evaluate()
	};
	let solution =
		<SolutionOf<Runtime>>::from_assignment(&assignments, &voter_index, &target_index).unwrap();

	let round = MultiPhase::round();
	RawSolution { solution, score, round }
}

pub fn witness() -> SolutionOrSnapshotSize {
	MultiPhase::snapshot()
		.map(|snap| SolutionOrSnapshotSize {
			voters: snap.voters.len() as u32,
			targets: snap.targets.len() as u32,
		})
		.unwrap_or_default()
}

impl frame_system::Config for Runtime {
	type SS58Prefix = ();
	type BaseCallFilter = frame_support::traits::Everything;
	type RuntimeOrigin = RuntimeOrigin;
	type Index = u64;
	type BlockNumber = BlockNumber;
	type RuntimeCall = RuntimeCall;
	type Hash = H256;
	type Hashing = BlakeTwo256;
	type AccountId = AccountId;
	type Lookup = IdentityLookup<Self::AccountId>;
	type Header = Header;
	type RuntimeEvent = RuntimeEvent;
	type BlockHashCount = ();
	type DbWeight = ();
	type BlockLength = ();
	type BlockWeights = BlockWeights;
	type Version = ();
	type PalletInfo = PalletInfo;
	type AccountData = pallet_balances::AccountData<u64>;
	type OnNewAccount = ();
	type OnKilledAccount = ();
	type SystemWeightInfo = ();
	type OnSetCode = ();
	type MaxConsumers = ConstU32<16>;
}

const NORMAL_DISPATCH_RATIO: Perbill = Perbill::from_percent(75);
parameter_types! {
	pub const ExistentialDeposit: u64 = 1;
	pub BlockWeights: frame_system::limits::BlockWeights = frame_system::limits::BlockWeights
		::with_sensible_defaults(
			Weight::from_parts(2u64 * constants::WEIGHT_REF_TIME_PER_SECOND, u64::MAX),
			NORMAL_DISPATCH_RATIO,
		);
}

impl pallet_balances::Config for Runtime {
	type Balance = Balance;
	type RuntimeEvent = RuntimeEvent;
	type DustRemoval = ();
	type ExistentialDeposit = ExistentialDeposit;
	type AccountStore = System;
	type MaxLocks = ();
	type MaxReserves = ();
	type ReserveIdentifier = [u8; 8];
	type WeightInfo = ();
}

#[derive(Default, Eq, PartialEq, Debug, Clone, Copy)]
pub enum MockedWeightInfo {
	#[default]
	Basic,
	Complex,
	Real,
}

parameter_types! {
	pub static Targets: Vec<AccountId> = vec![10, 20, 30, 40];
	pub static Voters: Vec<VoterOf<Runtime>> = vec![
		(1, 10, bounded_vec![10, 20]),
		(2, 10, bounded_vec![30, 40]),
		(3, 10, bounded_vec![40]),
		(4, 10, bounded_vec![10, 20, 30, 40]),
		// self votes.
		(10, 10, bounded_vec![10]),
		(20, 20, bounded_vec![20]),
		(30, 30, bounded_vec![30]),
		(40, 40, bounded_vec![40]),
	];

	pub static DesiredTargets: u32 = 2;
	pub static SignedPhase: BlockNumber = 10;
	pub static UnsignedPhase: BlockNumber = 5;
	pub static SignedMaxSubmissions: u32 = 5;
	pub static SignedMaxRefunds: u32 = 1;
	pub static SignedDepositBase: Balance = 5;
	pub static SignedDepositByte: Balance = 0;
	pub static SignedDepositWeight: Balance = 0;
	pub static SignedRewardBase: Balance = 7;
	pub static SignedMaxWeight: Weight = BlockWeights::get().max_block;
	pub static MinerTxPriority: u64 = 100;
	pub static BetterSignedThreshold: Perbill = Perbill::zero();
	pub static BetterUnsignedThreshold: Perbill = Perbill::zero();
	pub static OffchainRepeat: BlockNumber = 5;
	pub static MinerMaxWeight: Weight = BlockWeights::get().max_block;
	pub static MinerMaxLength: u32 = 256;
	pub static MockWeightInfo: MockedWeightInfo = MockedWeightInfo::Real;
<<<<<<< HEAD
=======
	pub static MaxElectingVoters: VoterIndex = u32::max_value();
	pub static MaxElectableTargets: TargetIndex = TargetIndex::max_value();

	#[derive(Debug)]
>>>>>>> 22cca143
	pub static MaxWinners: u32 = 200;
	pub static ElectionsBounds: ElectionBounds = ElectionBoundsBuilder::new().build();
	pub static ElectionsBoundsOnChain: ElectionBounds = ElectionBoundsBuilder::new().build();

	pub static EpochLength: u64 = 30;
	pub static OnChainFallback: bool = true;
}

pub struct OnChainSeqPhragmen;
impl onchain::Config for OnChainSeqPhragmen {
	type System = Runtime;
	type Solver = SequentialPhragmen<AccountId, SolutionAccuracyOf<Runtime>, Balancing>;
	type DataProvider = StakingMock;
	type WeightInfo = ();
	type MaxWinners = MaxWinners;
	type ElectionBounds = ElectionsBoundsOnChain;
}

pub struct MockFallback;
impl ElectionProviderBase for MockFallback {
	type AccountId = AccountId;
	type BlockNumber = u64;
	type Error = &'static str;
	type DataProvider = StakingMock;
	type MaxWinners = MaxWinners;
}

impl InstantElectionProvider for MockFallback {
	fn instant_elect(
		voters_bounds: DataProviderBounds,
		targets_bounds: DataProviderBounds,
	) -> Result<BoundedSupportsOf<Self>, Self::Error> {
		if OnChainFallback::get() {
			onchain::OnChainExecution::<OnChainSeqPhragmen>::instant_elect(
				voters_bounds,
				targets_bounds,
			)
			.map_err(|_| "onchain::OnChainExecution failed.")
		} else {
			Err("NoFallback.")
		}
	}
}

parameter_types! {
	pub static Balancing: Option<BalancingConfig> = Some( BalancingConfig { iterations: 0, tolerance: 0 } );
}

pub struct TestBenchmarkingConfig;
impl BenchmarkingConfig for TestBenchmarkingConfig {
	const VOTERS: [u32; 2] = [400, 600];
	const ACTIVE_VOTERS: [u32; 2] = [100, 300];
	const TARGETS: [u32; 2] = [200, 400];
	const DESIRED_TARGETS: [u32; 2] = [100, 180];

	const SNAPSHOT_MAXIMUM_VOTERS: u32 = 1000;
	const MINER_MAXIMUM_VOTERS: u32 = 1000;

	const MAXIMUM_TARGETS: u32 = 200;
}

impl MinerConfig for Runtime {
	type AccountId = AccountId;
	type MaxLength = MinerMaxLength;
	type MaxWeight = MinerMaxWeight;
	type MaxVotesPerVoter = <StakingMock as ElectionDataProvider>::MaxVotesPerVoter;
	type MaxWinners = MaxWinners;
	type Solution = TestNposSolution;

	fn solution_weight(v: u32, t: u32, a: u32, d: u32) -> Weight {
		match MockWeightInfo::get() {
			MockedWeightInfo::Basic => Weight::from_parts(
				(10 as u64).saturating_add((5 as u64).saturating_mul(a as u64)),
				0,
			),
			MockedWeightInfo::Complex =>
				Weight::from_parts((0 * v + 0 * t + 1000 * a + 0 * d) as u64, 0),
			MockedWeightInfo::Real =>
				<() as multi_phase::weights::WeightInfo>::feasibility_check(v, t, a, d),
		}
	}
}

impl crate::Config for Runtime {
	type RuntimeEvent = RuntimeEvent;
	type Currency = Balances;
	type EstimateCallFee = frame_support::traits::ConstU32<8>;
	type SignedPhase = SignedPhase;
	type UnsignedPhase = UnsignedPhase;
	type BetterUnsignedThreshold = BetterUnsignedThreshold;
	type BetterSignedThreshold = BetterSignedThreshold;
	type OffchainRepeat = OffchainRepeat;
	type MinerTxPriority = MinerTxPriority;
	type SignedRewardBase = SignedRewardBase;
	type SignedDepositBase = SignedDepositBase;
	type SignedDepositByte = ();
	type SignedDepositWeight = ();
	type SignedMaxWeight = SignedMaxWeight;
	type SignedMaxSubmissions = SignedMaxSubmissions;
	type SignedMaxRefunds = SignedMaxRefunds;
	type SlashHandler = ();
	type RewardHandler = ();
	type DataProvider = StakingMock;
	type WeightInfo = ();
	type BenchmarkingConfig = TestBenchmarkingConfig;
	type Fallback = MockFallback;
	type GovernanceFallback =
		frame_election_provider_support::onchain::OnChainExecution<OnChainSeqPhragmen>;
	type ForceOrigin = frame_system::EnsureRoot<AccountId>;
	type MaxWinners = MaxWinners;
	type MinerConfig = Self;
	type Solver = SequentialPhragmen<AccountId, SolutionAccuracyOf<Runtime>, Balancing>;
	type ElectionBounds = ElectionsBounds;
}

impl<LocalCall> frame_system::offchain::SendTransactionTypes<LocalCall> for Runtime
where
	RuntimeCall: From<LocalCall>,
{
	type OverarchingCall = RuntimeCall;
	type Extrinsic = Extrinsic;
}

pub type Extrinsic = sp_runtime::testing::TestXt<RuntimeCall, ()>;

parameter_types! {
	pub MaxNominations: u32 = <TestNposSolution as NposSolution>::LIMIT as u32;
	// only used in testing to manipulate mock behaviour
	pub static DataProviderAllowBadData: bool = false;
}

#[derive(Default)]
pub struct ExtBuilder {}

pub struct StakingMock;
impl ElectionDataProvider for StakingMock {
	type AccountId = AccountId;
	type BlockNumber = u64;
	type MaxVotesPerVoter = MaxNominations;

	fn electable_targets(bounds: DataProviderBounds) -> data_provider::Result<Vec<AccountId>> {
		let targets = Targets::get();

		if !DataProviderAllowBadData::get() &&
			bounds.count.map_or(false, |max_len| targets.len() > max_len as usize)
		{
			return Err("Targets too big")
		}

		Ok(targets)
	}

	fn electing_voters(bounds: DataProviderBounds) -> data_provider::Result<Vec<VoterOf<Runtime>>> {
		let mut voters = Voters::get();

		if !DataProviderAllowBadData::get() {
			if let Some(max_len) = bounds.count {
				voters.truncate(max_len as usize)
			}
		}

		Ok(voters)
	}

	fn desired_targets() -> data_provider::Result<u32> {
		Ok(DesiredTargets::get())
	}

	fn next_election_prediction(now: u64) -> u64 {
		now + EpochLength::get() - now % EpochLength::get()
	}

	#[cfg(feature = "runtime-benchmarks")]
	fn put_snapshot(
		voters: Vec<VoterOf<Runtime>>,
		targets: Vec<AccountId>,
		_target_stake: Option<VoteWeight>,
	) {
		Targets::set(targets);
		Voters::set(voters);
	}

	#[cfg(feature = "runtime-benchmarks")]
	fn clear() {
		Targets::set(vec![]);
		Voters::set(vec![]);
	}

	#[cfg(feature = "runtime-benchmarks")]
	fn add_voter(
		voter: AccountId,
		weight: VoteWeight,
		targets: frame_support::BoundedVec<AccountId, Self::MaxVotesPerVoter>,
	) {
		let mut current = Voters::get();
		current.push((voter, weight, targets));
		Voters::set(current);
	}

	#[cfg(feature = "runtime-benchmarks")]
	fn add_target(target: AccountId) {
		let mut current = Targets::get();
		current.push(target);
		Targets::set(current);

		// to be on-par with staking, we add a self vote as well. the stake is really not that
		// important.
		let mut current = Voters::get();
		current.push((target, ExistentialDeposit::get() as u64, bounded_vec![target]));
		Voters::set(current);
	}
}

impl ExtBuilder {
	pub fn miner_tx_priority(self, p: u64) -> Self {
		<MinerTxPriority>::set(p);
		self
	}
	pub fn better_signed_threshold(self, p: Perbill) -> Self {
		<BetterSignedThreshold>::set(p);
		self
	}
	pub fn better_unsigned_threshold(self, p: Perbill) -> Self {
		<BetterUnsignedThreshold>::set(p);
		self
	}
	pub fn phases(self, signed: BlockNumber, unsigned: BlockNumber) -> Self {
		<SignedPhase>::set(signed);
		<UnsignedPhase>::set(unsigned);
		self
	}
	pub fn onchain_fallback(self, onchain: bool) -> Self {
		<OnChainFallback>::set(onchain);
		self
	}
	pub fn miner_weight(self, weight: Weight) -> Self {
		<MinerMaxWeight>::set(weight);
		self
	}
	pub fn mock_weight_info(self, mock: MockedWeightInfo) -> Self {
		<MockWeightInfo>::set(mock);
		self
	}
	pub fn desired_targets(self, t: u32) -> Self {
		<DesiredTargets>::set(t);
		self
	}
	pub fn add_voter(
		self,
		who: AccountId,
		stake: Balance,
		targets: BoundedVec<AccountId, MaxNominations>,
	) -> Self {
		VOTERS.with(|v| v.borrow_mut().push((who, stake, targets)));
		self
	}
	pub fn signed_max_submission(self, count: u32) -> Self {
		<SignedMaxSubmissions>::set(count);
		self
	}
	pub fn signed_deposit(self, base: u64, byte: u64, weight: u64) -> Self {
		<SignedDepositBase>::set(base);
		<SignedDepositByte>::set(byte);
		<SignedDepositWeight>::set(weight);
		self
	}
	pub fn signed_weight(self, weight: Weight) -> Self {
		<SignedMaxWeight>::set(weight);
		self
	}
	pub fn build(self) -> sp_io::TestExternalities {
		sp_tracing::try_init_simple();
		let mut storage =
			frame_system::GenesisConfig::default().build_storage::<Runtime>().unwrap();

		let _ = pallet_balances::GenesisConfig::<Runtime> {
			balances: vec![
				// bunch of account for submitting stuff only.
				(99, 100),
				(100, 100),
				(101, 100),
				(102, 100),
				(103, 100),
				(104, 100),
				(105, 100),
				(999, 100),
				(9999, 100),
			],
		}
		.assimilate_storage(&mut storage);

		sp_io::TestExternalities::from(storage)
	}

	pub fn build_offchainify(
		self,
		iters: u32,
	) -> (sp_io::TestExternalities, Arc<RwLock<PoolState>>) {
		let mut ext = self.build();
		let (offchain, offchain_state) = TestOffchainExt::new();
		let (pool, pool_state) = TestTransactionPoolExt::new();

		let mut seed = [0_u8; 32];
		seed[0..4].copy_from_slice(&iters.to_le_bytes());
		offchain_state.write().seed = seed;

		ext.register_extension(OffchainDbExt::new(offchain.clone()));
		ext.register_extension(OffchainWorkerExt::new(offchain));
		ext.register_extension(TransactionPoolExt::new(pool));

		(ext, pool_state)
	}

	pub fn build_and_execute(self, test: impl FnOnce() -> ()) {
		self.build().execute_with(test)
	}
}

pub(crate) fn balances(who: &AccountId) -> (Balance, Balance) {
	(Balances::free_balance(who), Balances::reserved_balance(who))
}<|MERGE_RESOLUTION|>--- conflicted
+++ resolved
@@ -295,13 +295,10 @@
 	pub static MinerMaxWeight: Weight = BlockWeights::get().max_block;
 	pub static MinerMaxLength: u32 = 256;
 	pub static MockWeightInfo: MockedWeightInfo = MockedWeightInfo::Real;
-<<<<<<< HEAD
-=======
 	pub static MaxElectingVoters: VoterIndex = u32::max_value();
 	pub static MaxElectableTargets: TargetIndex = TargetIndex::max_value();
 
 	#[derive(Debug)]
->>>>>>> 22cca143
 	pub static MaxWinners: u32 = 200;
 	pub static ElectionsBounds: ElectionBounds = ElectionBoundsBuilder::new().build();
 	pub static ElectionsBoundsOnChain: ElectionBounds = ElectionBoundsBuilder::new().build();
