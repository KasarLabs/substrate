--- conflicted
+++ resolved
@@ -518,11 +518,10 @@
 	fn eq(&self, other: &Self) -> bool {
 		use ElectionError::*;
 		match (self, other) {
-<<<<<<< HEAD
-			(&Feasibility(ref x), &Feasibility(ref y)) if x == y => true,
-			(&Miner(ref x), &Miner(ref y)) if x == y => true,
-			(&DataProvider(ref x), &DataProvider(ref y)) if x == y => true,
-			(&Fallback(ref x), &Fallback(ref y)) if x == y => true,
+			(Feasibility(x), Feasibility(y)) if x == y => true,
+			(Miner(x), Miner(y)) if x == y => true,
+			(DataProvider(x), DataProvider(y)) if x == y => true,
+			(Fallback(x), Fallback(y)) if x == y => true,
 			(NothingQueued, NothingQueued) => true,
 			(ElectionTooEarly(x), ElectionTooEarly(y)) if x == y => true,
 			(Feasibility(_), _) => false,
@@ -531,13 +530,6 @@
 			(Fallback(_), _) => false,
 			(NothingQueued, _) => false,
 			(ElectionTooEarly(_), _) => false,
-=======
-			(Feasibility(x), Feasibility(y)) if x == y => true,
-			(Miner(x), Miner(y)) if x == y => true,
-			(DataProvider(x), DataProvider(y)) if x == y => true,
-			(Fallback(x), Fallback(y)) if x == y => true,
-			_ => false,
->>>>>>> a6de5999
 		}
 	}
 }
