--- conflicted
+++ resolved
@@ -350,10 +350,8 @@
 		PathError,
 		/// The provided path must consists of unique assets.
 		NonUniquePath,
-<<<<<<< HEAD
 		/// It was not possible to get and increment the pool asset id.
 		IncorrectPoolAssetId,
-=======
 		/// Unable to find an element in an array/vec that should have one-to-one correspondence
 		/// with another. For example, an array of assets constituting a `path` should have a
 		/// corresponding array of `amounts` along the path.
@@ -368,7 +366,6 @@
 				"the `MaxSwapPathLength` should be greater than 1",
 			);
 		}
->>>>>>> 433bc247
 	}
 
 	/// Pallet's callable functions.
