// This file is part of Substrate.

// Copyright (C) Parity Technologies (UK) Ltd.
// SPDX-License-Identifier: Apache-2.0

// Licensed under the Apache License, Version 2.0 (the "License");
// you may not use this file except in compliance with the License.
// You may obtain a copy of the License at
//
// 	http://www.apache.org/licenses/LICENSE-2.0
//
// Unless required by applicable law or agreed to in writing, software
// distributed under the License is distributed on an "AS IS" BASIS,
// WITHOUT WARRANTIES OR CONDITIONS OF ANY KIND, either express or implied.
// See the License for the specific language governing permissions and
// limitations under the License.

//! Environment definition of the wasm smart-contract runtime.

use crate::{
	exec::{ExecError, ExecResult, Ext, Key, TopicOf},
	gas::{ChargedAmount, Token},
	schedule::HostFnWeights,
	BalanceOf, CodeHash, Config, DebugBufferVec, Error, SENTINEL,
};

use bitflags::bitflags;
use codec::{Decode, DecodeLimit, Encode, MaxEncodedLen};
use frame_support::{dispatch::DispatchError, ensure, traits::Get, weights::Weight, RuntimeDebug};
use pallet_contracts_primitives::{ExecReturnValue, ReturnFlags};
use pallet_contracts_proc_macro::define_env;
use sp_io::hashing::{blake2_128, blake2_256, keccak_256, sha2_256};
use sp_runtime::{
	traits::{Bounded, Zero},
	FixedPointOperand,
};
use sp_std::{fmt, prelude::*};
use wasmi::{core::HostError, errors::LinkerError, Linker, Memory, Store};

/// The maximum nesting depth a contract can use when encoding types.
const MAX_DECODE_NESTING: u32 = 256;

/// Passed to [`Environment`] to determine whether it should expose deprecated interfaces.
pub enum AllowDeprecatedInterface {
	/// No deprecated interfaces are exposed.
	No,
	/// Deprecated interfaces are exposed.
	Yes,
}

/// Passed to [`Environment`] to determine whether it should expose unstable interfaces.
pub enum AllowUnstableInterface {
	/// No unstable interfaces are exposed.
	No,
	/// Unstable interfaces are exposed.
	Yes,
}

/// Trait implemented by the [`define_env`](pallet_contracts_proc_macro::define_env) macro for the
/// emitted `Env` struct.
pub trait Environment<HostState> {
	/// Adds all declared functions to the supplied [`Linker`](wasmi::Linker) and
	/// [`Store`](wasmi::Store).
	fn define(
		store: &mut Store<HostState>,
		linker: &mut Linker<HostState>,
		allow_unstable: AllowUnstableInterface,
		allow_deprecated: AllowDeprecatedInterface,
	) -> Result<(), LinkerError>;
}

/// Type of a storage key.
enum KeyType {
	/// Legacy fix sized key `[u8;32]`.
	Fix,
	/// Variable sized key used in transparent hashing,
	/// cannot be larger than MaxStorageKeyLen.
	Var(u32),
}

/// Every error that can be returned to a contract when it calls any of the host functions.
///
/// # Note
///
/// This enum can be extended in the future: New codes can be added but existing codes
/// will not be changed or removed. This means that any contract **must not** exhaustively
/// match return codes. Instead, contracts should prepare for unknown variants and deal with
/// those errors gracefully in order to be forward compatible.
#[derive(Debug)]
#[repr(u32)]
pub enum ReturnCode {
	/// API call successful.
	Success = 0,
	/// The called function trapped and has its state changes reverted.
	/// In this case no output buffer is returned.
	CalleeTrapped = 1,
	/// The called function ran to completion but decided to revert its state.
	/// An output buffer is returned when one was supplied.
	CalleeReverted = 2,
	/// The passed key does not exist in storage.
	KeyNotFound = 3,
	/// See [`Error::TransferFailed`].
	TransferFailed = 5,
	/// No code could be found at the supplied code hash.
	CodeNotFound = 7,
	/// The contract that was called is no contract (a plain account).
	NotCallable = 8,
	/// The call dispatched by `seal_call_runtime` was executed but returned an error.
	CallRuntimeFailed = 10,
	/// ECDSA pubkey recovery failed (most probably wrong recovery id or signature), or
	/// ECDSA compressed pubkey conversion into Ethereum address failed (most probably
	/// wrong pubkey provided).
	EcdsaRecoverFailed = 11,
	/// sr25519 signature verification failed.
	Sr25519VerifyFailed = 12,
}

impl From<ExecReturnValue> for ReturnCode {
	fn from(from: ExecReturnValue) -> Self {
		if from.flags.contains(ReturnFlags::REVERT) {
			Self::CalleeReverted
		} else {
			Self::Success
		}
	}
}

impl From<ReturnCode> for u32 {
	fn from(code: ReturnCode) -> u32 {
		code as u32
	}
}

/// The data passed through when a contract uses `seal_return`.
#[derive(RuntimeDebug)]
pub struct ReturnData {
	/// The flags as passed through by the contract. They are still unchecked and
	/// will later be parsed into a `ReturnFlags` bitflags struct.
	flags: u32,
	/// The output buffer passed by the contract as return data.
	data: Vec<u8>,
}

/// Enumerates all possible reasons why a trap was generated.
///
/// This is either used to supply the caller with more information about why an error
/// occurred (the SupervisorError variant).
/// The other case is where the trap does not constitute an error but rather was invoked
/// as a quick way to terminate the application (all other variants).
#[derive(RuntimeDebug)]
pub enum TrapReason {
	/// The supervisor trapped the contract because of an error condition occurred during
	/// execution in privileged code.
	SupervisorError(DispatchError),
	/// Signals that trap was generated in response to call `seal_return` host function.
	Return(ReturnData),
	/// Signals that a trap was generated in response to a successful call to the
	/// `seal_terminate` host function.
	Termination,
}

impl<T: Into<DispatchError>> From<T> for TrapReason {
	fn from(from: T) -> Self {
		Self::SupervisorError(from.into())
	}
}

impl fmt::Display for TrapReason {
	fn fmt(&self, _f: &mut fmt::Formatter<'_>) -> Result<(), fmt::Error> {
		Ok(())
	}
}

impl HostError for TrapReason {}

#[cfg_attr(test, derive(Debug, PartialEq, Eq))]
#[derive(Copy, Clone)]
pub enum RuntimeCosts {
	/// Weight charged for copying data from the sandbox.
	CopyFromContract(u32),
	/// Weight charged for copying data to the sandbox.
	CopyToContract(u32),
	/// Weight of calling `seal_caller`.
	Caller,
	/// Weight of calling `seal_is_contract`.
	IsContract,
	/// Weight of calling `seal_code_hash`.
	CodeHash,
	/// Weight of calling `seal_own_code_hash`.
	OwnCodeHash,
	/// Weight of calling `seal_caller_is_origin`.
	CallerIsOrigin,
	/// Weight of calling `caller_is_root`.
	CallerIsRoot,
	/// Weight of calling `seal_address`.
	Address,
	/// Weight of calling `seal_gas_left`.
	GasLeft,
	/// Weight of calling `seal_balance`.
	Balance,
	/// Weight of calling `seal_value_transferred`.
	ValueTransferred,
	/// Weight of calling `seal_minimum_balance`.
	MinimumBalance,
	/// Weight of calling `seal_block_number`.
	BlockNumber,
	/// Weight of calling `seal_now`.
	Now,
	/// Weight of calling `seal_weight_to_fee`.
	WeightToFee,
	/// Weight of calling `seal_input` without the weight of copying the input.
	InputBase,
	/// Weight of calling `seal_return` for the given output size.
	Return(u32),
	/// Weight of calling `seal_terminate`.
	Terminate,
	/// Weight of calling `seal_random`. It includes the weight for copying the subject.
	Random,
	/// Weight of calling `seal_deposit_event` with the given number of topics and event size.
	DepositEvent { num_topic: u32, len: u32 },
	/// Weight of calling `seal_debug_message` per byte of passed message.
	DebugMessage(u32),
	/// Weight of calling `seal_set_storage` for the given storage item sizes.
	SetStorage { old_bytes: u32, new_bytes: u32 },
	/// Weight of calling `seal_clear_storage` per cleared byte.
	ClearStorage(u32),
	/// Weight of calling `seal_contains_storage` per byte of the checked item.
	ContainsStorage(u32),
	/// Weight of calling `seal_get_storage` with the specified size in storage.
	GetStorage(u32),
	/// Weight of calling `seal_take_storage` for the given size.
	TakeStorage(u32),
	/// Weight of calling `seal_transfer`.
	Transfer,
	/// Base weight of calling `seal_call`.
	CallBase,
	/// Weight of calling `seal_delegate_call` for the given input size.
	DelegateCallBase,
	/// Weight of the transfer performed during a call.
	CallSurchargeTransfer,
	/// Weight per byte that is cloned by supplying the `CLONE_INPUT` flag.
	CallInputCloned(u32),
	/// Weight of calling `seal_instantiate` for the given input length and salt.
	InstantiateBase { input_data_len: u32, salt_len: u32 },
	/// Weight of the transfer performed during an instantiate.
	InstantiateSurchargeTransfer,
	/// Weight of calling `seal_hash_sha_256` for the given input size.
	HashSha256(u32),
	/// Weight of calling `seal_hash_keccak_256` for the given input size.
	HashKeccak256(u32),
	/// Weight of calling `seal_hash_blake2_256` for the given input size.
	HashBlake256(u32),
	/// Weight of calling `seal_hash_blake2_128` for the given input size.
	HashBlake128(u32),
	/// Weight of calling `seal_ecdsa_recover`.
	EcdsaRecovery,
	/// Weight of calling `seal_sr25519_verify` for the given input size.
	Sr25519Verify(u32),
	/// Weight charged by a chain extension through `seal_call_chain_extension`.
	ChainExtension(Weight),
	/// Weight charged for calling into the runtime.
	CallRuntime(Weight),
	/// Weight of calling `seal_set_code_hash`
	SetCodeHash,
	/// Weight of calling `ecdsa_to_eth_address`
	EcdsaToEthAddress,
	/// Weight of calling `reentrance_count`
	ReentrantCount,
	/// Weight of calling `account_reentrance_count`
	AccountEntranceCount,
	/// Weight of calling `instantiation_nonce`
	InstantationNonce,
}

impl RuntimeCosts {
	fn token<T: Config>(&self, s: &HostFnWeights<T>) -> RuntimeToken {
		use self::RuntimeCosts::*;
		let weight = match *self {
			CopyFromContract(len) => s.return_per_byte.saturating_mul(len.into()),
			CopyToContract(len) => s.input_per_byte.saturating_mul(len.into()),
			Caller => s.caller,
			IsContract => s.is_contract,
			CodeHash => s.code_hash,
			OwnCodeHash => s.own_code_hash,
			CallerIsOrigin => s.caller_is_origin,
			CallerIsRoot => s.caller_is_root,
			Address => s.address,
			GasLeft => s.gas_left,
			Balance => s.balance,
			ValueTransferred => s.value_transferred,
			MinimumBalance => s.minimum_balance,
			BlockNumber => s.block_number,
			Now => s.now,
			WeightToFee => s.weight_to_fee,
			InputBase => s.input,
			Return(len) => s.r#return.saturating_add(s.return_per_byte.saturating_mul(len.into())),
			Terminate => s.terminate,
			Random => s.random,
			DepositEvent { num_topic, len } => s
				.deposit_event
				.saturating_add(s.deposit_event_per_topic.saturating_mul(num_topic.into()))
				.saturating_add(s.deposit_event_per_byte.saturating_mul(len.into())),
			DebugMessage(len) => s
				.debug_message
				.saturating_add(s.deposit_event_per_byte.saturating_mul(len.into())),
			SetStorage { new_bytes, old_bytes } => s
				.set_storage
				.saturating_add(s.set_storage_per_new_byte.saturating_mul(new_bytes.into()))
				.saturating_add(s.set_storage_per_old_byte.saturating_mul(old_bytes.into())),
			ClearStorage(len) => s
				.clear_storage
				.saturating_add(s.clear_storage_per_byte.saturating_mul(len.into())),
			ContainsStorage(len) => s
				.contains_storage
				.saturating_add(s.contains_storage_per_byte.saturating_mul(len.into())),
			GetStorage(len) =>
				s.get_storage.saturating_add(s.get_storage_per_byte.saturating_mul(len.into())),
			TakeStorage(len) => s
				.take_storage
				.saturating_add(s.take_storage_per_byte.saturating_mul(len.into())),
			Transfer => s.transfer,
			CallBase => s.call,
			DelegateCallBase => s.delegate_call,
			CallSurchargeTransfer => s.call_transfer_surcharge,
			CallInputCloned(len) => s.call_per_cloned_byte.saturating_mul(len.into()),
			InstantiateBase { input_data_len, salt_len } => s
				.instantiate
				.saturating_add(s.instantiate_per_input_byte.saturating_mul(input_data_len.into()))
				.saturating_add(s.instantiate_per_salt_byte.saturating_mul(salt_len.into())),
			InstantiateSurchargeTransfer => s.instantiate_transfer_surcharge,
			HashSha256(len) => s
				.hash_sha2_256
				.saturating_add(s.hash_sha2_256_per_byte.saturating_mul(len.into())),
			HashKeccak256(len) => s
				.hash_keccak_256
				.saturating_add(s.hash_keccak_256_per_byte.saturating_mul(len.into())),
			HashBlake256(len) => s
				.hash_blake2_256
				.saturating_add(s.hash_blake2_256_per_byte.saturating_mul(len.into())),
			HashBlake128(len) => s
				.hash_blake2_128
				.saturating_add(s.hash_blake2_128_per_byte.saturating_mul(len.into())),
			EcdsaRecovery => s.ecdsa_recover,
			Sr25519Verify(len) => s
				.sr25519_verify
				.saturating_add(s.sr25519_verify_per_byte.saturating_mul(len.into())),
			ChainExtension(weight) => weight,
			CallRuntime(weight) => weight,
			SetCodeHash => s.set_code_hash,
			EcdsaToEthAddress => s.ecdsa_to_eth_address,
			ReentrantCount => s.reentrance_count,
			AccountEntranceCount => s.account_reentrance_count,
			InstantationNonce => s.instantiation_nonce,
		};
		RuntimeToken {
			#[cfg(test)]
			_created_from: *self,
			weight,
		}
	}
}

/// Same as [`Runtime::charge_gas`].
///
/// We need this access as a macro because sometimes hiding the lifetimes behind
/// a function won't work out.
macro_rules! charge_gas {
	($runtime:expr, $costs:expr) => {{
		let token = $costs.token(&$runtime.ext.schedule().host_fn_weights);
		$runtime.ext.gas_meter_mut().charge(token)
	}};
}

#[cfg_attr(test, derive(Debug, PartialEq, Eq))]
#[derive(Copy, Clone)]
struct RuntimeToken {
	#[cfg(test)]
	_created_from: RuntimeCosts,
	weight: Weight,
}

impl<T: Config> Token<T> for RuntimeToken {
	fn weight(&self) -> Weight {
		self.weight
	}
}

bitflags! {
	/// Flags used to change the behaviour of `seal_call` and `seal_delegate_call`.
	pub struct CallFlags: u32 {
		/// Forward the input of current function to the callee.
		///
		/// Supplied input pointers are ignored when set.
		///
		/// # Note
		///
		/// A forwarding call will consume the current contracts input. Any attempt to
		/// access the input after this call returns will lead to [`Error::InputForwarded`].
		/// It does not matter if this is due to calling `seal_input` or trying another
		/// forwarding call. Consider using [`Self::CLONE_INPUT`] in order to preserve
		/// the input.
		const FORWARD_INPUT = 0b0000_0001;
		/// Identical to [`Self::FORWARD_INPUT`] but without consuming the input.
		///
		/// This adds some additional weight costs to the call.
		///
		/// # Note
		///
		/// This implies [`Self::FORWARD_INPUT`] and takes precedence when both are set.
		const CLONE_INPUT = 0b0000_0010;
		/// Do not return from the call but rather return the result of the callee to the
		/// callers caller.
		///
		/// # Note
		///
		/// This makes the current contract completely transparent to its caller by replacing
		/// this contracts potential output by the callee ones. Any code after `seal_call`
		/// can be safely considered unreachable.
		const TAIL_CALL = 0b0000_0100;
		/// Allow the callee to reenter into the current contract.
		///
		/// Without this flag any reentrancy into the current contract that originates from
		/// the callee (or any of its callees) is denied. This includes the first callee:
		/// You cannot call into yourself with this flag set.
		///
		/// # Note
		///
		/// For `seal_delegate_call` should be always unset, otherwise
		/// [`Error::InvalidCallFlags`] is returned.
		const ALLOW_REENTRY = 0b0000_1000;
	}
}

/// The kind of call that should be performed.
enum CallType {
	/// Execute another instantiated contract
	Call { callee_ptr: u32, value_ptr: u32, deposit_ptr: u32, weight: Weight },
	/// Execute deployed code in the context (storage, account ID, value) of the caller contract
	DelegateCall { code_hash_ptr: u32 },
}

impl CallType {
	fn cost(&self) -> RuntimeCosts {
		match self {
			CallType::Call { .. } => RuntimeCosts::CallBase,
			CallType::DelegateCall { .. } => RuntimeCosts::DelegateCallBase,
		}
	}
}

/// This is only appropriate when writing out data of constant size that does not depend on user
/// input. In this case the costs for this copy was already charged as part of the token at
/// the beginning of the API entry point.
fn already_charged(_: u32) -> Option<RuntimeCosts> {
	None
}

/// Can only be used for one call.
pub struct Runtime<'a, E: Ext + 'a> where BalanceOf<E::T>: FixedPointOperand {
	ext: &'a mut E,
	input_data: Option<Vec<u8>>,
	memory: Option<Memory>,
	chain_extension: Option<Box<<E::T as Config>::ChainExtension>>,
}

impl<'a, E: Ext + 'a> Runtime<'a, E> where BalanceOf<E::T>: FixedPointOperand {
	pub fn new(ext: &'a mut E, input_data: Vec<u8>) -> Self {
		Runtime {
			ext,
			input_data: Some(input_data),
			memory: None,
			chain_extension: Some(Box::new(Default::default())),
		}
	}

	pub fn memory(&self) -> Option<Memory> {
		self.memory
	}

	pub fn set_memory(&mut self, memory: Memory) {
		self.memory = Some(memory);
	}

	/// Converts the sandbox result and the runtime state into the execution outcome.
	pub fn to_execution_result(self, sandbox_result: Result<(), wasmi::Error>) -> ExecResult {
		use wasmi::core::TrapCode::OutOfFuel;
		use TrapReason::*;

		match sandbox_result {
			// Contract returned from main function -> no data was returned.
			Ok(_) => Ok(ExecReturnValue { flags: ReturnFlags::empty(), data: Vec::new() }),
			// `OutOfGas` when host asks engine to consume more than left in the _store_.
			// We should never get this case, as gas meter is being charged (and hence raises error)
			// first.
			Err(wasmi::Error::Store(_)) => Err(Error::<E::T>::OutOfGas.into()),
			// Contract either trapped or some host function aborted the execution.
			Err(wasmi::Error::Trap(trap)) => {
				if let Some(OutOfFuel) = trap.trap_code() {
					// `OutOfGas` during engine execution.
					return Err(Error::<E::T>::OutOfGas.into())
				}
				// If we encoded a reason then it is some abort generated by a host function.
				if let Some(reason) = &trap.downcast_ref::<TrapReason>() {
					match &reason {
						Return(ReturnData { flags, data }) => {
							let flags = ReturnFlags::from_bits(*flags)
								.ok_or(Error::<E::T>::InvalidCallFlags)?;
							return Ok(ExecReturnValue { flags, data: data.to_vec() })
						},
						Termination =>
							return Ok(ExecReturnValue {
								flags: ReturnFlags::empty(),
								data: Vec::new(),
							}),
						SupervisorError(error) => return Err((*error).into()),
					}
				}
				// Otherwise the trap came from the contract itself.
				Err(Error::<E::T>::ContractTrapped.into())
			},
			// Any other error is returned only if instantiation or linking failed (i.e.
			// wasm binary tried to import a function that is not provided by the host).
			// This shouldn't happen because validation process ought to reject such binaries.
			//
			// Because panics are really undesirable in the runtime code, we treat this as
			// a trap for now. Eventually, we might want to revisit this.
			Err(_) => Err(Error::<E::T>::CodeRejected.into()),
		}
	}

	/// Get a mutable reference to the inner `Ext`.
	///
	/// This is mainly for the chain extension to have access to the environment the
	/// contract is executing in.
	pub fn ext(&mut self) -> &mut E {
		self.ext
	}

	/// Charge the gas meter with the specified token.
	///
	/// Returns `Err(HostError)` if there is not enough gas.
	pub fn charge_gas(&mut self, costs: RuntimeCosts) -> Result<ChargedAmount, DispatchError> {
		charge_gas!(self, costs)
	}

	/// Adjust a previously charged amount down to its actual amount.
	///
	/// This is when a maximum a priori amount was charged and then should be partially
	/// refunded to match the actual amount.
	pub fn adjust_gas(&mut self, charged: ChargedAmount, actual_costs: RuntimeCosts) {
		let token = actual_costs.token(&self.ext.schedule().host_fn_weights);
		self.ext.gas_meter_mut().adjust_gas(charged, token);
	}

	/// Read designated chunk from the sandbox memory.
	///
	/// Returns `Err` if one of the following conditions occurs:
	///
	/// - requested buffer is not within the bounds of the sandbox memory.
	pub fn read_sandbox_memory(
		&self,
		memory: &[u8],
		ptr: u32,
		len: u32,
	) -> Result<Vec<u8>, DispatchError> {
		ensure!(len <= self.ext.schedule().limits.max_memory_size(), Error::<E::T>::OutOfBounds);
		let mut buf = vec![0u8; len as usize];
		self.read_sandbox_memory_into_buf(memory, ptr, buf.as_mut_slice())?;
		Ok(buf)
	}

	/// Read designated chunk from the sandbox memory into the supplied buffer.
	///
	/// Returns `Err` if one of the following conditions occurs:
	///
	/// - requested buffer is not within the bounds of the sandbox memory.
	pub fn read_sandbox_memory_into_buf(
		&self,
		memory: &[u8],
		ptr: u32,
		buf: &mut [u8],
	) -> Result<(), DispatchError> {
		let ptr = ptr as usize;
		let bound_checked =
			memory.get(ptr..ptr + buf.len()).ok_or_else(|| Error::<E::T>::OutOfBounds)?;
		buf.copy_from_slice(bound_checked);
		Ok(())
	}

	/// Reads and decodes a type with a size fixed at compile time from contract memory.
	///
	/// # Note
	///
	/// The weight of reading a fixed value is included in the overall weight of any
	/// contract callable function.
	pub fn read_sandbox_memory_as<D: Decode + MaxEncodedLen>(
		&self,
		memory: &[u8],
		ptr: u32,
	) -> Result<D, DispatchError> {
		let ptr = ptr as usize;
		let mut bound_checked = memory
			.get(ptr..ptr + D::max_encoded_len() as usize)
			.ok_or_else(|| Error::<E::T>::OutOfBounds)?;
		let decoded = D::decode_all_with_depth_limit(MAX_DECODE_NESTING, &mut bound_checked)
			.map_err(|_| DispatchError::from(Error::<E::T>::DecodingFailed))?;
		Ok(decoded)
	}

	/// Read designated chunk from the sandbox memory and attempt to decode into the specified type.
	///
	/// Returns `Err` if one of the following conditions occurs:
	///
	/// - requested buffer is not within the bounds of the sandbox memory.
	/// - the buffer contents cannot be decoded as the required type.
	///
	/// # Note
	///
	/// There must be an extra benchmark for determining the influence of `len` with
	/// regard to the overall weight.
	pub fn read_sandbox_memory_as_unbounded<D: Decode>(
		&self,
		memory: &[u8],
		ptr: u32,
		len: u32,
	) -> Result<D, DispatchError> {
		let ptr = ptr as usize;
		let mut bound_checked =
			memory.get(ptr..ptr + len as usize).ok_or_else(|| Error::<E::T>::OutOfBounds)?;
		let decoded = D::decode_all_with_depth_limit(MAX_DECODE_NESTING, &mut bound_checked)
			.map_err(|_| DispatchError::from(Error::<E::T>::DecodingFailed))?;
		Ok(decoded)
	}

	/// Write the given buffer and its length to the designated locations in sandbox memory and
	/// charge gas according to the token returned by `create_token`.
	//
	/// `out_ptr` is the location in sandbox memory where `buf` should be written to.
	/// `out_len_ptr` is an in-out location in sandbox memory. It is read to determine the
	/// length of the buffer located at `out_ptr`. If that buffer is large enough the actual
	/// `buf.len()` is written to this location.
	///
	/// If `out_ptr` is set to the sentinel value of `SENTINEL` and `allow_skip` is true the
	/// operation is skipped and `Ok` is returned. This is supposed to help callers to make copying
	/// output optional. For example to skip copying back the output buffer of an `seal_call`
	/// when the caller is not interested in the result.
	///
	/// `create_token` can optionally instruct this function to charge the gas meter with the token
	/// it returns. `create_token` receives the variable amount of bytes that are about to be copied
	/// by this function.
	///
	/// In addition to the error conditions of `write_sandbox_memory` this functions returns
	/// `Err` if the size of the buffer located at `out_ptr` is too small to fit `buf`.
	pub fn write_sandbox_output(
		&mut self,
		memory: &mut [u8],
		out_ptr: u32,
		out_len_ptr: u32,
		buf: &[u8],
		allow_skip: bool,
		create_token: impl FnOnce(u32) -> Option<RuntimeCosts>,
	) -> Result<(), DispatchError> {
		if allow_skip && out_ptr == SENTINEL {
			return Ok(())
		}

		let buf_len = buf.len() as u32;
		let len: u32 = self.read_sandbox_memory_as(memory, out_len_ptr)?;

		if len < buf_len {
			return Err(Error::<E::T>::OutputBufferTooSmall.into())
		}

		if let Some(costs) = create_token(buf_len) {
			self.charge_gas(costs)?;
		}

		self.write_sandbox_memory(memory, out_ptr, buf)?;
		self.write_sandbox_memory(memory, out_len_ptr, &buf_len.encode())
	}

	/// Write the given buffer to the designated location in the sandbox memory.
	///
	/// Returns `Err` if one of the following conditions occurs:
	///
	/// - designated area is not within the bounds of the sandbox memory.
	fn write_sandbox_memory(
		&self,
		memory: &mut [u8],
		ptr: u32,
		buf: &[u8],
	) -> Result<(), DispatchError> {
		let ptr = ptr as usize;
		let bound_checked =
			memory.get_mut(ptr..ptr + buf.len()).ok_or_else(|| Error::<E::T>::OutOfBounds)?;
		bound_checked.copy_from_slice(buf);
		Ok(())
	}

	/// Computes the given hash function on the supplied input.
	///
	/// Reads from the sandboxed input buffer into an intermediate buffer.
	/// Returns the result directly to the output buffer of the sandboxed memory.
	///
	/// It is the callers responsibility to provide an output buffer that
	/// is large enough to hold the expected amount of bytes returned by the
	/// chosen hash function.
	///
	/// # Note
	///
	/// The `input` and `output` buffers may overlap.
	fn compute_hash_on_intermediate_buffer<F, R>(
		&self,
		memory: &mut [u8],
		hash_fn: F,
		input_ptr: u32,
		input_len: u32,
		output_ptr: u32,
	) -> Result<(), DispatchError>
	where
		F: FnOnce(&[u8]) -> R,
		R: AsRef<[u8]>,
	{
		// Copy input into supervisor memory.
		let input = self.read_sandbox_memory(memory, input_ptr, input_len)?;
		// Compute the hash on the input buffer using the given hash function.
		let hash = hash_fn(&input);
		// Write the resulting hash back into the sandboxed output buffer.
		self.write_sandbox_memory(memory, output_ptr, hash.as_ref())?;
		Ok(())
	}

	/// Fallible conversion of `DispatchError` to `ReturnCode`.
	fn err_into_return_code(from: DispatchError) -> Result<ReturnCode, DispatchError> {
		use ReturnCode::*;

		let transfer_failed = Error::<E::T>::TransferFailed.into();
		let no_code = Error::<E::T>::CodeNotFound.into();
		let not_found = Error::<E::T>::ContractNotFound.into();

		match from {
			x if x == transfer_failed => Ok(TransferFailed),
			x if x == no_code => Ok(CodeNotFound),
			x if x == not_found => Ok(NotCallable),
			err => Err(err),
		}
	}

	/// Fallible conversion of a `ExecResult` to `ReturnCode`.
	fn exec_into_return_code(from: ExecResult) -> Result<ReturnCode, DispatchError> {
		use crate::exec::ErrorOrigin::Callee;

		let ExecError { error, origin } = match from {
			Ok(retval) => return Ok(retval.into()),
			Err(err) => err,
		};

		match (error, origin) {
			(_, Callee) => Ok(ReturnCode::CalleeTrapped),
			(err, _) => Self::err_into_return_code(err),
		}
	}
	fn decode_key(
		&self,
		memory: &[u8],
		key_type: KeyType,
		key_ptr: u32,
	) -> Result<crate::exec::Key<E::T>, TrapReason> {
		let res = match key_type {
			KeyType::Fix => {
				let key = self.read_sandbox_memory(memory, key_ptr, 32u32)?;
				Key::try_from_fix(key)
			},
			KeyType::Var(len) => {
				ensure!(
					len <= <<E as Ext>::T as Config>::MaxStorageKeyLen::get(),
					Error::<E::T>::DecodingFailed
				);
				let key = self.read_sandbox_memory(memory, key_ptr, len)?;
				Key::try_from_var(key)
			},
		};

		res.map_err(|_| Error::<E::T>::DecodingFailed.into())
	}

	fn set_storage(
		&mut self,
		memory: &[u8],
		key_type: KeyType,
		key_ptr: u32,
		value_ptr: u32,
		value_len: u32,
	) -> Result<u32, TrapReason> {
		let max_size = self.ext.max_value_size();
		let charged = self
			.charge_gas(RuntimeCosts::SetStorage { new_bytes: value_len, old_bytes: max_size })?;
		if value_len > max_size {
			return Err(Error::<E::T>::ValueTooLarge.into())
		}
		let key = self.decode_key(memory, key_type, key_ptr)?;
		let value = Some(self.read_sandbox_memory(memory, value_ptr, value_len)?);
		let write_outcome = self.ext.set_storage(&key, value, false)?;

		self.adjust_gas(
			charged,
			RuntimeCosts::SetStorage { new_bytes: value_len, old_bytes: write_outcome.old_len() },
		);
		Ok(write_outcome.old_len_with_sentinel())
	}

	fn clear_storage(
		&mut self,
		memory: &[u8],
		key_type: KeyType,
		key_ptr: u32,
	) -> Result<u32, TrapReason> {
		let charged = self.charge_gas(RuntimeCosts::ClearStorage(self.ext.max_value_size()))?;
		let key = self.decode_key(memory, key_type, key_ptr)?;
		let outcome = self.ext.set_storage(&key, None, false)?;

		self.adjust_gas(charged, RuntimeCosts::ClearStorage(outcome.old_len()));
		Ok(outcome.old_len_with_sentinel())
	}

	fn get_storage(
		&mut self,
		memory: &mut [u8],
		key_type: KeyType,
		key_ptr: u32,
		out_ptr: u32,
		out_len_ptr: u32,
	) -> Result<ReturnCode, TrapReason> {
		let charged = self.charge_gas(RuntimeCosts::GetStorage(self.ext.max_value_size()))?;
		let key = self.decode_key(memory, key_type, key_ptr)?;
		let outcome = self.ext.get_storage(&key);

		if let Some(value) = outcome {
			self.adjust_gas(charged, RuntimeCosts::GetStorage(value.len() as u32));
			self.write_sandbox_output(
				memory,
				out_ptr,
				out_len_ptr,
				&value,
				false,
				already_charged,
			)?;
			Ok(ReturnCode::Success)
		} else {
			self.adjust_gas(charged, RuntimeCosts::GetStorage(0));
			Ok(ReturnCode::KeyNotFound)
		}
	}

	fn contains_storage(
		&mut self,
		memory: &[u8],
		key_type: KeyType,
		key_ptr: u32,
	) -> Result<u32, TrapReason> {
		let charged = self.charge_gas(RuntimeCosts::ContainsStorage(self.ext.max_value_size()))?;
		let key = self.decode_key(memory, key_type, key_ptr)?;
		let outcome = self.ext.get_storage_size(&key);

		self.adjust_gas(charged, RuntimeCosts::ClearStorage(outcome.unwrap_or(0)));
		Ok(outcome.unwrap_or(SENTINEL))
	}

	fn call(
		&mut self,
		memory: &mut [u8],
		flags: CallFlags,
		call_type: CallType,
		input_data_ptr: u32,
		input_data_len: u32,
		output_ptr: u32,
		output_len_ptr: u32,
	) -> Result<ReturnCode, TrapReason>
	where
		BalanceOf<<E as Ext>::T>: FixedPointOperand,
	{
		self.charge_gas(call_type.cost())?;
		let input_data = if flags.contains(CallFlags::CLONE_INPUT) {
			let input = self.input_data.as_ref().ok_or(Error::<E::T>::InputForwarded)?;
			charge_gas!(self, RuntimeCosts::CallInputCloned(input.len() as u32))?;
			input.clone()
		} else if flags.contains(CallFlags::FORWARD_INPUT) {
			self.input_data.take().ok_or(Error::<E::T>::InputForwarded)?
		} else {
			self.charge_gas(RuntimeCosts::CopyFromContract(input_data_len))?;
			self.read_sandbox_memory(memory, input_data_ptr, input_data_len)?
		};

		let call_outcome = match call_type {
			CallType::Call { callee_ptr, value_ptr, deposit_ptr, weight } => {
				let callee: <<E as Ext>::T as frame_system::Config>::AccountId =
					self.read_sandbox_memory_as(memory, callee_ptr)?;
				let deposit_limit: BalanceOf<<E as Ext>::T> = if deposit_ptr == SENTINEL {
					BalanceOf::<<E as Ext>::T>::zero()
				} else {
					self.read_sandbox_memory_as(memory, deposit_ptr)?
				};
				let value: BalanceOf<<E as Ext>::T> =
					self.read_sandbox_memory_as(memory, value_ptr)?;
				if value > 0u32.into() {
					self.charge_gas(RuntimeCosts::CallSurchargeTransfer)?;
				}
				self.ext.call(
					weight,
					deposit_limit,
					callee,
					value,
					input_data,
					flags.contains(CallFlags::ALLOW_REENTRY),
				)
			},
			CallType::DelegateCall { code_hash_ptr } => {
				if flags.contains(CallFlags::ALLOW_REENTRY) {
					return Err(Error::<E::T>::InvalidCallFlags.into())
				}
				let code_hash = self.read_sandbox_memory_as(memory, code_hash_ptr)?;
				self.ext.delegate_call(code_hash, input_data)
			},
		};

		// `TAIL_CALL` only matters on an `OK` result. Otherwise the call stack comes to
		// a halt anyways without anymore code being executed.
		if flags.contains(CallFlags::TAIL_CALL) {
			if let Ok(return_value) = call_outcome {
				return Err(TrapReason::Return(ReturnData {
					flags: return_value.flags.bits(),
					data: return_value.data,
				}))
			}
		}

		if let Ok(output) = &call_outcome {
			self.write_sandbox_output(
				memory,
				output_ptr,
				output_len_ptr,
				&output.data,
				true,
				|len| Some(RuntimeCosts::CopyToContract(len)),
			)?;
		}
		Ok(Runtime::<E>::exec_into_return_code(call_outcome)?)
	}

	fn instantiate(
		&mut self,
		memory: &mut [u8],
		code_hash_ptr: u32,
		weight: Weight,
		deposit_ptr: u32,
		value_ptr: u32,
		input_data_ptr: u32,
		input_data_len: u32,
		address_ptr: u32,
		address_len_ptr: u32,
		output_ptr: u32,
		output_len_ptr: u32,
		salt_ptr: u32,
		salt_len: u32,
	) -> Result<ReturnCode, TrapReason>
	where
		BalanceOf<<E as Ext>::T>: FixedPointOperand,
	{
		self.charge_gas(RuntimeCosts::InstantiateBase { input_data_len, salt_len })?;
		let deposit_limit: BalanceOf<<E as Ext>::T> = if deposit_ptr == SENTINEL {
			BalanceOf::<<E as Ext>::T>::zero()
		} else {
			self.read_sandbox_memory_as(memory, deposit_ptr)?
		};
		let value: BalanceOf<<E as Ext>::T> = self.read_sandbox_memory_as(memory, value_ptr)?;
		if value > 0u32.into() {
			self.charge_gas(RuntimeCosts::InstantiateSurchargeTransfer)?;
		}
		let code_hash: CodeHash<<E as Ext>::T> =
			self.read_sandbox_memory_as(memory, code_hash_ptr)?;
		let input_data = self.read_sandbox_memory(memory, input_data_ptr, input_data_len)?;
		let salt = self.read_sandbox_memory(memory, salt_ptr, salt_len)?;
		let instantiate_outcome =
			self.ext.instantiate(weight, deposit_limit, code_hash, value, input_data, &salt);
		if let Ok((address, output)) = &instantiate_outcome {
			if !output.flags.contains(ReturnFlags::REVERT) {
				self.write_sandbox_output(
					memory,
					address_ptr,
					address_len_ptr,
					&address.encode(),
					true,
					already_charged,
				)?;
			}
			self.write_sandbox_output(
				memory,
				output_ptr,
				output_len_ptr,
				&output.data,
				true,
				|len| Some(RuntimeCosts::CopyToContract(len)),
			)?;
		}
		Ok(Runtime::<E>::exec_into_return_code(instantiate_outcome.map(|(_, retval)| retval))?)
	}

	fn terminate(&mut self, memory: &[u8], beneficiary_ptr: u32) -> Result<(), TrapReason> {
		self.charge_gas(RuntimeCosts::Terminate)?;
		let beneficiary: <<E as Ext>::T as frame_system::Config>::AccountId =
			self.read_sandbox_memory_as(memory, beneficiary_ptr)?;
		self.ext.terminate(&beneficiary)?;
		Err(TrapReason::Termination)
	}
}

// This is the API exposed to contracts.
//
// # Note
//
// Any input that leads to a out of bound error (reading or writing) or failing to decode
// data passed to the supervisor will lead to a trap. This is not documented explicitly
// for every function.
#[define_env(doc)]
<<<<<<< HEAD
pub mod env{
	/// Account for used gas. Traps if gas used is greater than gas limit.
	///
	/// NOTE: This is a implementation defined call and is NOT a part of the public API.
	/// This call is supposed to be called only by instrumentation injected code.
	/// It deals only with the *ref_time* Weight.
	///
	/// - `amount`: How much gas is used.
	fn gas(ctx: _, _memory: _, amount: u64) -> Result<(), TrapReason> {
		ctx.charge_gas(RuntimeCosts::MeteringBlock(amount))?;
		Ok(())
	}

=======
pub mod env {
>>>>>>> dfd82860
	/// Set the value at the given key in the contract storage.
	///
	/// Equivalent to the newer [`seal1`][`super::api_doc::Version1::set_storage`] version with the
	/// exception of the return type. Still a valid thing to call when not interested in the return
	/// value.
	#[prefixed_alias]
	fn set_storage(
		ctx: _,
		memory: _,
		key_ptr: u32,
		value_ptr: u32,
		value_len: u32,
	) -> Result<(), TrapReason> {
		ctx.set_storage(memory, KeyType::Fix, key_ptr, value_ptr, value_len).map(|_| ())
	}

	/// Set the value at the given key in the contract storage.
	///
	/// This version is to be used with a fixed sized storage key. For runtimes supporting
	/// transparent hashing, please use the newer version of this function.
	///
	/// The value length must not exceed the maximum defined by the contracts module parameters.
	/// Specifying a `value_len` of zero will store an empty value.
	///
	/// # Parameters
	///
	/// - `key_ptr`: pointer into the linear memory where the location to store the value is placed.
	/// - `value_ptr`: pointer into the linear memory where the value to set is placed.
	/// - `value_len`: the length of the value in bytes.
	///
	/// # Return Value
	///
	/// Returns the size of the pre-existing value at the specified key if any. Otherwise
	/// `SENTINEL` is returned as a sentinel value.
	#[version(1)]
	#[prefixed_alias]
	fn set_storage(
		ctx: _,
		memory: _,
		key_ptr: u32,
		value_ptr: u32,
		value_len: u32,
	) -> Result<u32, TrapReason> {
		ctx.set_storage(memory, KeyType::Fix, key_ptr, value_ptr, value_len)
	}

	/// Set the value at the given key in the contract storage.
	///
	/// The key and value lengths must not exceed the maximums defined by the contracts module
	/// parameters. Specifying a `value_len` of zero will store an empty value.
	///
	/// # Parameters
	///
	/// - `key_ptr`: pointer into the linear memory where the location to store the value is placed.
	/// - `key_len`: the length of the key in bytes.
	/// - `value_ptr`: pointer into the linear memory where the value to set is placed.
	/// - `value_len`: the length of the value in bytes.
	///
	/// # Return Value
	///
	/// Returns the size of the pre-existing value at the specified key if any. Otherwise
	/// `SENTINEL` is returned as a sentinel value.
	#[version(2)]
	#[prefixed_alias]
	fn set_storage(
		ctx: _,
		memory: _,
		key_ptr: u32,
		key_len: u32,
		value_ptr: u32,
		value_len: u32,
	) -> Result<u32, TrapReason> {
		ctx.set_storage(memory, KeyType::Var(key_len), key_ptr, value_ptr, value_len)
	}

	/// Clear the value at the given key in the contract storage.
	///
	/// Equivalent to the newer [`seal1`][`super::api_doc::Version1::clear_storage`] version with
	/// the exception of the return type. Still a valid thing to call when not interested in the
	/// return value.
	#[prefixed_alias]
	fn clear_storage(ctx: _, memory: _, key_ptr: u32) -> Result<(), TrapReason> {
		ctx.clear_storage(memory, KeyType::Fix, key_ptr).map(|_| ())
	}

	/// Clear the value at the given key in the contract storage.
	///
	/// # Parameters
	///
	/// - `key_ptr`: pointer into the linear memory where the key is placed.
	/// - `key_len`: the length of the key in bytes.
	///
	/// # Return Value
	///
	/// Returns the size of the pre-existing value at the specified key if any. Otherwise
	/// `SENTINEL` is returned as a sentinel value.
	#[version(1)]
	#[prefixed_alias]
	fn clear_storage(ctx: _, memory: _, key_ptr: u32, key_len: u32) -> Result<u32, TrapReason> {
		ctx.clear_storage(memory, KeyType::Var(key_len), key_ptr)
	}

	/// Retrieve the value under the given key from storage.
	///
	/// This version is to be used with a fixed sized storage key. For runtimes supporting
	/// transparent hashing, please use the newer version of this function.
	///
	/// # Parameters
	///
	/// - `key_ptr`: pointer into the linear memory where the key of the requested value is placed.
	/// - `out_ptr`: pointer to the linear memory where the value is written to.
	/// - `out_len_ptr`: in-out pointer into linear memory where the buffer length is read from and
	///   the value length is written to.
	///
	/// # Errors
	///
	/// `ReturnCode::KeyNotFound`
	#[prefixed_alias]
	fn get_storage(
		ctx: _,
		memory: _,
		key_ptr: u32,
		out_ptr: u32,
		out_len_ptr: u32,
	) -> Result<ReturnCode, TrapReason> {
		ctx.get_storage(memory, KeyType::Fix, key_ptr, out_ptr, out_len_ptr)
	}

	/// Retrieve the value under the given key from storage.
	///
	/// This version is to be used with a fixed sized storage key. For runtimes supporting
	/// transparent hashing, please use the newer version of this function.
	///
	/// The key length must not exceed the maximum defined by the contracts module parameter.
	///
	/// # Parameters
	///
	/// - `key_ptr`: pointer into the linear memory where the key of the requested value is placed.
	/// - `key_len`: the length of the key in bytes.
	/// - `out_ptr`: pointer to the linear memory where the value is written to.
	/// - `out_len_ptr`: in-out pointer into linear memory where the buffer length is read from and
	///   the value length is written to.
	///
	/// # Errors
	///
	/// - `ReturnCode::KeyNotFound`
	#[version(1)]
	#[prefixed_alias]
	fn get_storage(
		ctx: _,
		memory: _,
		key_ptr: u32,
		key_len: u32,
		out_ptr: u32,
		out_len_ptr: u32,
	) -> Result<ReturnCode, TrapReason> {
		ctx.get_storage(memory, KeyType::Var(key_len), key_ptr, out_ptr, out_len_ptr)
	}

	/// Checks whether there is a value stored under the given key.
	///
	/// This version is to be used with a fixed sized storage key. For runtimes supporting
	/// transparent hashing, please use the newer version of this function.
	///
	/// # Parameters
	///
	/// - `key_ptr`: pointer into the linear memory where the key of the requested value is placed.
	///
	/// # Return Value
	///
	/// Returns the size of the pre-existing value at the specified key if any. Otherwise
	/// `SENTINEL` is returned as a sentinel value.
	#[prefixed_alias]
	fn contains_storage(ctx: _, memory: _, key_ptr: u32) -> Result<u32, TrapReason> {
		ctx.contains_storage(memory, KeyType::Fix, key_ptr)
	}

	/// Checks whether there is a value stored under the given key.
	///
	/// The key length must not exceed the maximum defined by the contracts module parameter.
	///
	/// # Parameters
	///
	/// - `key_ptr`: pointer into the linear memory where the key of the requested value is placed.
	/// - `key_len`: the length of the key in bytes.
	///
	/// # Return Value
	///
	/// Returns the size of the pre-existing value at the specified key if any. Otherwise
	/// `SENTINEL` is returned as a sentinel value.
	#[version(1)]
	#[prefixed_alias]
	fn contains_storage(ctx: _, memory: _, key_ptr: u32, key_len: u32) -> Result<u32, TrapReason> {
		ctx.contains_storage(memory, KeyType::Var(key_len), key_ptr)
	}

	/// Retrieve and remove the value under the given key from storage.
	///
	/// # Parameters
	///
	/// - `key_ptr`: pointer into the linear memory where the key of the requested value is placed.
	/// - `key_len`: the length of the key in bytes.
	/// - `out_ptr`: pointer to the linear memory where the value is written to.
	/// - `out_len_ptr`: in-out pointer into linear memory where the buffer length is read from and
	///   the value length is written to.
	///
	/// # Errors
	///
	/// - `ReturnCode::KeyNotFound`
	#[prefixed_alias]
	fn take_storage(
		ctx: _,
		memory: _,
		key_ptr: u32,
		key_len: u32,
		out_ptr: u32,
		out_len_ptr: u32,
	) -> Result<ReturnCode, TrapReason> {
		let charged = ctx.charge_gas(RuntimeCosts::TakeStorage(ctx.ext.max_value_size()))?;
		ensure!(
			key_len <= <<E as Ext>::T as Config>::MaxStorageKeyLen::get(),
			Error::<E::T>::DecodingFailed
		);
		let key = ctx.read_sandbox_memory(memory, key_ptr, key_len)?;
		if let crate::storage::WriteOutcome::Taken(value) = ctx.ext.set_storage(
			&Key::<E::T>::try_from_var(key).map_err(|_| Error::<E::T>::DecodingFailed)?,
			None,
			true,
		)? {
			ctx.adjust_gas(charged, RuntimeCosts::TakeStorage(value.len() as u32));
			ctx.write_sandbox_output(memory, out_ptr, out_len_ptr, &value, false, already_charged)?;
			Ok(ReturnCode::Success)
		} else {
			ctx.adjust_gas(charged, RuntimeCosts::TakeStorage(0));
			Ok(ReturnCode::KeyNotFound)
		}
	}

	/// Transfer some value to another account.
	///
	/// # Parameters
	///
	/// - `account_ptr`: a pointer to the address of the beneficiary account Should be decodable as
	///   an `T::AccountId`. Traps otherwise.
	/// - `account_len`: length of the address buffer.
	/// - `value_ptr`: a pointer to the buffer with value, how much value to send. Should be
	///   decodable as a `T::Balance`. Traps otherwise.
	/// - `value_len`: length of the value buffer.
	///
	/// # Errors
	///
	/// - `ReturnCode::TransferFailed`
	#[prefixed_alias]
	fn transfer(
		ctx: _,
		memory: _,
		account_ptr: u32,
		_account_len: u32,
		value_ptr: u32,
		_value_len: u32,
	) -> Result<ReturnCode, TrapReason> {
		ctx.charge_gas(RuntimeCosts::Transfer)?;
		let callee: <<E as Ext>::T as frame_system::Config>::AccountId =
			ctx.read_sandbox_memory_as(memory, account_ptr)?;
		let value: BalanceOf<<E as Ext>::T> = ctx.read_sandbox_memory_as(memory, value_ptr)?;
		let result = ctx.ext.transfer(&callee, value);
		match result {
			Ok(()) => Ok(ReturnCode::Success),
			Err(err) => {
				let code = Runtime::<E>::err_into_return_code(err)?;
				Ok(code)
			},
		}
	}

	/// Make a call to another contract.
	///
	/// # New version available
	///
	/// This is equivalent to calling the newer version of this function with
	/// `flags` set to `ALLOW_REENTRY`. See the newer version for documentation.
	///
	/// # Note
	///
	/// The values `_callee_len` and `_value_len` are ignored because the encoded sizes
	/// of those types are fixed through
	/// [`codec::MaxEncodedLen`]. The fields exist
	/// for backwards compatibility. Consider switching to the newest version of this function.
	#[prefixed_alias]
	fn call(
		ctx: _,
		memory: _,
		callee_ptr: u32,
		_callee_len: u32,
		gas: u64,
		value_ptr: u32,
		_value_len: u32,
		input_data_ptr: u32,
		input_data_len: u32,
		output_ptr: u32,
		output_len_ptr: u32,
	) -> Result<ReturnCode, TrapReason> {
		ctx.call(
			memory,
			CallFlags::ALLOW_REENTRY,
			CallType::Call {
				callee_ptr,
				value_ptr,
				deposit_ptr: SENTINEL,
				weight: Weight::from_parts(gas, 0),
			},
			input_data_ptr,
			input_data_len,
			output_ptr,
			output_len_ptr,
		)
	}

	/// Make a call to another contract.
	///
	/// Equivalent to the newer [`seal2`][`super::api_doc::Version2::call`] version but works with
	/// *ref_time* Weight only. It is recommended to switch to the latest version, once it's
	/// stabilized.
	#[version(1)]
	#[prefixed_alias]
	fn call(
		ctx: _,
		memory: _,
		flags: u32,
		callee_ptr: u32,
		gas: u64,
		value_ptr: u32,
		input_data_ptr: u32,
		input_data_len: u32,
		output_ptr: u32,
		output_len_ptr: u32,
	) -> Result<ReturnCode, TrapReason> {
		ctx.call(
			memory,
			CallFlags::from_bits(flags).ok_or(Error::<E::T>::InvalidCallFlags)?,
			CallType::Call {
				callee_ptr,
				value_ptr,
				deposit_ptr: SENTINEL,
				weight: Weight::from_parts(gas, 0),
			},
			input_data_ptr,
			input_data_len,
			output_ptr,
			output_len_ptr,
		)
	}

	/// Make a call to another contract.
	///
	/// The callees output buffer is copied to `output_ptr` and its length to `output_len_ptr`.
	/// The copy of the output buffer can be skipped by supplying the sentinel value
	/// of `SENTINEL` to `output_ptr`.
	///
	/// # Parameters
	///
	/// - `flags`: See `crate::wasm::runtime::CallFlags` for a documentation of the supported flags.
	/// - `callee_ptr`: a pointer to the address of the callee contract. Should be decodable as an
	///   `T::AccountId`. Traps otherwise.
	/// - `ref_time_limit`: how much *ref_time* Weight to devote to the execution.
	/// - `proof_size_limit`: how much *proof_size* Weight to devote to the execution.
	/// - `deposit_ptr`: a pointer to the buffer with value of the storage deposit limit for the
	///   call. Should be decodable as a `T::Balance`. Traps otherwise. Passing `SENTINEL` means
	///   setting no specific limit for the call, which implies storage usage up to the limit of the
	///   parent call.
	/// - `value_ptr`: a pointer to the buffer with value, how much value to send. Should be
	///   decodable as a `T::Balance`. Traps otherwise.
	/// - `input_data_ptr`: a pointer to a buffer to be used as input data to the callee.
	/// - `input_data_len`: length of the input data buffer.
	/// - `output_ptr`: a pointer where the output buffer is copied to.
	/// - `output_len_ptr`: in-out pointer to where the length of the buffer is read from and the
	///   actual length is written to.
	///
	/// # Errors
	///
	/// An error means that the call wasn't successful output buffer is returned unless
	/// stated otherwise.
	///
	/// - `ReturnCode::CalleeReverted`: Output buffer is returned.
	/// - `ReturnCode::CalleeTrapped`
	/// - `ReturnCode::TransferFailed`
	/// - `ReturnCode::NotCallable`
	#[version(2)]
	#[unstable]
	fn call(
		ctx: _,
		memory: _,
		flags: u32,
		callee_ptr: u32,
		ref_time_limit: u64,
		proof_size_limit: u64,
		deposit_ptr: u32,
		value_ptr: u32,
		input_data_ptr: u32,
		input_data_len: u32,
		output_ptr: u32,
		output_len_ptr: u32,
	) -> Result<ReturnCode, TrapReason> {
		ctx.call(
			memory,
			CallFlags::from_bits(flags).ok_or(Error::<E::T>::InvalidCallFlags)?,
			CallType::Call {
				callee_ptr,
				value_ptr,
				deposit_ptr,
				weight: Weight::from_parts(ref_time_limit, proof_size_limit),
			},
			input_data_ptr,
			input_data_len,
			output_ptr,
			output_len_ptr,
		)
	}

	/// Execute code in the context (storage, caller, value) of the current contract.
	///
	/// Reentrancy protection is always disabled since the callee is allowed
	/// to modify the callers storage. This makes going through a reentrancy attack
	/// unnecessary for the callee when it wants to exploit the caller.
	///
	/// # Parameters
	///
	/// - `flags`: see `crate::wasm::runtime::CallFlags` for a documentation of the supported flags.
	/// - `code_hash`: a pointer to the hash of the code to be called.
	/// - `input_data_ptr`: a pointer to a buffer to be used as input data to the callee.
	/// - `input_data_len`: length of the input data buffer.
	/// - `output_ptr`: a pointer where the output buffer is copied to.
	/// - `output_len_ptr`: in-out pointer to where the length of the buffer is read from and the
	///   actual length is written to.
	///
	/// # Errors
	///
	/// An error means that the call wasn't successful and no output buffer is returned unless
	/// stated otherwise.
	///
	/// - `ReturnCode::CalleeReverted`: Output buffer is returned.
	/// - `ReturnCode::CalleeTrapped`
	/// - `ReturnCode::CodeNotFound`
	#[prefixed_alias]
	fn delegate_call(
		ctx: _,
		memory: _,
		flags: u32,
		code_hash_ptr: u32,
		input_data_ptr: u32,
		input_data_len: u32,
		output_ptr: u32,
		output_len_ptr: u32,
	) -> Result<ReturnCode, TrapReason> {
		ctx.call(
			memory,
			CallFlags::from_bits(flags).ok_or(Error::<E::T>::InvalidCallFlags)?,
			CallType::DelegateCall { code_hash_ptr },
			input_data_ptr,
			input_data_len,
			output_ptr,
			output_len_ptr,
		)
	}

	/// Instantiate a contract with the specified code hash.
	///
	/// # New version available
	///
	/// This is equivalent to calling the newer version of this function. The newer version
	/// drops the now unnecessary length fields.
	///
	/// # Note
	///
	/// The values `_code_hash_len` and `_value_len` are ignored because the encoded sizes
	/// of those types are fixed through [`codec::MaxEncodedLen`]. The fields exist
	/// for backwards compatibility. Consider switching to the newest version of this function.
	#[prefixed_alias]
	fn instantiate(
		ctx: _,
		memory: _,
		code_hash_ptr: u32,
		_code_hash_len: u32,
		gas: u64,
		value_ptr: u32,
		_value_len: u32,
		input_data_ptr: u32,
		input_data_len: u32,
		address_ptr: u32,
		address_len_ptr: u32,
		output_ptr: u32,
		output_len_ptr: u32,
		salt_ptr: u32,
		salt_len: u32,
	) -> Result<ReturnCode, TrapReason> {
		ctx.instantiate(
			memory,
			code_hash_ptr,
			Weight::from_parts(gas, 0),
			SENTINEL,
			value_ptr,
			input_data_ptr,
			input_data_len,
			address_ptr,
			address_len_ptr,
			output_ptr,
			output_len_ptr,
			salt_ptr,
			salt_len,
		)
	}

	/// Instantiate a contract with the specified code hash.
	///
	/// Equivalent to the newer [`seal2`][`super::api_doc::Version2::instantiate`] version but works
	/// with *ref_time* Weight only. It is recommended to switch to the latest version, once it's
	/// stabilized.
	#[version(1)]
	#[prefixed_alias]
	fn instantiate(
		ctx: _,
		memory: _,
		code_hash_ptr: u32,
		gas: u64,
		value_ptr: u32,
		input_data_ptr: u32,
		input_data_len: u32,
		address_ptr: u32,
		address_len_ptr: u32,
		output_ptr: u32,
		output_len_ptr: u32,
		salt_ptr: u32,
		salt_len: u32,
	) -> Result<ReturnCode, TrapReason> {
		ctx.instantiate(
			memory,
			code_hash_ptr,
			Weight::from_parts(gas, 0),
			SENTINEL,
			value_ptr,
			input_data_ptr,
			input_data_len,
			address_ptr,
			address_len_ptr,
			output_ptr,
			output_len_ptr,
			salt_ptr,
			salt_len,
		)
	}

	/// Instantiate a contract with the specified code hash.
	///
	/// This function creates an account and executes the constructor defined in the code specified
	/// by the code hash. The address of this new account is copied to `address_ptr` and its length
	/// to `address_len_ptr`. The constructors output buffer is copied to `output_ptr` and its
	/// length to `output_len_ptr`. The copy of the output buffer and address can be skipped by
	/// supplying the sentinel value of `SENTINEL` to `output_ptr` or `address_ptr`.
	///
	/// `value` must be at least the minimum balance. Otherwise the instantiation fails and the
	/// contract is not created.
	///
	/// # Parameters
	///
	/// - `code_hash_ptr`: a pointer to the buffer that contains the initializer code.
	/// - `ref_time_limit`: how much *ref_time* Weight to devote to the execution.
	/// - `proof_size_limit`: how much *proof_size* Weight to devote to the execution.
	/// - `deposit_ptr`: a pointer to the buffer with value of the storage deposit limit for
	///   instantiation. Should be decodable as a `T::Balance`. Traps otherwise. Passing `SENTINEL`
	///   means setting no specific limit for the call, which implies storage usage up to the limit
	///   of the parent call.
	/// - `value_ptr`: a pointer to the buffer with value, how much value to send. Should be
	///   decodable as a `T::Balance`. Traps otherwise.
	/// - `input_data_ptr`: a pointer to a buffer to be used as input data to the initializer code.
	/// - `input_data_len`: length of the input data buffer.
	/// - `address_ptr`: a pointer where the new account's address is copied to. `SENTINEL` means
	///   not to copy.
	/// - `address_len_ptr`: pointer to where put the length of the address.
	/// - `output_ptr`: a pointer where the output buffer is copied to. `SENTINEL` means not to
	///   copy.
	/// - `output_len_ptr`: in-out pointer to where the length of the buffer is read from and the
	///   actual length is written to.
	/// - `salt_ptr`: Pointer to raw bytes used for address derivation. See `fn contract_address`.
	/// - `salt_len`: length in bytes of the supplied salt.
	///
	/// # Errors
	///
	/// Please consult the `ReturnCode` enum declaration for more information on those
	/// errors. Here we only note things specific to this function.
	///
	/// An error means that the account wasn't created and no address or output buffer
	/// is returned unless stated otherwise.
	///
	/// - `ReturnCode::CalleeReverted`: Output buffer is returned.
	/// - `ReturnCode::CalleeTrapped`
	/// - `ReturnCode::TransferFailed`
	/// - `ReturnCode::CodeNotFound`
	#[version(2)]
	#[unstable]
	fn instantiate(
		ctx: _,
		memory: _,
		code_hash_ptr: u32,
		ref_time_limit: u64,
		proof_size_limit: u64,
		deposit_ptr: u32,
		value_ptr: u32,
		input_data_ptr: u32,
		input_data_len: u32,
		address_ptr: u32,
		address_len_ptr: u32,
		output_ptr: u32,
		output_len_ptr: u32,
		salt_ptr: u32,
		salt_len: u32,
	) -> Result<ReturnCode, TrapReason> {
		ctx.instantiate(
			memory,
			code_hash_ptr,
			Weight::from_parts(ref_time_limit, proof_size_limit),
			deposit_ptr,
			value_ptr,
			input_data_ptr,
			input_data_len,
			address_ptr,
			address_len_ptr,
			output_ptr,
			output_len_ptr,
			salt_ptr,
			salt_len,
		)
	}

	/// Remove the calling account and transfer remaining balance.
	///
	/// # New version available
	///
	/// This is equivalent to calling the newer version of this function. The newer version
	/// drops the now unnecessary length fields.
	///
	/// # Note
	///
	/// The value `_beneficiary_len` is ignored because the encoded sizes
	/// this type is fixed through `[`MaxEncodedLen`]. The field exist for backwards
	/// compatibility. Consider switching to the newest version of this function.
	#[prefixed_alias]
	fn terminate(
		ctx: _,
		memory: _,
		beneficiary_ptr: u32,
		_beneficiary_len: u32,
	) -> Result<(), TrapReason> {
		ctx.terminate(memory, beneficiary_ptr)
	}

	/// Remove the calling account and transfer remaining **free** balance.
	///
	/// This function never returns. Either the termination was successful and the
	/// execution of the destroyed contract is halted. Or it failed during the termination
	/// which is considered fatal and results in a trap + rollback.
	///
	/// - `beneficiary_ptr`: a pointer to the address of the beneficiary account where all where all
	///   remaining funds of the caller are transferred. Should be decodable as an `T::AccountId`.
	///   Traps otherwise.
	///
	/// # Traps
	///
	/// - The contract is live i.e is already on the call stack.
	/// - Failed to send the balance to the beneficiary.
	/// - The deletion queue is full.
	#[version(1)]
	#[prefixed_alias]
	fn terminate(ctx: _, memory: _, beneficiary_ptr: u32) -> Result<(), TrapReason> {
		ctx.terminate(memory, beneficiary_ptr)
	}

	/// Stores the input passed by the caller into the supplied buffer.
	///
	/// The value is stored to linear memory at the address pointed to by `out_ptr`.
	/// `out_len_ptr` must point to a u32 value that describes the available space at
	/// `out_ptr`. This call overwrites it with the size of the value. If the available
	/// space at `out_ptr` is less than the size of the value a trap is triggered.
	///
	/// # Note
	///
	/// This function traps if the input was previously forwarded by a [`call()`][`Self::call()`].
	#[prefixed_alias]
	fn input(ctx: _, memory: _, out_ptr: u32, out_len_ptr: u32) -> Result<(), TrapReason> {
		ctx.charge_gas(RuntimeCosts::InputBase)?;
		if let Some(input) = ctx.input_data.take() {
			ctx.write_sandbox_output(memory, out_ptr, out_len_ptr, &input, false, |len| {
				Some(RuntimeCosts::CopyToContract(len))
			})?;
			ctx.input_data = Some(input);
			Ok(())
		} else {
			Err(Error::<E::T>::InputForwarded.into())
		}
	}

	/// Cease contract execution and save a data buffer as a result of the execution.
	///
	/// This function never returns as it stops execution of the caller.
	/// This is the only way to return a data buffer to the caller. Returning from
	/// execution without calling this function is equivalent to calling:
	/// ```nocompile
	/// seal_return(0, 0, 0);
	/// ```
	///
	/// The flags argument is a bitfield that can be used to signal special return
	/// conditions to the supervisor:
	/// --- lsb ---
	/// bit 0      : REVERT - Revert all storage changes made by the caller.
	/// bit [1, 31]: Reserved for future use.
	/// --- msb ---
	///
	/// Using a reserved bit triggers a trap.
	fn seal_return(
		ctx: _,
		memory: _,
		flags: u32,
		data_ptr: u32,
		data_len: u32,
	) -> Result<(), TrapReason> {
		ctx.charge_gas(RuntimeCosts::Return(data_len))?;
		Err(TrapReason::Return(ReturnData {
			flags,
			data: ctx.read_sandbox_memory(memory, data_ptr, data_len)?,
		}))
	}

	/// Stores the address of the caller into the supplied buffer.
	///
	/// The value is stored to linear memory at the address pointed to by `out_ptr`.
	/// `out_len_ptr` must point to a u32 value that describes the available space at
	/// `out_ptr`. This call overwrites it with the size of the value. If the available
	/// space at `out_ptr` is less than the size of the value a trap is triggered.
	///
	/// If this is a top-level call (i.e. initiated by an extrinsic) the origin address of the
	/// extrinsic will be returned. Otherwise, if this call is initiated by another contract then
	/// the address of the contract will be returned. The value is encoded as T::AccountId.
	///
	/// If there is no address associated with the caller (e.g. because the caller is root) then
	/// it traps with `BadOrigin`.
	#[prefixed_alias]
	fn caller(ctx: _, memory: _, out_ptr: u32, out_len_ptr: u32) -> Result<(), TrapReason> {
		ctx.charge_gas(RuntimeCosts::Caller)?;
		let caller = ctx.ext.caller().account_id()?.clone();
		Ok(ctx.write_sandbox_output(
			memory,
			out_ptr,
			out_len_ptr,
			&caller.encode(),
			false,
			already_charged,
		)?)
	}

	/// Checks whether a specified address belongs to a contract.
	///
	/// # Parameters
	///
	/// - `account_ptr`: a pointer to the address of the beneficiary account Should be decodable as
	///   an `T::AccountId`. Traps otherwise.
	///
	/// Returned value is a `u32`-encoded boolean: (0 = false, 1 = true).
	#[prefixed_alias]
	fn is_contract(ctx: _, memory: _, account_ptr: u32) -> Result<u32, TrapReason> {
		ctx.charge_gas(RuntimeCosts::IsContract)?;
		let address: <<E as Ext>::T as frame_system::Config>::AccountId =
			ctx.read_sandbox_memory_as(memory, account_ptr)?;

		Ok(ctx.ext.is_contract(&address) as u32)
	}

	/// Retrieve the code hash for a specified contract address.
	///
	/// # Parameters
	///
	/// - `account_ptr`: a pointer to the address in question. Should be decodable as an
	///   `T::AccountId`. Traps otherwise.
	/// - `out_ptr`: pointer to the linear memory where the returning value is written to.
	/// - `out_len_ptr`: in-out pointer into linear memory where the buffer length is read from and
	///   the value length is written to.
	///
	/// # Errors
	///
	/// - `ReturnCode::KeyNotFound`
	#[prefixed_alias]
	fn code_hash(
		ctx: _,
		memory: _,
		account_ptr: u32,
		out_ptr: u32,
		out_len_ptr: u32,
	) -> Result<ReturnCode, TrapReason> {
		ctx.charge_gas(RuntimeCosts::CodeHash)?;
		let address: <<E as Ext>::T as frame_system::Config>::AccountId =
			ctx.read_sandbox_memory_as(memory, account_ptr)?;
		if let Some(value) = ctx.ext.code_hash(&address) {
			ctx.write_sandbox_output(
				memory,
				out_ptr,
				out_len_ptr,
				&value.encode(),
				false,
				already_charged,
			)?;
			Ok(ReturnCode::Success)
		} else {
			Ok(ReturnCode::KeyNotFound)
		}
	}

	/// Retrieve the code hash of the currently executing contract.
	///
	/// # Parameters
	///
	/// - `out_ptr`: pointer to the linear memory where the returning value is written to.
	/// - `out_len_ptr`: in-out pointer into linear memory where the buffer length is read from and
	///   the value length is written to.
	#[prefixed_alias]
	fn own_code_hash(ctx: _, memory: _, out_ptr: u32, out_len_ptr: u32) -> Result<(), TrapReason> {
		ctx.charge_gas(RuntimeCosts::OwnCodeHash)?;
		let code_hash_encoded = &ctx.ext.own_code_hash().encode();
		Ok(ctx.write_sandbox_output(
			memory,
			out_ptr,
			out_len_ptr,
			code_hash_encoded,
			false,
			already_charged,
		)?)
	}

	/// Checks whether the caller of the current contract is the origin of the whole call stack.
	///
	/// Prefer this over [`is_contract()`][`Self::is_contract`] when checking whether your contract
	/// is being called by a contract or a plain account. The reason is that it performs better
	/// since it does not need to do any storage lookups.
	///
	/// A return value of `true` indicates that this contract is being called by a plain account
	/// and `false` indicates that the caller is another contract.
	///
	/// Returned value is a `u32`-encoded boolean: (`0 = false`, `1 = true`).
	#[prefixed_alias]
	fn caller_is_origin(ctx: _, _memory: _) -> Result<u32, TrapReason> {
		ctx.charge_gas(RuntimeCosts::CallerIsOrigin)?;
		Ok(ctx.ext.caller_is_origin() as u32)
	}

	/// Checks whether the caller of the current contract is root.
	///
	/// Note that only the origin of the call stack can be root. Hence this function returning
	/// `true` implies that the contract is being called by the origin.
	///
	/// A return value of `true` indicates that this contract is being called by a root origin,
	/// and `false` indicates that the caller is a signed origin.
	///
	/// Returned value is a `u32`-encoded boolean: (`0 = false`, `1 = true`).
	#[unstable]
	fn caller_is_root(ctx: _, _memory: _) -> Result<u32, TrapReason> {
		ctx.charge_gas(RuntimeCosts::CallerIsRoot)?;
		Ok(ctx.ext.caller_is_root() as u32)
	}

	/// Stores the address of the current contract into the supplied buffer.
	///
	/// The value is stored to linear memory at the address pointed to by `out_ptr`.
	/// `out_len_ptr` must point to a u32 value that describes the available space at
	/// `out_ptr`. This call overwrites it with the size of the value. If the available
	/// space at `out_ptr` is less than the size of the value a trap is triggered.
	#[prefixed_alias]
	fn address(ctx: _, memory: _, out_ptr: u32, out_len_ptr: u32) -> Result<(), TrapReason> {
		ctx.charge_gas(RuntimeCosts::Address)?;
		Ok(ctx.write_sandbox_output(
			memory,
			out_ptr,
			out_len_ptr,
			&ctx.ext.address().encode(),
			false,
			already_charged,
		)?)
	}

	/// Stores the price for the specified amount of gas into the supplied buffer.
	///
	/// Equivalent to the newer [`seal1`][`super::api_doc::Version2::weight_to_fee`] version but
	/// works with *ref_time* Weight only. It is recommended to switch to the latest version, once
	/// it's stabilized.
	#[prefixed_alias]
	fn weight_to_fee(
		ctx: _,
		memory: _,
		gas: u64,
		out_ptr: u32,
		out_len_ptr: u32,
	) -> Result<(), TrapReason> {
		let gas = Weight::from_parts(gas, 0);
		ctx.charge_gas(RuntimeCosts::WeightToFee)?;
		Ok(ctx.write_sandbox_output(
			memory,
			out_ptr,
			out_len_ptr,
			&ctx.ext.get_weight_price(gas).encode(),
			false,
			already_charged,
		)?)
	}

	/// Stores the price for the specified amount of weight into the supplied buffer.
	///
	/// # Parameters
	///
	/// - `out_ptr`: pointer to the linear memory where the returning value is written to. If the
	///   available space at `out_ptr` is less than the size of the value a trap is triggered.
	/// - `out_len_ptr`: in-out pointer into linear memory where the buffer length is read from and
	///   the value length is written to.
	///
	/// The data is encoded as `T::Balance`.
	///
	/// # Note
	///
	/// It is recommended to avoid specifying very small values for `ref_time_limit` and
	/// `proof_size_limit` as the prices for a single gas can be smaller than the basic balance
	/// unit.
	#[version(1)]
	#[unstable]
	fn weight_to_fee(
		ctx: _,
		memory: _,
		ref_time_limit: u64,
		proof_size_limit: u64,
		out_ptr: u32,
		out_len_ptr: u32,
	) -> Result<(), TrapReason> {
		let weight = Weight::from_parts(ref_time_limit, proof_size_limit);
		ctx.charge_gas(RuntimeCosts::WeightToFee)?;
		Ok(ctx.write_sandbox_output(
			memory,
			out_ptr,
			out_len_ptr,
			&ctx.ext.get_weight_price(weight).encode(),
			false,
			already_charged,
		)?)
	}

	/// Stores the weight left into the supplied buffer.
	///
	/// Equivalent to the newer [`seal1`][`super::api_doc::Version2::gas_left`] version but
	/// works with *ref_time* Weight only. It is recommended to switch to the latest version, once
	/// it's stabilized.
	#[prefixed_alias]
	fn gas_left(ctx: _, memory: _, out_ptr: u32, out_len_ptr: u32) -> Result<(), TrapReason> {
		ctx.charge_gas(RuntimeCosts::GasLeft)?;
		let gas_left = &ctx.ext.gas_meter().gas_left().ref_time().encode();
		Ok(ctx.write_sandbox_output(
			memory,
			out_ptr,
			out_len_ptr,
			gas_left,
			false,
			already_charged,
		)?)
	}

	/// Stores the amount of weight left into the supplied buffer.
	///
	/// The value is stored to linear memory at the address pointed to by `out_ptr`.
	/// `out_len_ptr` must point to a u32 value that describes the available space at
	/// `out_ptr`. This call overwrites it with the size of the value. If the available
	/// space at `out_ptr` is less than the size of the value a trap is triggered.
	///
	/// The data is encoded as Weight.
	#[version(1)]
	#[unstable]
	fn gas_left(ctx: _, memory: _, out_ptr: u32, out_len_ptr: u32) -> Result<(), TrapReason> {
		ctx.charge_gas(RuntimeCosts::GasLeft)?;
		let gas_left = &ctx.ext.gas_meter().gas_left().encode();
		Ok(ctx.write_sandbox_output(
			memory,
			out_ptr,
			out_len_ptr,
			gas_left,
			false,
			already_charged,
		)?)
	}

	/// Stores the *free* balance of the current account into the supplied buffer.
	///
	/// The value is stored to linear memory at the address pointed to by `out_ptr`.
	/// `out_len_ptr` must point to a u32 value that describes the available space at
	/// `out_ptr`. This call overwrites it with the size of the value. If the available
	/// space at `out_ptr` is less than the size of the value a trap is triggered.
	///
	/// The data is encoded as `T::Balance`.
	#[prefixed_alias]
	fn balance(ctx: _, memory: _, out_ptr: u32, out_len_ptr: u32) -> Result<(), TrapReason> {
		ctx.charge_gas(RuntimeCosts::Balance)?;
		Ok(ctx.write_sandbox_output(
			memory,
			out_ptr,
			out_len_ptr,
			&ctx.ext.balance().encode(),
			false,
			already_charged,
		)?)
	}

	/// Stores the value transferred along with this call/instantiate into the supplied buffer.
	///
	/// The value is stored to linear memory at the address pointed to by `out_ptr`.
	/// `out_len_ptr` must point to a `u32` value that describes the available space at
	/// `out_ptr`. This call overwrites it with the size of the value. If the available
	/// space at `out_ptr` is less than the size of the value a trap is triggered.
	///
	/// The data is encoded as `T::Balance`.
	#[prefixed_alias]
	fn value_transferred(
		ctx: _,
		memory: _,
		out_ptr: u32,
		out_len_ptr: u32,
	) -> Result<(), TrapReason> {
		ctx.charge_gas(RuntimeCosts::ValueTransferred)?;
		Ok(ctx.write_sandbox_output(
			memory,
			out_ptr,
			out_len_ptr,
			&ctx.ext.value_transferred().encode(),
			false,
			already_charged,
		)?)
	}

	/// Stores a random number for the current block and the given subject into the supplied buffer.
	///
	/// The value is stored to linear memory at the address pointed to by `out_ptr`.
	/// `out_len_ptr` must point to a u32 value that describes the available space at
	/// `out_ptr`. This call overwrites it with the size of the value. If the available
	/// space at `out_ptr` is less than the size of the value a trap is triggered.
	///
	/// The data is encoded as `T::Hash`.
	#[prefixed_alias]
	#[deprecated]
	fn random(
		ctx: _,
		memory: _,
		subject_ptr: u32,
		subject_len: u32,
		out_ptr: u32,
		out_len_ptr: u32,
	) -> Result<(), TrapReason> {
		ctx.charge_gas(RuntimeCosts::Random)?;
		if subject_len > ctx.ext.schedule().limits.subject_len {
			return Err(Error::<E::T>::RandomSubjectTooLong.into())
		}
		let subject_buf = ctx.read_sandbox_memory(memory, subject_ptr, subject_len)?;
		Ok(ctx.write_sandbox_output(
			memory,
			out_ptr,
			out_len_ptr,
			&ctx.ext.random(&subject_buf).0.encode(),
			false,
			already_charged,
		)?)
	}

	/// Stores a random number for the current block and the given subject into the supplied buffer.
	///
	/// The value is stored to linear memory at the address pointed to by `out_ptr`.
	/// `out_len_ptr` must point to a u32 value that describes the available space at
	/// `out_ptr`. This call overwrites it with the size of the value. If the available
	/// space at `out_ptr` is less than the size of the value a trap is triggered.
	///
	/// The data is encoded as (T::Hash, T::BlockNumber).
	///
	/// # Changes from v0
	///
	/// In addition to the seed it returns the block number since which it was determinable
	/// by chain observers.
	///
	/// # Note
	///
	/// The returned seed should only be used to distinguish commitments made before
	/// the returned block number. If the block number is too early (i.e. commitments were
	/// made afterwards), then ensure no further commitments may be made and repeatedly
	/// call this on later blocks until the block number returned is later than the latest
	/// commitment.
	#[version(1)]
	#[prefixed_alias]
	#[deprecated]
	fn random(
		ctx: _,
		memory: _,
		subject_ptr: u32,
		subject_len: u32,
		out_ptr: u32,
		out_len_ptr: u32,
	) -> Result<(), TrapReason> {
		ctx.charge_gas(RuntimeCosts::Random)?;
		if subject_len > ctx.ext.schedule().limits.subject_len {
			return Err(Error::<E::T>::RandomSubjectTooLong.into())
		}
		let subject_buf = ctx.read_sandbox_memory(memory, subject_ptr, subject_len)?;
		Ok(ctx.write_sandbox_output(
			memory,
			out_ptr,
			out_len_ptr,
			&ctx.ext.random(&subject_buf).encode(),
			false,
			already_charged,
		)?)
	}

	/// Load the latest block timestamp into the supplied buffer
	///
	/// The value is stored to linear memory at the address pointed to by `out_ptr`.
	/// `out_len_ptr` must point to a u32 value that describes the available space at
	/// `out_ptr`. This call overwrites it with the size of the value. If the available
	/// space at `out_ptr` is less than the size of the value a trap is triggered.
	#[prefixed_alias]
	fn now(ctx: _, memory: _, out_ptr: u32, out_len_ptr: u32) -> Result<(), TrapReason> {
		ctx.charge_gas(RuntimeCosts::Now)?;
		Ok(ctx.write_sandbox_output(
			memory,
			out_ptr,
			out_len_ptr,
			&ctx.ext.now().encode(),
			false,
			already_charged,
		)?)
	}

	/// Stores the minimum balance (a.k.a. existential deposit) into the supplied buffer.
	///
	/// The data is encoded as `T::Balance`.
	#[prefixed_alias]
	fn minimum_balance(
		ctx: _,
		memory: _,
		out_ptr: u32,
		out_len_ptr: u32,
	) -> Result<(), TrapReason> {
		ctx.charge_gas(RuntimeCosts::MinimumBalance)?;
		Ok(ctx.write_sandbox_output(
			memory,
			out_ptr,
			out_len_ptr,
			&ctx.ext.minimum_balance().encode(),
			false,
			already_charged,
		)?)
	}

	/// Stores the tombstone deposit into the supplied buffer.
	///
	/// The value is stored to linear memory at the address pointed to by `out_ptr`.
	/// `out_len_ptr` must point to a u32 value that describes the available space at
	/// `out_ptr`. This call overwrites it with the size of the value. If the available
	/// space at `out_ptr` is less than the size of the value a trap is triggered.
	///
	/// # Note
	///
	/// There is no longer a tombstone deposit. This function always returns `0`.
	#[prefixed_alias]
	#[deprecated]
	fn tombstone_deposit(
		ctx: _,
		memory: _,
		out_ptr: u32,
		out_len_ptr: u32,
	) -> Result<(), TrapReason> {
		ctx.charge_gas(RuntimeCosts::Balance)?;
		let deposit = <BalanceOf<E::T>>::zero().encode();
		Ok(ctx.write_sandbox_output(
			memory,
			out_ptr,
			out_len_ptr,
			&deposit,
			false,
			already_charged,
		)?)
	}

	/// Was used to restore the given destination contract sacrificing the caller.
	///
	/// # Note
	///
	/// The state rent functionality was removed. This is stub only exists for
	/// backwards compatibility
	#[prefixed_alias]
	#[deprecated]
	fn restore_to(
		ctx: _,
		memory: _,
		_dest_ptr: u32,
		_dest_len: u32,
		_code_hash_ptr: u32,
		_code_hash_len: u32,
		_rent_allowance_ptr: u32,
		_rent_allowance_len: u32,
		_delta_ptr: u32,
		_delta_count: u32,
	) -> Result<(), TrapReason> {
		ctx.charge_gas(RuntimeCosts::DebugMessage(0))?;
		Ok(())
	}

	/// Was used to restore the given destination contract sacrificing the caller.
	///
	/// # Note
	///
	/// The state rent functionality was removed. This is stub only exists for
	/// backwards compatibility
	#[version(1)]
	#[prefixed_alias]
	#[deprecated]
	fn restore_to(
		ctx: _,
		memory: _,
		_dest_ptr: u32,
		_code_hash_ptr: u32,
		_rent_allowance_ptr: u32,
		_delta_ptr: u32,
		_delta_count: u32,
	) -> Result<(), TrapReason> {
		ctx.charge_gas(RuntimeCosts::DebugMessage(0))?;
		Ok(())
	}

	/// Was used to set rent allowance of the contract.
	///
	/// # Note
	///
	/// The state rent functionality was removed. This is stub only exists for
	/// backwards compatibility.
	#[prefixed_alias]
	#[deprecated]
	fn set_rent_allowance(
		ctx: _,
		memory: _,
		_value_ptr: u32,
		_value_len: u32,
	) -> Result<(), TrapReason> {
		ctx.charge_gas(RuntimeCosts::DebugMessage(0))?;
		Ok(())
	}

	/// Was used to set rent allowance of the contract.
	///
	/// # Note
	///
	/// The state rent functionality was removed. This is stub only exists for
	/// backwards compatibility.
	#[version(1)]
	#[prefixed_alias]
	#[deprecated]
	fn set_rent_allowance(ctx: _, _memory: _, _value_ptr: u32) -> Result<(), TrapReason> {
		ctx.charge_gas(RuntimeCosts::DebugMessage(0))?;
		Ok(())
	}

	/// Was used to store the rent allowance into the supplied buffer.
	///
	/// # Note
	///
	/// The state rent functionality was removed. This is stub only exists for
	/// backwards compatibility.
	#[prefixed_alias]
	#[deprecated]
	fn rent_allowance(ctx: _, memory: _, out_ptr: u32, out_len_ptr: u32) -> Result<(), TrapReason> {
		ctx.charge_gas(RuntimeCosts::Balance)?;
		let rent_allowance = <BalanceOf<E::T>>::max_value().encode();
		Ok(ctx.write_sandbox_output(
			memory,
			out_ptr,
			out_len_ptr,
			&rent_allowance,
			false,
			already_charged,
		)?)
	}

	/// Deposit a contract event with the data buffer and optional list of topics. There is a limit
	/// on the maximum number of topics specified by `event_topics`.
	///
	/// - `topics_ptr`: a pointer to the buffer of topics encoded as `Vec<T::Hash>`. The value of
	///   this is ignored if `topics_len` is set to `0`. The topics list can't contain duplicates.
	/// - `topics_len`:  the length of the topics buffer. Pass 0 if you want to pass an empty
	///   vector.
	/// - `data_ptr`: a pointer to a raw data buffer which will saved along the event.
	/// - `data_len`:  the length of the data buffer.
	#[prefixed_alias]
	fn deposit_event(
		ctx: _,
		memory: _,
		topics_ptr: u32,
		topics_len: u32,
		data_ptr: u32,
		data_len: u32,
	) -> Result<(), TrapReason> {
		let num_topic = topics_len
			.checked_div(sp_std::mem::size_of::<TopicOf<E::T>>() as u32)
			.ok_or("Zero sized topics are not allowed")?;
		ctx.charge_gas(RuntimeCosts::DepositEvent { num_topic, len: data_len })?;
		if data_len > ctx.ext.max_value_size() {
			return Err(Error::<E::T>::ValueTooLarge.into())
		}

		let topics: Vec<TopicOf<<E as Ext>::T>> = match topics_len {
			0 => Vec::new(),
			_ => ctx.read_sandbox_memory_as_unbounded(memory, topics_ptr, topics_len)?,
		};

		// If there are more than `event_topics`, then trap.
		if topics.len() > ctx.ext.schedule().limits.event_topics as usize {
			return Err(Error::<E::T>::TooManyTopics.into())
		}

		let event_data = ctx.read_sandbox_memory(memory, data_ptr, data_len)?;

		ctx.ext.deposit_event(topics, event_data);

		Ok(())
	}

	/// Stores the current block number of the current contract into the supplied buffer.
	///
	/// The value is stored to linear memory at the address pointed to by `out_ptr`.
	/// `out_len_ptr` must point to a u32 value that describes the available space at
	/// `out_ptr`. This call overwrites it with the size of the value. If the available
	/// space at `out_ptr` is less than the size of the value a trap is triggered.
	#[prefixed_alias]
	fn block_number(ctx: _, memory: _, out_ptr: u32, out_len_ptr: u32) -> Result<(), TrapReason> {
		ctx.charge_gas(RuntimeCosts::BlockNumber)?;
		Ok(ctx.write_sandbox_output(
			memory,
			out_ptr,
			out_len_ptr,
			&ctx.ext.block_number().encode(),
			false,
			already_charged,
		)?)
	}

	/// Computes the SHA2 256-bit hash on the given input buffer.
	///
	/// Returns the result directly into the given output buffer.
	///
	/// # Note
	///
	/// - The `input` and `output` buffer may overlap.
	/// - The output buffer is expected to hold at least 32 bytes (256 bits).
	/// - It is the callers responsibility to provide an output buffer that is large enough to hold
	///   the expected amount of bytes returned by the chosen hash function.
	///
	/// # Parameters
	///
	/// - `input_ptr`: the pointer into the linear memory where the input data is placed.
	/// - `input_len`: the length of the input data in bytes.
	/// - `output_ptr`: the pointer into the linear memory where the output data is placed. The
	///   function will write the result directly into this buffer.
	#[prefixed_alias]
	fn hash_sha2_256(
		ctx: _,
		memory: _,
		input_ptr: u32,
		input_len: u32,
		output_ptr: u32,
	) -> Result<(), TrapReason> {
		ctx.charge_gas(RuntimeCosts::HashSha256(input_len))?;
		Ok(ctx.compute_hash_on_intermediate_buffer(
			memory, sha2_256, input_ptr, input_len, output_ptr,
		)?)
	}

	/// Computes the KECCAK 256-bit hash on the given input buffer.
	///
	/// Returns the result directly into the given output buffer.
	///
	/// # Note
	///
	/// - The `input` and `output` buffer may overlap.
	/// - The output buffer is expected to hold at least 32 bytes (256 bits).
	/// - It is the callers responsibility to provide an output buffer that is large enough to hold
	///   the expected amount of bytes returned by the chosen hash function.
	///
	/// # Parameters
	///
	/// - `input_ptr`: the pointer into the linear memory where the input data is placed.
	/// - `input_len`: the length of the input data in bytes.
	/// - `output_ptr`: the pointer into the linear memory where the output data is placed. The
	///   function will write the result directly into this buffer.
	#[prefixed_alias]
	fn hash_keccak_256(
		ctx: _,
		memory: _,
		input_ptr: u32,
		input_len: u32,
		output_ptr: u32,
	) -> Result<(), TrapReason> {
		ctx.charge_gas(RuntimeCosts::HashKeccak256(input_len))?;
		Ok(ctx.compute_hash_on_intermediate_buffer(
			memory, keccak_256, input_ptr, input_len, output_ptr,
		)?)
	}

	/// Computes the BLAKE2 256-bit hash on the given input buffer.
	///
	/// Returns the result directly into the given output buffer.
	///
	/// # Note
	///
	/// - The `input` and `output` buffer may overlap.
	/// - The output buffer is expected to hold at least 32 bytes (256 bits).
	/// - It is the callers responsibility to provide an output buffer that is large enough to hold
	///   the expected amount of bytes returned by the chosen hash function.
	///
	/// # Parameters
	///
	/// - `input_ptr`: the pointer into the linear memory where the input data is placed.
	/// - `input_len`: the length of the input data in bytes.
	/// - `output_ptr`: the pointer into the linear memory where the output data is placed. The
	///   function will write the result directly into this buffer.
	#[prefixed_alias]
	fn hash_blake2_256(
		ctx: _,
		memory: _,
		input_ptr: u32,
		input_len: u32,
		output_ptr: u32,
	) -> Result<(), TrapReason> {
		ctx.charge_gas(RuntimeCosts::HashBlake256(input_len))?;
		Ok(ctx.compute_hash_on_intermediate_buffer(
			memory, blake2_256, input_ptr, input_len, output_ptr,
		)?)
	}

	/// Computes the BLAKE2 128-bit hash on the given input buffer.
	///
	/// Returns the result directly into the given output buffer.
	///
	/// # Note
	///
	/// - The `input` and `output` buffer may overlap.
	/// - The output buffer is expected to hold at least 16 bytes (128 bits).
	/// - It is the callers responsibility to provide an output buffer that is large enough to hold
	///   the expected amount of bytes returned by the chosen hash function.
	///
	/// # Parameters
	///
	/// - `input_ptr`: the pointer into the linear memory where the input data is placed.
	/// - `input_len`: the length of the input data in bytes.
	/// - `output_ptr`: the pointer into the linear memory where the output data is placed. The
	///   function will write the result directly into this buffer.
	#[prefixed_alias]
	fn hash_blake2_128(
		ctx: _,
		memory: _,
		input_ptr: u32,
		input_len: u32,
		output_ptr: u32,
	) -> Result<(), TrapReason> {
		ctx.charge_gas(RuntimeCosts::HashBlake128(input_len))?;
		Ok(ctx.compute_hash_on_intermediate_buffer(
			memory, blake2_128, input_ptr, input_len, output_ptr,
		)?)
	}

	/// Call into the chain extension provided by the chain if any.
	///
	/// Handling of the input values is up to the specific chain extension and so is the
	/// return value. The extension can decide to use the inputs as primitive inputs or as
	/// in/out arguments by interpreting them as pointers. Any caller of this function
	/// must therefore coordinate with the chain that it targets.
	///
	/// # Note
	///
	/// If no chain extension exists the contract will trap with the `NoChainExtension`
	/// module error.
	#[prefixed_alias]
	fn call_chain_extension(
		ctx: _,
		memory: _,
		id: u32,
		input_ptr: u32,
		input_len: u32,
		output_ptr: u32,
		output_len_ptr: u32,
	) -> Result<u32, TrapReason> {
		use crate::chain_extension::{ChainExtension, Environment, RetVal};
		if !<E::T as Config>::ChainExtension::enabled() {
			return Err(Error::<E::T>::NoChainExtension.into())
		}
		let mut chain_extension = ctx.chain_extension.take().expect(
			"Constructor initializes with `Some`. This is the only place where it is set to `None`.\
			It is always reset to `Some` afterwards. qed"
		);
		let env =
			Environment::new(ctx, memory, id, input_ptr, input_len, output_ptr, output_len_ptr);
		let ret = match chain_extension.call(env)? {
			RetVal::Converging(val) => Ok(val),
			RetVal::Diverging { flags, data } =>
				Err(TrapReason::Return(ReturnData { flags: flags.bits(), data })),
		};
		ctx.chain_extension = Some(chain_extension);
		ret
	}

	/// Emit a custom debug message.
	///
	/// No newlines are added to the supplied message.
	/// Specifying invalid UTF-8 just drops the message with no trap.
	///
	/// This is a no-op if debug message recording is disabled which is always the case
	/// when the code is executing on-chain. The message is interpreted as UTF-8 and
	/// appended to the debug buffer which is then supplied to the calling RPC client.
	///
	/// # Note
	///
	/// Even though no action is taken when debug message recording is disabled there is still
	/// a non trivial overhead (and weight cost) associated with calling this function. Contract
	/// languages should remove calls to this function (either at runtime or compile time) when
	/// not being executed as an RPC. For example, they could allow users to disable logging
	/// through compile time flags (cargo features) for on-chain deployment. Additionally, the
	/// return value of this function can be cached in order to prevent further calls at runtime.
	#[prefixed_alias]
	fn debug_message(
		ctx: _,
		memory: _,
		str_ptr: u32,
		str_len: u32,
	) -> Result<ReturnCode, TrapReason> {
		let str_len = str_len.min(DebugBufferVec::<E::T>::bound() as u32);
		ctx.charge_gas(RuntimeCosts::DebugMessage(str_len))?;
		if ctx.ext.append_debug_buffer("") {
			let data = ctx.read_sandbox_memory(memory, str_ptr, str_len)?;
			if let Some(msg) = core::str::from_utf8(&data).ok() {
				ctx.ext.append_debug_buffer(msg);
			}
		}
		Ok(ReturnCode::Success)
	}

	/// Call some dispatchable of the runtime.
	///
	/// This function decodes the passed in data as the overarching `Call` type of the
	/// runtime and dispatches it. The weight as specified in the runtime is charged
	/// from the gas meter. Any weight refunds made by the dispatchable are considered.
	///
	/// The filter specified by `Config::CallFilter` is attached to the origin of
	/// the dispatched call.
	///
	/// # Parameters
	///
	/// - `call_ptr`: the pointer into the linear memory where the input data is placed.
	/// - `call_len`: the length of the input data in bytes.
	///
	/// # Return Value
	///
	/// Returns `ReturnCode::Success` when the dispatchable was successfully executed and
	/// returned `Ok`. When the dispatchable was exeuted but returned an error
	/// `ReturnCode::CallRuntimeFailed` is returned. The full error is not
	/// provided because it is not guaranteed to be stable.
	///
	/// # Comparison with `ChainExtension`
	///
	/// Just as a chain extension this API allows the runtime to extend the functionality
	/// of contracts. While making use of this function is generally easier it cannot be
	/// used in all cases. Consider writing a chain extension if you need to do perform
	/// one of the following tasks:
	///
	/// - Return data.
	/// - Provide functionality **exclusively** to contracts.
	/// - Provide custom weights.
	/// - Avoid the need to keep the `Call` data structure stable.
	fn call_runtime(
		ctx: _,
		memory: _,
		call_ptr: u32,
		call_len: u32,
	) -> Result<ReturnCode, TrapReason> {
		use frame_support::dispatch::{extract_actual_weight, GetDispatchInfo};
		ctx.charge_gas(RuntimeCosts::CopyFromContract(call_len))?;
		let call: <E::T as Config>::RuntimeCall =
			ctx.read_sandbox_memory_as_unbounded(memory, call_ptr, call_len)?;
		let dispatch_info = call.get_dispatch_info();
		let charged = ctx.charge_gas(RuntimeCosts::CallRuntime(dispatch_info.weight))?;
		let result = ctx.ext.call_runtime(call);
		let actual_weight = extract_actual_weight(&result, &dispatch_info);
		ctx.adjust_gas(charged, RuntimeCosts::CallRuntime(actual_weight));
		match result {
			Ok(_) => Ok(ReturnCode::Success),
			Err(e) => {
				if ctx.ext.append_debug_buffer("") {
					ctx.ext.append_debug_buffer("seal0::call_runtime failed with: ");
					ctx.ext.append_debug_buffer(e.into());
				};
				Ok(ReturnCode::CallRuntimeFailed)
			},
		}
	}

	/// Recovers the ECDSA public key from the given message hash and signature.
	///
	/// Writes the public key into the given output buffer.
	/// Assumes the secp256k1 curve.
	///
	/// # Parameters
	///
	/// - `signature_ptr`: the pointer into the linear memory where the signature is placed. Should
	///   be decodable as a 65 bytes. Traps otherwise.
	/// - `message_hash_ptr`: the pointer into the linear memory where the message hash is placed.
	///   Should be decodable as a 32 bytes. Traps otherwise.
	/// - `output_ptr`: the pointer into the linear memory where the output data is placed. The
	///   buffer should be 33 bytes. The function will write the result directly into this buffer.
	///
	/// # Errors
	///
	/// - `ReturnCode::EcdsaRecoverFailed`
	#[prefixed_alias]
	fn ecdsa_recover(
		ctx: _,
		memory: _,
		signature_ptr: u32,
		message_hash_ptr: u32,
		output_ptr: u32,
	) -> Result<ReturnCode, TrapReason> {
		ctx.charge_gas(RuntimeCosts::EcdsaRecovery)?;

		let mut signature: [u8; 65] = [0; 65];
		ctx.read_sandbox_memory_into_buf(memory, signature_ptr, &mut signature)?;
		let mut message_hash: [u8; 32] = [0; 32];
		ctx.read_sandbox_memory_into_buf(memory, message_hash_ptr, &mut message_hash)?;

		let result = ctx.ext.ecdsa_recover(&signature, &message_hash);

		match result {
			Ok(pub_key) => {
				// Write the recovered compressed ecdsa public key back into the sandboxed output
				// buffer.
				ctx.write_sandbox_memory(memory, output_ptr, pub_key.as_ref())?;

				Ok(ReturnCode::Success)
			},
			Err(_) => Ok(ReturnCode::EcdsaRecoverFailed),
		}
	}

	/// Verify a sr25519 signature
	///
	/// # Parameters
	///
	/// - `signature_ptr`: the pointer into the linear memory where the signature is placed. Should
	///   be a value of 64 bytes.
	/// - `pub_key_ptr`: the pointer into the linear memory where the public key is placed. Should
	///   be a value of 32 bytes.
	/// - `message_len`: the length of the message payload.
	/// - `message_ptr`: the pointer into the linear memory where the message is placed.
	///
	/// # Errors
	///
	/// - `ReturnCode::Sr25519VerifyFailed
	#[unstable]
	fn sr25519_verify(
		ctx: _,
		memory: _,
		signature_ptr: u32,
		pub_key_ptr: u32,
		message_len: u32,
		message_ptr: u32,
	) -> Result<ReturnCode, TrapReason> {
		ctx.charge_gas(RuntimeCosts::Sr25519Verify(message_len))?;

		let mut signature: [u8; 64] = [0; 64];
		ctx.read_sandbox_memory_into_buf(memory, signature_ptr, &mut signature)?;

		let mut pub_key: [u8; 32] = [0; 32];
		ctx.read_sandbox_memory_into_buf(memory, pub_key_ptr, &mut pub_key)?;

		let message: Vec<u8> = ctx.read_sandbox_memory(memory, message_ptr, message_len)?;

		if ctx.ext.sr25519_verify(&signature, &message, &pub_key) {
			Ok(ReturnCode::Success)
		} else {
			Ok(ReturnCode::Sr25519VerifyFailed)
		}
	}

	/// Replace the contract code at the specified address with new code.
	///
	/// # Note
	///
	/// There are a couple of important considerations which must be taken into account when
	/// using this API:
	///
	/// 1. The storage at the code address will remain untouched. This means that contract
	/// developers must ensure that the storage layout of the new code is compatible with that of
	/// the old code.
	///
	/// 2. Contracts using this API can't be assumed as having deterministic addresses. Said another
	/// way, when using this API you lose the guarantee that an address always identifies a specific
	/// code hash.
	///
	/// 3. If a contract calls into itself after changing its code the new call would use
	/// the new code. However, if the original caller panics after returning from the sub call it
	/// would revert the changes made by [`set_code_hash()`][`Self::set_code_hash`] and the next
	/// caller would use the old code.
	///
	/// # Parameters
	///
	/// - `code_hash_ptr`: A pointer to the buffer that contains the new code hash.
	///
	/// # Errors
	///
	/// - `ReturnCode::CodeNotFound`
	#[prefixed_alias]
	fn set_code_hash(ctx: _, memory: _, code_hash_ptr: u32) -> Result<ReturnCode, TrapReason> {
		ctx.charge_gas(RuntimeCosts::SetCodeHash)?;
		let code_hash: CodeHash<<E as Ext>::T> =
			ctx.read_sandbox_memory_as(memory, code_hash_ptr)?;
		match ctx.ext.set_code_hash(code_hash) {
			Err(err) => {
				let code = Runtime::<E>::err_into_return_code(err)?;
				Ok(code)
			},
			Ok(()) => Ok(ReturnCode::Success),
		}
	}

	/// Calculates Ethereum address from the ECDSA compressed public key and stores
	/// it into the supplied buffer.
	///
	/// # Parameters
	///
	/// - `key_ptr`: a pointer to the ECDSA compressed public key. Should be decodable as a 33 bytes
	///   value. Traps otherwise.
	/// - `out_ptr`: the pointer into the linear memory where the output data is placed. The
	///   function will write the result directly into this buffer.
	///
	/// The value is stored to linear memory at the address pointed to by `out_ptr`.
	/// If the available space at `out_ptr` is less than the size of the value a trap is triggered.
	///
	/// # Errors
	///
	/// - `ReturnCode::EcdsaRecoverFailed`
	#[prefixed_alias]
	fn ecdsa_to_eth_address(
		ctx: _,
		memory: _,
		key_ptr: u32,
		out_ptr: u32,
	) -> Result<ReturnCode, TrapReason> {
		ctx.charge_gas(RuntimeCosts::EcdsaToEthAddress)?;
		let mut compressed_key: [u8; 33] = [0; 33];
		ctx.read_sandbox_memory_into_buf(memory, key_ptr, &mut compressed_key)?;
		let result = ctx.ext.ecdsa_to_eth_address(&compressed_key);
		match result {
			Ok(eth_address) => {
				ctx.write_sandbox_memory(memory, out_ptr, eth_address.as_ref())?;
				Ok(ReturnCode::Success)
			},
			Err(_) => Ok(ReturnCode::EcdsaRecoverFailed),
		}
	}

	/// Returns the number of times the currently executing contract exists on the call stack in
	/// addition to the calling instance.
	///
	/// # Return Value
	///
	/// Returns `0` when there is no reentrancy.
	#[unstable]
	fn reentrance_count(ctx: _, memory: _) -> Result<u32, TrapReason> {
		ctx.charge_gas(RuntimeCosts::ReentrantCount)?;
		Ok(ctx.ext.reentrance_count())
	}

	/// Returns the number of times specified contract exists on the call stack. Delegated calls are
	/// not counted as separate calls.
	///
	/// # Parameters
	///
	/// - `account_ptr`: a pointer to the contract address.
	///
	/// # Return Value
	///
	/// Returns `0` when the contract does not exist on the call stack.
	#[unstable]
	fn account_reentrance_count(ctx: _, memory: _, account_ptr: u32) -> Result<u32, TrapReason> {
		ctx.charge_gas(RuntimeCosts::AccountEntranceCount)?;
		let account_id: <<E as Ext>::T as frame_system::Config>::AccountId =
			ctx.read_sandbox_memory_as(memory, account_ptr)?;
		Ok(ctx.ext.account_reentrance_count(&account_id))
	}

	/// Returns a nonce that is unique per contract instantiation.
	///
	/// The nonce is incremented for each successful contract instantiation. This is a
	/// sensible default salt for contract instantiations.
	fn instantiation_nonce(ctx: _, _memory: _) -> Result<u64, TrapReason> {
		ctx.charge_gas(RuntimeCosts::InstantationNonce)?;
		Ok(ctx.ext.nonce())
	}
}<|MERGE_RESOLUTION|>--- conflicted
+++ resolved
@@ -456,14 +456,20 @@
 }
 
 /// Can only be used for one call.
-pub struct Runtime<'a, E: Ext + 'a> where BalanceOf<E::T>: FixedPointOperand {
+pub struct Runtime<'a, E: Ext + 'a>
+where
+	BalanceOf<E::T>: FixedPointOperand,
+{
 	ext: &'a mut E,
 	input_data: Option<Vec<u8>>,
 	memory: Option<Memory>,
 	chain_extension: Option<Box<<E::T as Config>::ChainExtension>>,
 }
 
-impl<'a, E: Ext + 'a> Runtime<'a, E> where BalanceOf<E::T>: FixedPointOperand {
+impl<'a, E: Ext + 'a> Runtime<'a, E>
+where
+	BalanceOf<E::T>: FixedPointOperand,
+{
 	pub fn new(ext: &'a mut E, input_data: Vec<u8>) -> Self {
 		Runtime {
 			ext,
@@ -1022,23 +1028,7 @@
 // data passed to the supervisor will lead to a trap. This is not documented explicitly
 // for every function.
 #[define_env(doc)]
-<<<<<<< HEAD
-pub mod env{
-	/// Account for used gas. Traps if gas used is greater than gas limit.
-	///
-	/// NOTE: This is a implementation defined call and is NOT a part of the public API.
-	/// This call is supposed to be called only by instrumentation injected code.
-	/// It deals only with the *ref_time* Weight.
-	///
-	/// - `amount`: How much gas is used.
-	fn gas(ctx: _, _memory: _, amount: u64) -> Result<(), TrapReason> {
-		ctx.charge_gas(RuntimeCosts::MeteringBlock(amount))?;
-		Ok(())
-	}
-
-=======
 pub mod env {
->>>>>>> dfd82860
 	/// Set the value at the given key in the contract storage.
 	///
 	/// Equivalent to the newer [`seal1`][`super::api_doc::Version1::set_storage`] version with the
