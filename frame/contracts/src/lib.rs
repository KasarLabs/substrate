// This file is part of Substrate.

// Copyright (C) Parity Technologies (UK) Ltd.
// SPDX-License-Identifier: Apache-2.0

// Licensed under the Apache License, Version 2.0 (the "License");
// you may not use this file except in compliance with the License.
// You may obtain a copy of the License at
//
// 	http://www.apache.org/licenses/LICENSE-2.0
//
// Unless required by applicable law or agreed to in writing, software
// distributed under the License is distributed on an "AS IS" BASIS,
// WITHOUT WARRANTIES OR CONDITIONS OF ANY KIND, either express or implied.
// See the License for the specific language governing permissions and
// limitations under the License.

//! # Contracts Pallet
//!
//! The Contracts module provides functionality for the runtime to deploy and execute WebAssembly
//! smart-contracts.
//!
//! - [`Config`]
//! - [`Call`]
//!
//! ## Overview
//!
//! This module extends accounts based on the [`Currency`] trait to have smart-contract
//! functionality. It can be used with other modules that implement accounts based on [`Currency`].
//! These "smart-contract accounts" have the ability to instantiate smart-contracts and make calls
//! to other contract and non-contract accounts.
//!
//! The smart-contract code is stored once, and later retrievable via its hash.
//! This means that multiple smart-contracts can be instantiated from the same hash, without
//! replicating the code each time.
//!
//! When a smart-contract is called, its associated code is retrieved via the code hash and gets
//! executed. This call can alter the storage entries of the smart-contract account, instantiate new
//! smart-contracts, or call other smart-contracts.
//!
//! Finally, when an account is reaped, its associated code and storage of the smart-contract
//! account will also be deleted.
//!
//! ### Weight
//!
//! Senders must specify a [`Weight`] limit with every call, as all instructions invoked by the
//! smart-contract require weight. Unused weight is refunded after the call, regardless of the
//! execution outcome.
//!
//! If the weight limit is reached, then all calls and state changes (including balance transfers)
//! are only reverted at the current call's contract level. For example, if contract A calls B and B
//! runs out of gas mid-call, then all of B's calls are reverted. Assuming correct error handling by
//! contract A, A's other calls and state changes still persist.
//!
//! ### Notable Scenarios
//!
//! Contract call failures are not always cascading. When failures occur in a sub-call, they do not
//! "bubble up", and the call will only revert at the specific contract level. For example, if
//! contract A calls contract B, and B fails, A can decide how to handle that failure, either
//! proceeding or reverting A's changes.
//!
//! ## Interface
//!
//! ### Dispatchable functions
//!
//! * [`Pallet::instantiate_with_code`] - Deploys a new contract from the supplied Wasm binary,
//! optionally transferring
//! some balance. This instantiates a new smart contract account with the supplied code and
//! calls its constructor to initialize the contract.
//! * [`Pallet::instantiate`] - The same as `instantiate_with_code` but instead of uploading new
//! code an existing `code_hash` is supplied.
//! * [`Pallet::call`] - Makes a call to an account, optionally transferring some balance.
//! * [`Pallet::upload_code`] - Uploads new code without instantiating a contract from it.
//! * [`Pallet::remove_code`] - Removes the stored code and refunds the deposit to its owner. Only
//!   allowed to code owner.
//! * [`Pallet::set_code`] - Changes the code of an existing contract. Only allowed to `Root`
//!   origin.
//! * [`Pallet::migrate`] - Runs migration steps of current multi-block migration in priority,
//!   before [`Hooks::on_idle`][frame_support::traits::Hooks::on_idle] activates.
//!
//! ## Usage
//!
//! * [`ink!`](https://use.ink) is language that enables writing Wasm-based smart contracts in plain
//!   Rust.

#![allow(rustdoc::private_intra_doc_links)]
#![cfg_attr(not(feature = "std"), no_std)]
#![cfg_attr(feature = "runtime-benchmarks", recursion_limit = "1024")]

mod address;
mod benchmarking;
mod exec;
mod gas;
mod schedule;
mod storage;
mod wasm;

pub mod chain_extension;
pub mod migration;
pub mod weights;

#[cfg(test)]
mod tests;
use crate::{
	exec::{AccountIdOf, ErrorOrigin, ExecError, Executable, Key, Stack as ExecStack},
	gas::GasMeter,
	storage::{meter::Meter as StorageMeter, ContractInfo, DeletionQueueManager},
	wasm::{CodeInfo, WasmBlob},
};
use codec::{Codec, Decode, Encode, HasCompact};
use environmental::*;
use frame_support::{
	dispatch::{
		DispatchError, Dispatchable, GetDispatchInfo, Pays, PostDispatchInfo, RawOrigin,
		WithPostDispatchInfo,
	},
	ensure,
	error::BadOrigin,
	traits::{
		tokens::fungible::Inspect, ConstU32, Contains, Currency, Get, Randomness,
		ReservableCurrency, Time,
	},
	weights::Weight,
	BoundedVec, RuntimeDebugNoBound,
};
use frame_system::{ensure_signed, pallet_prelude::OriginFor, EventRecord, Pallet as System};
use pallet_contracts_primitives::{
	Code, CodeUploadResult, CodeUploadReturnValue, ContractAccessError, ContractExecResult,
	ContractInstantiateResult, ContractResult, ExecReturnValue, GetStorageResult,
	InstantiateReturnValue, StorageDeposit,
};
use scale_info::TypeInfo;
use smallvec::Array;
use sp_runtime::traits::{Convert, Hash, Saturating, StaticLookup, Zero};
use sp_std::{fmt::Debug, prelude::*};
pub use weights::WeightInfo;

pub use crate::{
	address::{AddressGenerator, DefaultAddressGenerator},
	exec::Frame,
	migration::{MigrateSequence, Migration, NoopMigration},
	pallet::*,
	schedule::{HostFnWeights, InstructionWeights, Limits, Schedule},
	wasm::Determinism,
};

#[cfg(doc)]
pub use crate::wasm::api_doc;

type CodeHash<T> = <T as frame_system::Config>::Hash;
type TrieId = BoundedVec<u8, ConstU32<128>>;
type BalanceOf<T> =
	<<T as Config>::Currency as Currency<<T as frame_system::Config>::AccountId>>::Balance;
type CodeVec<T> = BoundedVec<u8, <T as Config>::MaxCodeLen>;
type AccountIdLookupOf<T> = <<T as frame_system::Config>::Lookup as StaticLookup>::Source;
type DebugBufferVec<T> = BoundedVec<u8, <T as Config>::MaxDebugBufferLen>;
type EventRecordOf<T> =
	EventRecord<<T as frame_system::Config>::RuntimeEvent, <T as frame_system::Config>::Hash>;

/// The old weight type.
///
/// This is a copy of the [`frame_support::weights::OldWeight`] type since the contracts pallet
/// needs to support it indefinitely.
type OldWeight = u64;

/// Used as a sentinel value when reading and writing contract memory.
///
/// It is usually used to signal `None` to a contract when only a primitive is allowed
/// and we don't want to go through encoding a full Rust type. Using `u32::Max` is a safe
/// sentinel because contracts are never allowed to use such a large amount of resources
/// that this value makes sense for a memory location or length.
const SENTINEL: u32 = u32::MAX;

/// The target that is used for the log output emitted by this crate.
///
/// Hence you can use this target to selectively increase the log level for this crate.
///
/// Example: `RUST_LOG=runtime::contracts=debug my_code --dev`
const LOG_TARGET: &str = "runtime::contracts";

#[frame_support::pallet]
pub mod pallet {
	use super::*;
	use frame_support::pallet_prelude::*;
	use frame_system::pallet_prelude::*;
	use sp_runtime::Perbill;

	/// The current storage version.
	#[cfg(not(any(test, feature = "runtime-benchmarks")))]
	const STORAGE_VERSION: StorageVersion = StorageVersion::new(12);

	/// Hard coded storage version for running tests that depend on the current storage version.
	#[cfg(any(test, feature = "runtime-benchmarks"))]
	const STORAGE_VERSION: StorageVersion = StorageVersion::new(2);

	#[pallet::pallet]
	#[pallet::storage_version(STORAGE_VERSION)]
	pub struct Pallet<T>(_);

	#[pallet::config]
	pub trait Config: frame_system::Config {
		/// The time implementation used to supply timestamps to contracts through `seal_now`.
		type Time: Time;

		/// The generator used to supply randomness to contracts through `seal_random`.
		///
		/// # Deprecated
		///
		/// Codes using the randomness functionality cannot be uploaded. Neither can contracts
		/// be instantiated from existing codes that use this deprecated functionality. It will
		/// be removed eventually. Hence for new `pallet-contracts` deployments it is okay
		/// to supply a dummy implementation for this type (because it is never used).
		type Randomness: Randomness<Self::Hash, Self::BlockNumber>;

		/// The currency in which fees are paid and contract balances are held.
		type Currency: ReservableCurrency<Self::AccountId> // TODO: Move to fungible traits
			+ Inspect<Self::AccountId, Balance = BalanceOf<Self>>;

		/// The overarching event type.
		type RuntimeEvent: From<Event<Self>> + IsType<<Self as frame_system::Config>::RuntimeEvent>;

		/// The overarching call type.
		type RuntimeCall: Dispatchable<RuntimeOrigin = Self::RuntimeOrigin, PostInfo = PostDispatchInfo>
			+ GetDispatchInfo
			+ codec::Decode
			+ IsType<<Self as frame_system::Config>::RuntimeCall>;

		/// Filter that is applied to calls dispatched by contracts.
		///
		/// Use this filter to control which dispatchables are callable by contracts.
		/// This is applied in **addition** to [`frame_system::Config::BaseCallFilter`].
		/// It is recommended to treat this as a whitelist.
		///
		/// # Stability
		///
		/// The runtime **must** make sure that all dispatchables that are callable by
		/// contracts remain stable. In addition [`Self::RuntimeCall`] itself must remain stable.
		/// This means that no existing variants are allowed to switch their positions.
		///
		/// # Note
		///
		/// Note that dispatchables that are called via contracts do not spawn their
		/// own wasm instance for each call (as opposed to when called via a transaction).
		/// Therefore please make sure to be restrictive about which dispatchables are allowed
		/// in order to not introduce a new DoS vector like memory allocation patterns that can
		/// be exploited to drive the runtime into a panic.
		type CallFilter: Contains<<Self as frame_system::Config>::RuntimeCall>;

		/// Used to answer contracts' queries regarding the current weight price. This is **not**
		/// used to calculate the actual fee and is only for informational purposes.
		type WeightPrice: Convert<Weight, BalanceOf<Self>>;

		/// Describes the weights of the dispatchables of this module and is also used to
		/// construct a default cost schedule.
		type WeightInfo: WeightInfo;

		/// Type that allows the runtime authors to add new host functions for a contract to call.
		type ChainExtension: chain_extension::ChainExtension<Self> + Default;

		/// Cost schedule and limits.
		#[pallet::constant]
		type Schedule: Get<Schedule<Self>>;

		/// The type of the call stack determines the maximum nesting depth of contract calls.
		///
		/// The allowed depth is `CallStack::size() + 1`.
		/// Therefore a size of `0` means that a contract cannot use call or instantiate.
		/// In other words only the origin called "root contract" is allowed to execute then.
		///
		/// This setting along with [`MaxCodeLen`](#associatedtype.MaxCodeLen) directly affects
		/// memory usage of your runtime.
		type CallStack: Array<Item = Frame<Self>>;

		/// The amount of balance a caller has to pay for each byte of storage.
		///
		/// # Note
		///
		/// Changing this value for an existing chain might need a storage migration.
		#[pallet::constant]
		type DepositPerByte: Get<BalanceOf<Self>>;

		/// Fallback value to limit the storage deposit if it's not being set by the caller.
		#[pallet::constant]
		type DefaultDepositLimit: Get<BalanceOf<Self>>;

		/// The amount of balance a caller has to pay for each storage item.
		///
		/// # Note
		///
		/// Changing this value for an existing chain might need a storage migration.
		#[pallet::constant]
		type DepositPerItem: Get<BalanceOf<Self>>;

		/// The percentage of the storage deposit that should be held for using a code hash.
		/// Instantiating a contract, or calling [`chain_extension::Ext::add_delegate_dependency`]
		/// protects the code from being removed, In order to prevent abuse these actions are
		/// protected with a percentage of the code deposit.
		#[pallet::constant]
		type CodeHashLockupDepositPercent: Get<Perbill>;

		/// The address generator used to generate the addresses of contracts.
		type AddressGenerator: AddressGenerator<Self>;

		/// The maximum length of a contract code in bytes.
		///
		/// The value should be chosen carefully taking into the account the overall memory limit
		/// your runtime has, as well as the [maximum allowed callstack
		/// depth](#associatedtype.CallStack). Look into the `integrity_test()` for some insights.
		#[pallet::constant]
		type MaxCodeLen: Get<u32>;

		/// The maximum allowable length in bytes for storage keys.
		#[pallet::constant]
		type MaxStorageKeyLen: Get<u32>;

		/// The maximum number of delegate_dependencies that a contract can lock with
		/// [`chain_extension::Ext::add_delegate_dependency`].
		#[pallet::constant]
		type MaxDelegateDependencies: Get<u32>;

		/// Make contract callable functions marked as `#[unstable]` available.
		///
		/// Contracts that use `#[unstable]` functions won't be able to be uploaded unless
		/// this is set to `true`. This is only meant for testnets and dev nodes in order to
		/// experiment with new features.
		///
		/// # Warning
		///
		/// Do **not** set to `true` on productions chains.
		#[pallet::constant]
		type UnsafeUnstableInterface: Get<bool>;

		/// The maximum length of the debug buffer in bytes.
		#[pallet::constant]
		type MaxDebugBufferLen: Get<u32>;

		/// The sequence of migration steps that will be applied during a migration.
		///
		/// # Examples
		/// ```
		/// use pallet_contracts::migration::{v9, v10, v11};
		/// # struct Runtime {};
		/// type Migrations = (v9::Migration<Runtime>, v10::Migration<Runtime>, v11::Migration<Runtime>);
		/// ```
		///
		/// If you have a single migration step, you can use a tuple with a single element:
		/// ```
		/// use pallet_contracts::migration::v9;
		/// # struct Runtime {};
		/// type Migrations = (v9::Migration<Runtime>,);
		/// ```
		type Migrations: MigrateSequence;
	}

	#[pallet::hooks]
	impl<T: Config> Hooks<BlockNumberFor<T>> for Pallet<T> {
		fn on_idle(_block: T::BlockNumber, mut remaining_weight: Weight) -> Weight {
			use migration::MigrateResult::*;

			loop {
				let (result, weight) = Migration::<T>::migrate(remaining_weight);
				remaining_weight.saturating_reduce(weight);

				match result {
					// There is not enough weight to perform a migration, or make any progress, we
					// just return the remaining weight.
					NoMigrationPerformed | InProgress { steps_done: 0 } => return remaining_weight,
					// Migration is still in progress, we can start the next step.
					InProgress { .. } => continue,
					// Either no migration is in progress, or we are done with all migrations, we
					// can do some more other work with the remaining weight.
					Completed | NoMigrationInProgress => break,
				}
			}

			ContractInfo::<T>::process_deletion_queue_batch(remaining_weight)
				.saturating_add(T::WeightInfo::on_process_deletion_queue_batch())
		}

		fn integrity_test() {
			Migration::<T>::integrity_test();

			// Total runtime memory limit
			let max_runtime_mem: u32 = T::Schedule::get().limits.runtime_memory;
			// Memory limits for a single contract:
			// Value stack size: 1Mb per contract, default defined in wasmi
			const MAX_STACK_SIZE: u32 = 1024 * 1024;
			// Heap limit is normally 16 mempages of 64kb each = 1Mb per contract
			let max_heap_size = T::Schedule::get().limits.max_memory_size();
			// Max call depth is CallStack::size() + 1
			let max_call_depth = u32::try_from(T::CallStack::size().saturating_add(1))
				.expect("CallStack size is too big");

			// Check that given configured `MaxCodeLen`, runtime heap memory limit can't be broken.
			//
			// In worst case, the decoded Wasm contract code would be `x16` times larger than the
			// encoded one. This is because even a single-byte wasm instruction has 16-byte size in
			// wasmi. This gives us `MaxCodeLen*16` safety margin.
			//
			// Next, the pallet keeps the Wasm blob for each
			// contract, hence we add up `MaxCodeLen` to the safety margin.
			//
			// Finally, the inefficiencies of the freeing-bump allocator
			// being used in the client for the runtime memory allocations, could lead to possible
			// memory allocations for contract code grow up to `x4` times in some extreme cases,
			// which gives us total multiplier of `17*4` for `MaxCodeLen`.
			//
			// That being said, for every contract executed in runtime, at least `MaxCodeLen*17*4`
			// memory should be available. Note that maximum allowed heap memory and stack size per
			// each contract (stack frame) should also be counted.
			//
			// Finally, we allow 50% of the runtime memory to be utilized by the contracts call
			// stack, keeping the rest for other facilities, such as PoV, etc.
			//
			// This gives us the following formula:
			//
			// `(MaxCodeLen * 17 * 4 + MAX_STACK_SIZE + max_heap_size) * max_call_depth <
			// max_runtime_mem/2`
			//
			// Hence the upper limit for the `MaxCodeLen` can be defined as follows:
			let code_len_limit = max_runtime_mem
				.saturating_div(2)
				.saturating_div(max_call_depth)
				.saturating_sub(max_heap_size)
				.saturating_sub(MAX_STACK_SIZE)
				.saturating_div(17 * 4);

			assert!(
				T::MaxCodeLen::get() < code_len_limit,
				"Given `CallStack` height {:?}, `MaxCodeLen` should be set less than {:?} \
				 (current value is {:?}), to avoid possible runtime oom issues.",
				max_call_depth,
				code_len_limit,
				T::MaxCodeLen::get(),
			);

			// Debug buffer should at least be large enough to accommodate a simple error message
			const MIN_DEBUG_BUF_SIZE: u32 = 256;
			assert!(
				T::MaxDebugBufferLen::get() > MIN_DEBUG_BUF_SIZE,
				"Debug buffer should have minimum size of {} (current setting is {})",
				MIN_DEBUG_BUF_SIZE,
				T::MaxDebugBufferLen::get(),
			)
		}
	}

	#[pallet::call]
	impl<T: Config> Pallet<T>
	where
		<BalanceOf<T> as HasCompact>::Type: Clone + Eq + PartialEq + Debug + TypeInfo + Encode,
	{
		/// Deprecated version if [`Self::call`] for use in an in-storage `Call`.
		#[pallet::call_index(0)]
		#[pallet::weight(T::WeightInfo::call().saturating_add(<Pallet<T>>::compat_weight_limit(*gas_limit)))]
		#[allow(deprecated)]
		#[deprecated(note = "1D weight is used in this extrinsic, please migrate to `call`")]
		pub fn call_old_weight(
			origin: OriginFor<T>,
			dest: AccountIdLookupOf<T>,
			#[pallet::compact] value: BalanceOf<T>,
			#[pallet::compact] gas_limit: OldWeight,
			storage_deposit_limit: Option<<BalanceOf<T> as codec::HasCompact>::Type>,
			data: Vec<u8>,
		) -> DispatchResultWithPostInfo {
			Self::call(
				origin,
				dest,
				value,
				<Pallet<T>>::compat_weight_limit(gas_limit),
				storage_deposit_limit,
				data,
			)
		}

		/// Deprecated version if [`Self::instantiate_with_code`] for use in an in-storage `Call`.
		#[pallet::call_index(1)]
		#[pallet::weight(
			T::WeightInfo::instantiate_with_code(code.len() as u32, data.len() as u32, salt.len() as u32)
			.saturating_add(<Pallet<T>>::compat_weight_limit(*gas_limit))
		)]
		#[allow(deprecated)]
		#[deprecated(
			note = "1D weight is used in this extrinsic, please migrate to `instantiate_with_code`"
		)]
		pub fn instantiate_with_code_old_weight(
			origin: OriginFor<T>,
			#[pallet::compact] value: BalanceOf<T>,
			#[pallet::compact] gas_limit: OldWeight,
			storage_deposit_limit: Option<<BalanceOf<T> as codec::HasCompact>::Type>,
			code: Vec<u8>,
			data: Vec<u8>,
			salt: Vec<u8>,
		) -> DispatchResultWithPostInfo {
			Self::instantiate_with_code(
				origin,
				value,
				<Pallet<T>>::compat_weight_limit(gas_limit),
				storage_deposit_limit,
				code,
				data,
				salt,
			)
		}

		/// Deprecated version if [`Self::instantiate`] for use in an in-storage `Call`.
		#[pallet::call_index(2)]
		#[pallet::weight(
			T::WeightInfo::instantiate(data.len() as u32, salt.len() as u32).saturating_add(<Pallet<T>>::compat_weight_limit(*gas_limit))
		)]
		#[allow(deprecated)]
		#[deprecated(note = "1D weight is used in this extrinsic, please migrate to `instantiate`")]
		pub fn instantiate_old_weight(
			origin: OriginFor<T>,
			#[pallet::compact] value: BalanceOf<T>,
			#[pallet::compact] gas_limit: OldWeight,
			storage_deposit_limit: Option<<BalanceOf<T> as codec::HasCompact>::Type>,
			code_hash: CodeHash<T>,
			data: Vec<u8>,
			salt: Vec<u8>,
		) -> DispatchResultWithPostInfo {
			Self::instantiate(
				origin,
				value,
				<Pallet<T>>::compat_weight_limit(gas_limit),
				storage_deposit_limit,
				code_hash,
				data,
				salt,
			)
		}

		/// Upload new `code` without instantiating a contract from it.
		///
		/// If the code does not already exist a deposit is reserved from the caller
		/// and unreserved only when [`Self::remove_code`] is called. The size of the reserve
		/// depends on the size of the supplied `code`.
		///
		/// If the code already exists in storage it will still return `Ok` and upgrades
		/// the in storage version to the current
		/// [`InstructionWeights::version`](InstructionWeights).
		///
		/// - `determinism`: If this is set to any other value but [`Determinism::Enforced`] then
		///   the only way to use this code is to delegate call into it from an offchain execution.
		///   Set to [`Determinism::Enforced`] if in doubt.
		///
		/// # Note
		///
		/// Anyone can instantiate a contract from any uploaded code and thus prevent its removal.
		/// To avoid this situation a constructor could employ access control so that it can
		/// only be instantiated by permissioned entities. The same is true when uploading
		/// through [`Self::instantiate_with_code`].
		#[pallet::call_index(3)]
		#[pallet::weight(T::WeightInfo::upload_code(code.len() as u32))]
		pub fn upload_code(
			origin: OriginFor<T>,
			code: Vec<u8>,
			storage_deposit_limit: Option<<BalanceOf<T> as codec::HasCompact>::Type>,
			determinism: Determinism,
		) -> DispatchResult {
			Migration::<T>::ensure_migrated()?;
			let origin = ensure_signed(origin)?;
			Self::bare_upload_code(origin, code, storage_deposit_limit.map(Into::into), determinism)
				.map(|_| ())
		}

		/// Remove the code stored under `code_hash` and refund the deposit to its owner.
		///
		/// A code can only be removed by its original uploader (its owner) and only if it is
		/// not used by any contract.
		#[pallet::call_index(4)]
		#[pallet::weight(T::WeightInfo::remove_code())]
		pub fn remove_code(
			origin: OriginFor<T>,
			code_hash: CodeHash<T>,
		) -> DispatchResultWithPostInfo {
			Migration::<T>::ensure_migrated()?;
			let origin = ensure_signed(origin)?;
			<WasmBlob<T>>::remove(&origin, code_hash)?;
			// we waive the fee because removing unused code is beneficial
			Ok(Pays::No.into())
		}

		/// Privileged function that changes the code of an existing contract.
		///
		/// This takes care of updating refcounts and all other necessary operations. Returns
		/// an error if either the `code_hash` or `dest` do not exist.
		///
		/// # Note
		///
		/// This does **not** change the address of the contract in question. This means
		/// that the contract address is no longer derived from its code hash after calling
		/// this dispatchable.
		#[pallet::call_index(5)]
		#[pallet::weight(T::WeightInfo::set_code())]
		pub fn set_code(
			origin: OriginFor<T>,
			dest: AccountIdLookupOf<T>,
			code_hash: CodeHash<T>,
		) -> DispatchResult {
			Migration::<T>::ensure_migrated()?;
			ensure_root(origin)?;
			let dest = T::Lookup::lookup(dest)?;
			<ContractInfoOf<T>>::try_mutate(&dest, |contract| {
				let contract = if let Some(contract) = contract {
					contract
				} else {
					return Err(<Error<T>>::ContractNotFound.into())
				};
				<WasmBlob<T>>::increment_refcount(code_hash)?;
				<WasmBlob<T>>::decrement_refcount(contract.code_hash);
				Self::deposit_event(
					vec![T::Hashing::hash_of(&dest), code_hash, contract.code_hash],
					Event::ContractCodeUpdated {
						contract: dest.clone(),
						new_code_hash: code_hash,
						old_code_hash: contract.code_hash,
					},
				);
				contract.code_hash = code_hash;
				Ok(())
			})
		}

		/// Makes a call to an account, optionally transferring some balance.
		///
		/// # Parameters
		///
		/// * `dest`: Address of the contract to call.
		/// * `value`: The balance to transfer from the `origin` to `dest`.
		/// * `gas_limit`: The gas limit enforced when executing the constructor.
		/// * `storage_deposit_limit`: The maximum amount of balance that can be charged from the
		///   caller to pay for the storage consumed.
		/// * `data`: The input data to pass to the contract.
		///
		/// * If the account is a smart-contract account, the associated code will be
		/// executed and any value will be transferred.
		/// * If the account is a regular account, any value will be transferred.
		/// * If no account exists and the call value is not less than `existential_deposit`,
		/// a regular account will be created and any value will be transferred.
		#[pallet::call_index(6)]
		#[pallet::weight(T::WeightInfo::call().saturating_add(*gas_limit))]
		pub fn call(
			origin: OriginFor<T>,
			dest: AccountIdLookupOf<T>,
			#[pallet::compact] value: BalanceOf<T>,
			gas_limit: Weight,
			storage_deposit_limit: Option<<BalanceOf<T> as codec::HasCompact>::Type>,
			data: Vec<u8>,
		) -> DispatchResultWithPostInfo {
			Migration::<T>::ensure_migrated()?;
			let common = CommonInput {
				origin: Origin::from_runtime_origin(origin)?,
				value,
				data,
				gas_limit: gas_limit.into(),
				storage_deposit_limit: storage_deposit_limit.map(Into::into),
				debug_message: None,
			};
			let dest = T::Lookup::lookup(dest)?;
			let mut output =
				CallInput::<T> { dest, determinism: Determinism::Enforced }.run_guarded(common);
			if let Ok(retval) = &output.result {
				if retval.did_revert() {
					output.result = Err(<Error<T>>::ContractReverted.into());
				}
			}
			output.gas_meter.into_dispatch_result(output.result, T::WeightInfo::call())
		}

		/// Instantiates a new contract from the supplied `code` optionally transferring
		/// some balance.
		///
		/// This dispatchable has the same effect as calling [`Self::upload_code`] +
		/// [`Self::instantiate`]. Bundling them together provides efficiency gains. Please
		/// also check the documentation of [`Self::upload_code`].
		///
		/// # Parameters
		///
		/// * `value`: The balance to transfer from the `origin` to the newly created contract.
		/// * `gas_limit`: The gas limit enforced when executing the constructor.
		/// * `storage_deposit_limit`: The maximum amount of balance that can be charged/reserved
		///   from the caller to pay for the storage consumed.
		/// * `code`: The contract code to deploy in raw bytes.
		/// * `data`: The input data to pass to the contract constructor.
		/// * `salt`: Used for the address derivation. See [`Pallet::contract_address`].
		///
		/// Instantiation is executed as follows:
		///
		/// - The supplied `code` is deployed, and a `code_hash` is created for that code.
		/// - If the `code_hash` already exists on the chain the underlying `code` will be shared.
		/// - The destination address is computed based on the sender, code_hash and the salt.
		/// - The smart-contract account is created at the computed address.
		/// - The `value` is transferred to the new account.
		/// - The `deploy` function is executed in the context of the newly-created account.
		#[pallet::call_index(7)]
		#[pallet::weight(
			T::WeightInfo::instantiate_with_code(code.len() as u32, data.len() as u32, salt.len() as u32)
			.saturating_add(*gas_limit)
		)]
		pub fn instantiate_with_code(
			origin: OriginFor<T>,
			#[pallet::compact] value: BalanceOf<T>,
			gas_limit: Weight,
			storage_deposit_limit: Option<<BalanceOf<T> as codec::HasCompact>::Type>,
			code: Vec<u8>,
			data: Vec<u8>,
			salt: Vec<u8>,
		) -> DispatchResultWithPostInfo {
			Migration::<T>::ensure_migrated()?;
			let origin = ensure_signed(origin)?;
<<<<<<< HEAD
=======
			let code_len = code.len() as u32;
>>>>>>> 7aacdf17

			let (module, upload_deposit) = Self::try_upload_code(
				origin.clone(),
				code,
				storage_deposit_limit.clone().map(Into::into),
				Determinism::Enforced,
				None,
			)?;

			// Reduces the storage deposit limit by the amount that was reserved for the upload.
			let storage_deposit_limit =
				storage_deposit_limit.map(|limit| limit.into().saturating_sub(upload_deposit));

			let data_len = data.len() as u32;
			let salt_len = salt.len() as u32;
			let common = CommonInput {
				origin: Origin::from_account_id(origin),
				value,
				data,
				gas_limit,
				storage_deposit_limit,
				debug_message: None,
			};

			let mut output =
				InstantiateInput::<T> { code: WasmCode::Wasm(module), salt }.run_guarded(common);
			if let Ok(retval) = &output.result {
				if retval.1.did_revert() {
					output.result = Err(<Error<T>>::ContractReverted.into());
				}
			}

			output.gas_meter.into_dispatch_result(
				output.result.map(|(_address, output)| output),
				T::WeightInfo::instantiate(data_len, salt_len),
			)
		}

		/// Instantiates a contract from a previously deployed wasm binary.
		///
		/// This function is identical to [`Self::instantiate_with_code`] but without the
		/// code deployment step. Instead, the `code_hash` of an on-chain deployed wasm binary
		/// must be supplied.
		#[pallet::call_index(8)]
		#[pallet::weight(
			T::WeightInfo::instantiate(data.len() as u32, salt.len() as u32).saturating_add(*gas_limit)
		)]
		pub fn instantiate(
			origin: OriginFor<T>,
			#[pallet::compact] value: BalanceOf<T>,
			gas_limit: Weight,
			storage_deposit_limit: Option<<BalanceOf<T> as codec::HasCompact>::Type>,
			code_hash: CodeHash<T>,
			data: Vec<u8>,
			salt: Vec<u8>,
		) -> DispatchResultWithPostInfo {
			Migration::<T>::ensure_migrated()?;
			let data_len = data.len() as u32;
			let salt_len = salt.len() as u32;
			let common = CommonInput {
				origin: Origin::from_runtime_origin(origin)?,
				value,
				data,
				gas_limit,
				storage_deposit_limit: storage_deposit_limit.map(Into::into),
				debug_message: None,
			};
			let mut output = InstantiateInput::<T> { code: WasmCode::CodeHash(code_hash), salt }
				.run_guarded(common);
			if let Ok(retval) = &output.result {
				if retval.1.did_revert() {
					output.result = Err(<Error<T>>::ContractReverted.into());
				}
			}
			output.gas_meter.into_dispatch_result(
				output.result.map(|(_address, output)| output),
				T::WeightInfo::instantiate(data_len, salt_len),
			)
		}

		/// When a migration is in progress, this dispatchable can be used to run migration steps.
		/// Calls that contribute to advancing the migration have their fees waived, as it's helpful
		/// for the chain. Note that while the migration is in progress, the pallet will also
		/// leverage the `on_idle` hooks to run migration steps.
		#[pallet::call_index(9)]
		#[pallet::weight(T::WeightInfo::migrate().saturating_add(*weight_limit))]
		pub fn migrate(origin: OriginFor<T>, weight_limit: Weight) -> DispatchResultWithPostInfo {
			use migration::MigrateResult::*;
			ensure_signed(origin)?;

			let weight_limit = weight_limit.saturating_add(T::WeightInfo::migrate());
			let (result, weight) = Migration::<T>::migrate(weight_limit);

			match result {
				Completed =>
					Ok(PostDispatchInfo { actual_weight: Some(weight), pays_fee: Pays::No }),
				InProgress { steps_done, .. } if steps_done > 0 =>
					Ok(PostDispatchInfo { actual_weight: Some(weight), pays_fee: Pays::No }),
				InProgress { .. } =>
					Ok(PostDispatchInfo { actual_weight: Some(weight), pays_fee: Pays::Yes }),
				NoMigrationInProgress | NoMigrationPerformed => {
					let err: DispatchError = <Error<T>>::NoMigrationPerformed.into();
					Err(err.with_weight(T::WeightInfo::migrate()))
				},
			}
		}
	}

	#[pallet::event]
	pub enum Event<T: Config> {
		/// Contract deployed by address at the specified address.
		Instantiated { deployer: T::AccountId, contract: T::AccountId },

		/// Contract has been removed.
		///
		/// # Note
		///
		/// The only way for a contract to be removed and emitting this event is by calling
		/// `seal_terminate`.
		Terminated {
			/// The contract that was terminated.
			contract: T::AccountId,
			/// The account that received the contracts remaining balance
			beneficiary: T::AccountId,
		},

		/// Code with the specified hash has been stored.
		CodeStored { code_hash: T::Hash },

		/// A custom event emitted by the contract.
		ContractEmitted {
			/// The contract that emitted the event.
			contract: T::AccountId,
			/// Data supplied by the contract. Metadata generated during contract compilation
			/// is needed to decode it.
			data: Vec<u8>,
		},

		/// A code with the specified hash was removed.
		CodeRemoved { code_hash: T::Hash },

		/// A contract's code was updated.
		ContractCodeUpdated {
			/// The contract that has been updated.
			contract: T::AccountId,
			/// New code hash that was set for the contract.
			new_code_hash: T::Hash,
			/// Previous code hash of the contract.
			old_code_hash: T::Hash,
		},

		/// A contract was called either by a plain account or another contract.
		///
		/// # Note
		///
		/// Please keep in mind that like all events this is only emitted for successful
		/// calls. This is because on failure all storage changes including events are
		/// rolled back.
		Called {
			/// The caller of the `contract`.
			caller: Origin<T>,
			/// The contract that was called.
			contract: T::AccountId,
		},

		/// A contract delegate called a code hash.
		///
		/// # Note
		///
		/// Please keep in mind that like all events this is only emitted for successful
		/// calls. This is because on failure all storage changes including events are
		/// rolled back.
		DelegateCalled {
			/// The contract that performed the delegate call and hence in whose context
			/// the `code_hash` is executed.
			contract: T::AccountId,
			/// The code hash that was delegate called.
			code_hash: CodeHash<T>,
		},
	}

	#[pallet::error]
	pub enum Error<T> {
		/// Invalid schedule supplied, e.g. with zero weight of a basic operation.
		InvalidSchedule,
		/// Invalid combination of flags supplied to `seal_call` or `seal_delegate_call`.
		InvalidCallFlags,
		/// The executed contract exhausted its gas limit.
		OutOfGas,
		/// The output buffer supplied to a contract API call was too small.
		OutputBufferTooSmall,
		/// Performing the requested transfer failed. Probably because there isn't enough
		/// free balance in the sender's account.
		TransferFailed,
		/// Performing a call was denied because the calling depth reached the limit
		/// of what is specified in the schedule.
		MaxCallDepthReached,
		/// No contract was found at the specified address.
		ContractNotFound,
		/// The code supplied to `instantiate_with_code` exceeds the limit specified in the
		/// current schedule.
		CodeTooLarge,
		/// No code could be found at the supplied code hash.
		CodeNotFound,
		/// No code info could be found at the supplied code hash.
		CodeInfoNotFound,
		/// A buffer outside of sandbox memory was passed to a contract API function.
		OutOfBounds,
		/// Input passed to a contract API function failed to decode as expected type.
		DecodingFailed,
		/// Contract trapped during execution.
		ContractTrapped,
		/// The size defined in `T::MaxValueSize` was exceeded.
		ValueTooLarge,
		/// Termination of a contract is not allowed while the contract is already
		/// on the call stack. Can be triggered by `seal_terminate`.
		TerminatedWhileReentrant,
		/// `seal_call` forwarded this contracts input. It therefore is no longer available.
		InputForwarded,
		/// The subject passed to `seal_random` exceeds the limit.
		RandomSubjectTooLong,
		/// The amount of topics passed to `seal_deposit_events` exceeds the limit.
		TooManyTopics,
		/// The chain does not provide a chain extension. Calling the chain extension results
		/// in this error. Note that this usually  shouldn't happen as deploying such contracts
		/// is rejected.
		NoChainExtension,
		/// A contract with the same AccountId already exists.
		DuplicateContract,
		/// A contract self destructed in its constructor.
		///
		/// This can be triggered by a call to `seal_terminate`.
		TerminatedInConstructor,
		/// A call tried to invoke a contract that is flagged as non-reentrant.
		/// The only other cause is that a call from a contract into the runtime tried to call back
		/// into `pallet-contracts`. This would make the whole pallet reentrant with regard to
		/// contract code execution which is not supported.
		ReentranceDenied,
		/// Origin doesn't have enough balance to pay the required storage deposits.
		StorageDepositNotEnoughFunds,
		/// More storage was created than allowed by the storage deposit limit.
		StorageDepositLimitExhausted,
		/// Code removal was denied because the code is still in use by at least one contract.
		CodeInUse,
		/// The contract ran to completion but decided to revert its storage changes.
		/// Please note that this error is only returned from extrinsics. When called directly
		/// or via RPC an `Ok` will be returned. In this case the caller needs to inspect the flags
		/// to determine whether a reversion has taken place.
		ContractReverted,
		/// The contract's code was found to be invalid during validation.
		///
		/// The most likely cause of this is that an API was used which is not supported by the
		/// node. This happens if an older node is used with a new version of ink!. Try updating
		/// your node to the newest available version.
		///
		/// A more detailed error can be found on the node console if debug messages are enabled
		/// by supplying `-lruntime::contracts=debug`.
		CodeRejected,
		/// An indetermistic code was used in a context where this is not permitted.
		Indeterministic,
		/// A pending migration needs to complete before the extrinsic can be called.
		MigrationInProgress,
		/// Migrate dispatch call was attempted but no migration was performed.
		NoMigrationPerformed,
		/// The contract has reached its maximum number of delegate dependencies.
		MaxDelegateDependenciesReached,
		/// The dependency was not found in the contract's delegate dependencies.
		DelegateDependencyNotFound,
		/// The contract already depends on the given delegate dependency.
		DelegateDependencyAlreadyExists,
		/// Can not add a delegate dependency to the code hash of the contract itself.
		CannotAddSelfAsDelegateDependency,
	}

	/// A mapping from a contract's code hash to its code.
	#[pallet::storage]
	pub(crate) type PristineCode<T: Config> = StorageMap<_, Identity, CodeHash<T>, CodeVec<T>>;

	/// A mapping from a contract's code hash to its code info.
	#[pallet::storage]
	pub(crate) type CodeInfoOf<T: Config> = StorageMap<_, Identity, CodeHash<T>, CodeInfo<T>>;

	/// This is a **monotonic** counter incremented on contract instantiation.
	///
	/// This is used in order to generate unique trie ids for contracts.
	/// The trie id of a new contract is calculated from hash(account_id, nonce).
	/// The nonce is required because otherwise the following sequence would lead to
	/// a possible collision of storage:
	///
	/// 1. Create a new contract.
	/// 2. Terminate the contract.
	/// 3. Immediately recreate the contract with the same account_id.
	///
	/// This is bad because the contents of a trie are deleted lazily and there might be
	/// storage of the old instantiation still in it when the new contract is created. Please
	/// note that we can't replace the counter by the block number because the sequence above
	/// can happen in the same block. We also can't keep the account counter in memory only
	/// because storage is the only way to communicate across different extrinsics in the
	/// same block.
	///
	/// # Note
	///
	/// Do not use it to determine the number of contracts. It won't be decremented if
	/// a contract is destroyed.
	#[pallet::storage]
	pub(crate) type Nonce<T: Config> = StorageValue<_, u64, ValueQuery>;

	/// The code associated with a given account.
	///
	/// TWOX-NOTE: SAFE since `AccountId` is a secure hash.
	#[pallet::storage]
	pub(crate) type ContractInfoOf<T: Config> =
		StorageMap<_, Twox64Concat, T::AccountId, ContractInfo<T>>;

	/// Evicted contracts that await child trie deletion.
	///
	/// Child trie deletion is a heavy operation depending on the amount of storage items
	/// stored in said trie. Therefore this operation is performed lazily in `on_idle`.
	#[pallet::storage]
	pub(crate) type DeletionQueue<T: Config> = StorageMap<_, Twox64Concat, u32, TrieId>;

	/// A pair of monotonic counters used to track the latest contract marked for deletion
	/// and the latest deleted contract in queue.
	#[pallet::storage]
	pub(crate) type DeletionQueueCounter<T: Config> =
		StorageValue<_, DeletionQueueManager<T>, ValueQuery>;

	/// A migration can span across multiple blocks. This storage defines a cursor to track the
	/// progress of the migration, enabling us to resume from the last completed position.
	#[pallet::storage]
	pub(crate) type MigrationInProgress<T: Config> =
		StorageValue<_, migration::Cursor, OptionQuery>;
}

/// The type of origins supported by the contracts pallet.
#[derive(Clone, Encode, Decode, PartialEq, TypeInfo, RuntimeDebugNoBound)]
pub enum Origin<T: Config> {
	Root,
	Signed(T::AccountId),
}

impl<T: Config> Origin<T> {
	/// Creates a new Signed Caller from an AccountId.
	pub fn from_account_id(account_id: T::AccountId) -> Self {
		Origin::Signed(account_id)
	}
	/// Creates a new Origin from a `RuntimeOrigin`.
	pub fn from_runtime_origin(o: OriginFor<T>) -> Result<Self, DispatchError> {
		match o.into() {
			Ok(RawOrigin::Root) => Ok(Self::Root),
			Ok(RawOrigin::Signed(t)) => Ok(Self::Signed(t)),
			_ => Err(BadOrigin.into()),
		}
	}
	/// Returns the AccountId of a Signed Origin or an error if the origin is Root.
	pub fn account_id(&self) -> Result<&T::AccountId, DispatchError> {
		match self {
			Origin::Signed(id) => Ok(id),
			Origin::Root => Err(DispatchError::RootNotAllowed),
		}
	}
}

/// Context of a contract invocation.
struct CommonInput<'a, T: Config> {
	origin: Origin<T>,
	value: BalanceOf<T>,
	data: Vec<u8>,
	gas_limit: Weight,
	storage_deposit_limit: Option<BalanceOf<T>>,
	debug_message: Option<&'a mut DebugBufferVec<T>>,
}

/// Input specific to a call into contract.
struct CallInput<T: Config> {
	dest: T::AccountId,
	determinism: Determinism,
}

/// Reference to an existing code hash or a new wasm module.
enum WasmCode<T: Config> {
	Wasm(WasmBlob<T>),
	CodeHash(CodeHash<T>),
}

/// Input specific to a contract instantiation invocation.
struct InstantiateInput<T: Config> {
	code: WasmCode<T>,
	salt: Vec<u8>,
}

/// Determines whether events should be collected during execution.
#[derive(PartialEq)]
pub enum CollectEvents {
	/// Collect events.
	///
	/// # Note
	///
	/// Events should only be collected when called off-chain, as this would otherwise
	/// collect all the Events emitted in the block so far and put them into the PoV.
	///
	/// **Never** use this mode for on-chain execution.
	UnsafeCollect,
	/// Skip event collection.
	Skip,
}

/// Determines whether debug messages will be collected.
#[derive(PartialEq)]
pub enum DebugInfo {
	/// Collect debug messages.
	/// # Note
	///
	/// This should only ever be set to `UnsafeDebug` when executing as an RPC because
	/// it adds allocations and could be abused to drive the runtime into an OOM panic.
	UnsafeDebug,
	/// Skip collection of debug messages.
	Skip,
}

/// Return type of private helper functions.
struct InternalOutput<T: Config, O> {
	/// The gas meter that was used to execute the call.
	gas_meter: GasMeter<T>,
	/// The storage deposit used by the call.
	storage_deposit: StorageDeposit<BalanceOf<T>>,
	/// The result of the call.
	result: Result<O, ExecError>,
}

/// Helper trait to wrap contract execution entry points into a single function
/// [`Invokable::run_guarded`].
trait Invokable<T: Config>: Sized {
	/// What is returned as a result of a successful invocation.
	type Output;

	/// Single entry point to contract execution.
	/// Downstream execution flow is branched by implementations of [`Invokable`] trait:
	///
	/// - [`InstantiateInput::run`] runs contract instantiation,
	/// - [`CallInput::run`] runs contract call.
	///
	/// We enforce a re-entrancy guard here by initializing and checking a boolean flag through a
	/// global reference.
	fn run_guarded(self, common: CommonInput<T>) -> InternalOutput<T, Self::Output> {
		// Set up a global reference to the boolean flag used for the re-entrancy guard.
		environmental!(executing_contract: bool);

		let gas_limit = common.gas_limit;

		// Check whether the origin is allowed here. The logic of the access rules
		// is in the `ensure_origin`, this could vary for different implementations of this
		// trait. For example, some actions might not allow Root origin as they could require an
		// AccountId associated with the origin.
		if let Err(e) = self.ensure_origin(common.origin.clone()) {
			return InternalOutput {
				gas_meter: GasMeter::new(gas_limit),
				storage_deposit: Default::default(),
				result: Err(ExecError { error: e.into(), origin: ErrorOrigin::Caller }),
			}
		}

		executing_contract::using_once(&mut false, || {
			executing_contract::with(|f| {
				// Fail if already entered contract execution
				if *f {
					return Err(())
				}
				// We are entering contract execution
				*f = true;
				Ok(())
			})
			.expect("Returns `Ok` if called within `using_once`. It is syntactically obvious that this is the case; qed")
			.map_or_else(
				|_| InternalOutput {
					gas_meter: GasMeter::new(gas_limit),
					storage_deposit: Default::default(),
					result: Err(ExecError {
						error: <Error<T>>::ReentranceDenied.into(),
						origin: ErrorOrigin::Caller,
					}),
				},
				// Enter contract call.
				|_| self.run(common, GasMeter::new(gas_limit)),
			)
		})
	}

	/// Method that does the actual call to a contract. It can be either a call to a deployed
	/// contract or a instantiation of a new one.
	///
	/// Called by dispatchables and public functions through the [`Invokable::run_guarded`].
	fn run(self, common: CommonInput<T>, gas_meter: GasMeter<T>)
		-> InternalOutput<T, Self::Output>;

	/// This method ensures that the given `origin` is allowed to invoke the current `Invokable`.
	///
	/// Called by dispatchables and public functions through the [`Invokable::run_guarded`].
	fn ensure_origin(&self, origin: Origin<T>) -> Result<(), DispatchError>;
}

impl<T: Config> Invokable<T> for CallInput<T> {
	type Output = ExecReturnValue;

	fn run(
		self,
		common: CommonInput<T>,
		mut gas_meter: GasMeter<T>,
	) -> InternalOutput<T, Self::Output> {
		let CallInput { dest, determinism } = self;
		let CommonInput { origin, value, data, debug_message, .. } = common;
		let mut storage_meter =
			match StorageMeter::new(&origin, common.storage_deposit_limit, common.value) {
				Ok(meter) => meter,
				Err(err) =>
					return InternalOutput {
						result: Err(err.into()),
						gas_meter,
						storage_deposit: Default::default(),
					},
			};
		let schedule = T::Schedule::get();
		let result = ExecStack::<T, WasmBlob<T>>::run_call(
			origin.clone(),
			dest.clone(),
			&mut gas_meter,
			&mut storage_meter,
			&schedule,
			value,
			data.clone(),
			debug_message,
			determinism,
		);

		match storage_meter.try_into_deposit(&origin) {
			Ok(storage_deposit) => InternalOutput { gas_meter, storage_deposit, result },
			Err(err) => InternalOutput {
				gas_meter,
				storage_deposit: Default::default(),
				result: Err(err.into()),
			},
		}
	}

	fn ensure_origin(&self, _origin: Origin<T>) -> Result<(), DispatchError> {
		Ok(())
	}
}

impl<T: Config> Invokable<T> for InstantiateInput<T> {
	type Output = (AccountIdOf<T>, ExecReturnValue);

	fn run(
		self,
		common: CommonInput<T>,
		mut gas_meter: GasMeter<T>,
	) -> InternalOutput<T, Self::Output> {
		let mut storage_deposit = Default::default();
		let try_exec = || {
			let schedule = T::Schedule::get();
			let InstantiateInput { salt, .. } = self;
			let CommonInput { origin: contract_origin, .. } = common;
			let origin = contract_origin.account_id()?;

			let executable = match self.code {
				WasmCode::Wasm(module) => module,
				WasmCode::CodeHash(code_hash) => WasmBlob::from_storage(code_hash, &mut gas_meter)?,
			};

			let contract_origin = Origin::from_account_id(origin.clone());
			let mut storage_meter =
				StorageMeter::new(&contract_origin, common.storage_deposit_limit, common.value)?;
			let CommonInput { value, data, debug_message, .. } = common;
			let result = ExecStack::<T, WasmBlob<T>>::run_instantiate(
				origin.clone(),
				executable,
				&mut gas_meter,
				&mut storage_meter,
				&schedule,
				value,
				data.clone(),
				&salt,
				debug_message,
			);

			storage_deposit = storage_meter.try_into_deposit(&contract_origin)?;
			result
		};
		InternalOutput { result: try_exec(), gas_meter, storage_deposit }
	}

	fn ensure_origin(&self, origin: Origin<T>) -> Result<(), DispatchError> {
		match origin {
			Origin::Signed(_) => Ok(()),
			Origin::Root => Err(DispatchError::RootNotAllowed),
		}
	}
}

macro_rules! ensure_no_migration_in_progress {
	() => {
		if Migration::<T>::in_progress() {
			return ContractResult {
				gas_consumed: Zero::zero(),
				gas_required: Zero::zero(),
				storage_deposit: Default::default(),
				debug_message: Vec::new(),
				result: Err(Error::<T>::MigrationInProgress.into()),
				events: None,
			}
		}
	};
}

impl<T: Config> Pallet<T> {
	/// Perform a call to a specified contract.
	///
	/// This function is similar to [`Self::call`], but doesn't perform any address lookups
	/// and better suitable for calling directly from Rust.
	///
	/// # Note
	///
	/// If `debug` is set to `DebugInfo::UnsafeDebug` it returns additional human readable debugging
	/// information.
	///
	/// If `collect_events` is set to `CollectEvents::UnsafeCollect` it collects all the Events
	/// emitted in the block so far and the ones emitted during the execution of this contract.
	pub fn bare_call(
		origin: T::AccountId,
		dest: T::AccountId,
		value: BalanceOf<T>,
		gas_limit: Weight,
		storage_deposit_limit: Option<BalanceOf<T>>,
		data: Vec<u8>,
		debug: DebugInfo,
		collect_events: CollectEvents,
		determinism: Determinism,
	) -> ContractExecResult<BalanceOf<T>, EventRecordOf<T>> {
		ensure_no_migration_in_progress!();

		let mut debug_message = if matches!(debug, DebugInfo::UnsafeDebug) {
			Some(DebugBufferVec::<T>::default())
		} else {
			None
		};
		let origin = Origin::from_account_id(origin);
		let common = CommonInput {
			origin,
			value,
			data,
			gas_limit,
			storage_deposit_limit,
			debug_message: debug_message.as_mut(),
		};
		let output = CallInput::<T> { dest, determinism }.run_guarded(common);
		let events = if matches!(collect_events, CollectEvents::UnsafeCollect) {
			Some(System::<T>::read_events_no_consensus().map(|e| *e).collect())
		} else {
			None
		};

		ContractExecResult {
			result: output.result.map_err(|r| r.error),
			gas_consumed: output.gas_meter.gas_consumed(),
			gas_required: output.gas_meter.gas_required(),
			storage_deposit: output.storage_deposit,
			debug_message: debug_message.unwrap_or_default().to_vec(),
			events,
		}
	}

	/// Instantiate a new contract.
	///
	/// This function is similar to [`Self::instantiate`], but doesn't perform any address lookups
	/// and better suitable for calling directly from Rust.
	///
	/// It returns the execution result, account id and the amount of used weight.
	///
	/// # Note
	///
	/// If `debug` is set to `DebugInfo::UnsafeDebug` it returns additional human readable debugging
	/// information.
	///
	/// If `collect_events` is set to `CollectEvents::UnsafeCollect` it collects all the Events
	/// emitted in the block so far.
	pub fn bare_instantiate(
		origin: T::AccountId,
		value: BalanceOf<T>,
		gas_limit: Weight,
		mut storage_deposit_limit: Option<BalanceOf<T>>,
		code: Code<CodeHash<T>>,
		data: Vec<u8>,
		salt: Vec<u8>,
		debug: DebugInfo,
		collect_events: CollectEvents,
	) -> ContractInstantiateResult<T::AccountId, BalanceOf<T>, EventRecordOf<T>> {
		ensure_no_migration_in_progress!();

		let mut debug_message = if debug == DebugInfo::UnsafeDebug {
			Some(DebugBufferVec::<T>::default())
		} else {
			None
		};
		// collect events if CollectEvents is UnsafeCollect
		let events = || {
			if collect_events == CollectEvents::UnsafeCollect {
				Some(System::<T>::read_events_no_consensus().map(|e| *e).collect())
			} else {
				None
			}
		};

		let (code, upload_deposit): (WasmCode<T>, BalanceOf<T>) = match code {
			Code::Upload(code) => {
				let result = Self::try_upload_code(
					origin.clone(),
					code,
					storage_deposit_limit.map(Into::into),
					Determinism::Enforced,
					debug_message.as_mut(),
				);

				let (module, deposit) = match result {
					Ok(result) => result,
					Err(error) =>
						return ContractResult {
							gas_consumed: Zero::zero(),
							gas_required: Zero::zero(),
							storage_deposit: Default::default(),
							debug_message: debug_message.unwrap_or(Default::default()).into(),
							result: Err(error),
							events: events(),
						},
				};

				storage_deposit_limit =
					storage_deposit_limit.map(|l| l.saturating_sub(deposit.into()));
				(WasmCode::Wasm(module), deposit)
			},
			Code::Existing(hash) => (WasmCode::CodeHash(hash), Default::default()),
		};

		let common = CommonInput {
			origin: Origin::from_account_id(origin),
			value,
			data,
			gas_limit,
			storage_deposit_limit,
			debug_message: debug_message.as_mut(),
		};

		let output = InstantiateInput::<T> { code, salt }.run_guarded(common);
		ContractInstantiateResult {
			result: output
				.result
				.map(|(account_id, result)| InstantiateReturnValue { result, account_id })
				.map_err(|e| e.error),
			gas_consumed: output.gas_meter.gas_consumed(),
			gas_required: output.gas_meter.gas_required(),
			storage_deposit: output
				.storage_deposit
				.saturating_add(&StorageDeposit::Charge(upload_deposit)),
			debug_message: debug_message.unwrap_or_default().to_vec(),
			events: events(),
		}
	}

	/// Upload new code without instantiating a contract from it.
	///
	/// This function is similar to [`Self::upload_code`], but doesn't perform any address lookups
	/// and better suitable for calling directly from Rust.
	pub fn bare_upload_code(
		origin: T::AccountId,
		code: Vec<u8>,
		storage_deposit_limit: Option<BalanceOf<T>>,
		determinism: Determinism,
	) -> CodeUploadResult<CodeHash<T>, BalanceOf<T>> {
		Migration::<T>::ensure_migrated()?;
		let (module, deposit) =
			Self::try_upload_code(origin, code, storage_deposit_limit, determinism, None)?;
		Ok(CodeUploadReturnValue { code_hash: *module.code_hash(), deposit })
	}

	/// Uploads new code and returns the Wasm blob and deposit amount collected.
	fn try_upload_code(
		origin: T::AccountId,
		code: Vec<u8>,
		storage_deposit_limit: Option<BalanceOf<T>>,
		determinism: Determinism,
		mut debug_message: Option<&mut DebugBufferVec<T>>,
	) -> Result<(WasmBlob<T>, BalanceOf<T>), DispatchError> {
		let schedule = T::Schedule::get();
		let mut module =
			WasmBlob::from_code(code, &schedule, origin, determinism).map_err(|(err, msg)| {
				debug_message.as_mut().map(|d| d.try_extend(msg.bytes()));
				err
			})?;
		let deposit = module.store_code()?;
		if let Some(storage_deposit_limit) = storage_deposit_limit {
			ensure!(storage_deposit_limit >= deposit, <Error<T>>::StorageDepositLimitExhausted);
		}

		Ok((module, deposit))
	}

	/// Query storage of a specified contract under a specified key.
	pub fn get_storage(address: T::AccountId, key: Vec<u8>) -> GetStorageResult {
		if Migration::<T>::in_progress() {
			return Err(ContractAccessError::MigrationInProgress)
		}
		let contract_info =
			ContractInfoOf::<T>::get(&address).ok_or(ContractAccessError::DoesntExist)?;

		let maybe_value = contract_info.read(
			&Key::<T>::try_from_var(key)
				.map_err(|_| ContractAccessError::KeyDecodingFailed)?
				.into(),
		);
		Ok(maybe_value)
	}

	/// Determine the address of a contract.
	///
	/// This is the address generation function used by contract instantiation. See
	/// [`DefaultAddressGenerator`] for the default implementation.
	pub fn contract_address(
		deploying_address: &T::AccountId,
		code_hash: &CodeHash<T>,
		input_data: &[u8],
		salt: &[u8],
	) -> T::AccountId {
		T::AddressGenerator::contract_address(deploying_address, code_hash, input_data, salt)
	}

	/// Returns the code hash of the contract specified by `account` ID.
	pub fn code_hash(account: &AccountIdOf<T>) -> Option<CodeHash<T>> {
		ContractInfo::<T>::load_code_hash(account)
	}

	/// Store code for benchmarks which does not validate the code.
	#[cfg(feature = "runtime-benchmarks")]
	fn store_code_raw(
		code: Vec<u8>,
		owner: T::AccountId,
	) -> frame_support::dispatch::DispatchResult {
		let schedule = T::Schedule::get();
		WasmBlob::<T>::from_code_unchecked(code, &schedule, owner)?.store_code()?;
		Ok(())
	}

	/// Deposit a pallet contracts event. Handles the conversion to the overarching event type.
	fn deposit_event(topics: Vec<T::Hash>, event: Event<T>) {
		<frame_system::Pallet<T>>::deposit_event_indexed(
			&topics,
			<T as Config>::RuntimeEvent::from(event).into(),
		)
	}

	/// Return the existential deposit of [`Config::Currency`].
	fn min_balance() -> BalanceOf<T> {
		<T::Currency as Inspect<AccountIdOf<T>>>::minimum_balance()
	}

	/// Convert gas_limit from 1D Weight to a 2D Weight.
	///
	/// Used by backwards compatible extrinsics. We cannot just set the proof_size weight limit to
	/// zero or an old `Call` will just fail with OutOfGas.
	fn compat_weight_limit(gas_limit: OldWeight) -> Weight {
		Weight::from_parts(gas_limit, u64::from(T::MaxCodeLen::get()) * 2)
	}
}

sp_api::decl_runtime_apis! {
	/// The API used to dry-run contract interactions.
	#[api_version(2)]
	pub trait ContractsApi<AccountId, Balance, BlockNumber, Hash, EventRecord> where
		AccountId: Codec,
		Balance: Codec,
		BlockNumber: Codec,
		Hash: Codec,
		EventRecord: Codec,
	{
		/// Perform a call from a specified account to a given contract.
		///
		/// See [`crate::Pallet::bare_call`].
		fn call(
			origin: AccountId,
			dest: AccountId,
			value: Balance,
			gas_limit: Option<Weight>,
			storage_deposit_limit: Option<Balance>,
			input_data: Vec<u8>,
		) -> ContractExecResult<Balance, EventRecord>;

		/// Instantiate a new contract.
		///
		/// See `[crate::Pallet::bare_instantiate]`.
		fn instantiate(
			origin: AccountId,
			value: Balance,
			gas_limit: Option<Weight>,
			storage_deposit_limit: Option<Balance>,
			code: Code<Hash>,
			data: Vec<u8>,
			salt: Vec<u8>,
		) -> ContractInstantiateResult<AccountId, Balance, EventRecord>;

		/// Upload new code without instantiating a contract from it.
		///
		/// See [`crate::Pallet::bare_upload_code`].
		fn upload_code(
			origin: AccountId,
			code: Vec<u8>,
			storage_deposit_limit: Option<Balance>,
			determinism: Determinism,
		) -> CodeUploadResult<Hash, Balance>;

		/// Query a given storage key in a given contract.
		///
		/// Returns `Ok(Some(Vec<u8>))` if the storage value exists under the given key in the
		/// specified account and `Ok(None)` if it doesn't. If the account specified by the address
		/// doesn't exist, or doesn't have a contract then `Err` is returned.
		fn get_storage(
			address: AccountId,
			key: Vec<u8>,
		) -> GetStorageResult;
	}
}<|MERGE_RESOLUTION|>--- conflicted
+++ resolved
@@ -709,10 +709,7 @@
 		) -> DispatchResultWithPostInfo {
 			Migration::<T>::ensure_migrated()?;
 			let origin = ensure_signed(origin)?;
-<<<<<<< HEAD
-=======
 			let code_len = code.len() as u32;
->>>>>>> 7aacdf17
 
 			let (module, upload_deposit) = Self::try_upload_code(
 				origin.clone(),
