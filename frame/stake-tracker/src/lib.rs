// This file is part of Substrate.

// Copyright (C) 2023 Parity Technologies (UK) Ltd.
// SPDX-License-Identifier: Apache-2.0

// Licensed under the Apache License, Version 2.0 (the "License");
// you may not use this file except in compliance with the License.
// You may obtain a copy of the License at
//
// 	http://www.apache.org/licenses/LICENSE-2.0
//
// Unless required by applicable law or agreed to in writing, software
// distributed under the License is distributed on an "AS IS" BASIS,
// WITHOUT WARRANTIES OR CONDITIONS OF ANY KIND, either express or implied.
// See the License for the specific language governing permissions and
// limitations under the License.

//! # Stake Tracker Pallet
//!
//! The Stake Tracker pallet is used to maintain sorted lists of [`frame_system::Config::AccountId`]
//! by listening to the events that Staking emits.
//!
//! - [`Config`]
//! - [`Pallet`]
//!
//! ## Overview
//!
//! The goal of Stake Tracker is to maintain [`SortedListProvider`] sorted list implementations
//! based on [`SortedListProvider::Score`]. This pallet implements [`OnStakingUpdate`] interface in
//! order to be able to listen to the events that Staking emits and propagate the changes to said
//! lists accordingly. It also exposes [`TrackedList`] that adds defensive checks to a subset of
//! [`SortedListProvider`] methods in order to spot unexpected list updates on the consumer side.
//! This wrapper should be used to pass the tracked entity to the consumer.
//!
//! ## Terminology
//!
//! - Approval Stake: a sum total of self-stake and all of the backing nominator stakes.

#![cfg_attr(not(feature = "std"), no_std)]

#[cfg(test)]
pub(crate) mod mock;
#[cfg(test)]
mod tests;

use frame_election_provider_support::{ScoreProvider, SortedListProvider, VoteWeight};
use frame_support::{
	defensive,
	traits::{Currency, CurrencyToVote, Defensive},
};
pub use pallet::*;
use sp_runtime::Saturating;
use sp_staking::{OnStakingUpdate, Stake, StakingInterface};

use sp_std::{boxed::Box, vec::Vec};

/// The balance type of this pallet.
pub type BalanceOf<T> = <<T as Config>::Staking as StakingInterface>::Balance;

#[frame_support::pallet]
pub mod pallet {
	use crate::*;
	use frame_election_provider_support::{SortedListProvider, VoteWeight};
	use frame_support::pallet_prelude::*;
	use frame_system::pallet_prelude::BlockNumberFor;

	use sp_staking::StakingInterface;

	/// The current storage version.
	const STORAGE_VERSION: StorageVersion = StorageVersion::new(0);

	#[pallet::pallet]
	#[pallet::storage_version(STORAGE_VERSION)]
	pub struct Pallet<T>(_);

	#[pallet::config]
	pub trait Config: frame_system::Config {
		/// The same currency type that's used by Staking.
		type Currency: Currency<Self::AccountId, Balance = BalanceOf<Self>>;

		/// An interface to Staking.
		type Staking: StakingInterface<AccountId = Self::AccountId>;

		/// A sorted list of nominators and validators, by their stake and self-stake respectively.
		type VoterList: SortedListProvider<Self::AccountId, Score = VoteWeight>;

		/// A sorted list of validators, by their approval stake.
		type TargetList: SortedListProvider<Self::AccountId, Score = BalanceOf<Self>>;
	}

	/// The map from validator stash key to their approval stake. Note that this map is kept up to
	/// date even if a validator chilled or turned into nominator. Entries from this map are only
	/// ever removed if the stash is reaped.
	///
	/// NOTE: This is currently a [`CountedStorageMap`] for debugging purposes. We might actually
	/// want to revisit this once this pallet starts populating the actual [`Config::TargetList`]
	/// used by [`Config::Staking`].
	#[pallet::storage]
	#[pallet::getter(fn approval_stake)]
	pub type ApprovalStake<T: Config> =
		CountedStorageMap<_, Twox64Concat, T::AccountId, BalanceOf<T>, OptionQuery>;

	#[pallet::hooks]
	impl<T: Config> Hooks<BlockNumberFor<T>> for Pallet<T> {
		#[cfg(feature = "try-runtime")]
		fn try_state(_n: BlockNumberFor<T>) -> Result<(), &'static str> {
			ensure!(
				ApprovalStake::<T>::count() >= T::TargetList::count(),
				"ApprovalStake map missing entries"
			);
			T::TargetList::try_state()?;
			T::VoterList::try_state()
		}
	}
}

impl<T: Config> Pallet<T> {
	pub(crate) fn active_stake_of(who: &T::AccountId) -> BalanceOf<T> {
		T::Staking::stake(&who).map(|s| s.active).unwrap_or_default()
	}

	pub(crate) fn to_vote(balance: BalanceOf<T>) -> VoteWeight {
		let total_issuance = T::Currency::total_issuance();
		<T::Staking as StakingInterface>::CurrencyToVote::to_vote(balance, total_issuance)
	}
}

impl<T: Config> OnStakingUpdate<T::AccountId, BalanceOf<T>> for Pallet<T> {
	fn on_stake_update(who: &T::AccountId, prev_stake: Option<Stake<T::AccountId, BalanceOf<T>>>) {
		if let Ok(current_stake) = T::Staking::stake(who) {
			let current_active = current_stake.active;
			let prev_active = prev_stake.map(|s| s.active).unwrap_or_default();

			let update_approval_stake = |who: &T::AccountId| {
				let mut approval_stake = Self::approval_stake(who).unwrap_or_default();

				use sp_std::cmp::Ordering;
				match current_active.cmp(&prev_active) {
					Ordering::Greater => {
						approval_stake =
							approval_stake.saturating_add(current_active - prev_active);
					},
					Ordering::Less => {
						approval_stake =
							approval_stake.saturating_sub(prev_active - current_active);
					},
					Ordering::Equal => return,
				};

				if T::TargetList::contains(who) {
					let _ = T::TargetList::on_update(who, approval_stake)
						.defensive_proof("Unable to update a TargetList entry.");
				}

				ApprovalStake::<T>::set(who, Some(approval_stake));
			};

<<<<<<< HEAD
			// if this is a nominator
			if let Some(targets) = T::Staking::nominations(&current_stake.stash) {
				// update the target list.
				for target in targets {
					update_approval_stake(&target);
				}
=======
			// If this is a nominator, update their position in the `VoterList`.
			if let Some(_) = T::Staking::nominations(&current_stake.stash) {
>>>>>>> 9ad762b0
				let _ =
					T::VoterList::on_update(&current_stake.stash, Self::to_vote(current_active))
						.defensive_proof("Nominator's position in VoterList updated; qed");
			}

			// If this is a validator, update their position in the `VoterList`.
			if T::Staking::is_validator(&current_stake.stash) {
				if !T::TargetList::contains(&current_stake.stash) {
					defensive!("Each validator must exist in the TargetList.");
				}

				update_approval_stake(&current_stake.stash);
				let _ =
					T::VoterList::on_update(&current_stake.stash, Self::to_vote(current_active))
						.defensive_proof("Validator's position in VoterList updated; qed");
			}
		} else {
			defensive!("on_stake_update should always be called on a bonded account!");
		}
	}
	fn on_nominator_add(who: &T::AccountId) {
<<<<<<< HEAD
		let score = Self::active_stake_of(who);
		if let Some(nominations) = T::Staking::nominations(who) {
			for nomination in nominations {
				// Create a new entry if it does not exist
				let new_stake =
					Self::approval_stake(&nomination).unwrap_or_default().saturating_add(score);

				ApprovalStake::<T>::set(&nomination, Some(new_stake));

				if T::TargetList::contains(&nomination) {
					let _ = T::TargetList::on_update(&nomination, new_stake)
						.defensive_proof("Unable to update a TargetList entry.");
				}
			}
			let _ = T::VoterList::on_insert(who.clone(), Self::to_vote(score))
				.defensive_proof("Unable to insert a nominator, perhaps it already exists?");
		}
	}

	fn on_nominator_update(who: &T::AccountId, prev_nominations: Vec<T::AccountId>) {
		if let Some(nominations) = T::Staking::nominations(who) {
			let new = nominations.iter().filter(|n| !prev_nominations.contains(&n));
			let obsolete = prev_nominations.iter().filter(|n| !nominations.contains(&n));

			let update_approval_stake = |nomination: &T::AccountId, new_stake: BalanceOf<T>| {
				ApprovalStake::<T>::set(&nomination, Some(new_stake));

				if T::TargetList::contains(&nomination) {
					let _ = T::TargetList::on_update(&nomination, new_stake);
				}
			};

			for nomination in new {
				// Create a new entry if it does not exist
				let new_stake = Self::approval_stake(&nomination)
					.unwrap_or_default()
					.saturating_add(Self::active_stake_of(who));

				update_approval_stake(&nomination, new_stake);
			}

			for nomination in obsolete {
				if let Some(new_stake) = Self::approval_stake(&nomination) {
					let new_stake = new_stake.saturating_sub(Self::active_stake_of(who));
					update_approval_stake(&nomination, new_stake);
				}
			}
=======
		let _ = T::VoterList::on_insert(who.clone(), Self::to_vote(Self::active_stake_of(who)))
			.defensive_proof("Nominator inserted into VoterList; qed");
	}

	fn on_nominator_update(who: &T::AccountId, _prev_nominations: Vec<T::AccountId>) {
		if !T::VoterList::contains(who) {
			defensive!("Active nominator is in the VoterList; qed");
>>>>>>> 9ad762b0
		}
	}

	fn on_validator_add(who: &T::AccountId) {
<<<<<<< HEAD
		let self_stake = Self::active_stake_of(who);
		let new_stake = Self::approval_stake(who).unwrap_or_default().saturating_add(self_stake);

		let _ = T::TargetList::on_insert(who.clone(), new_stake).defensive_proof(
			"Unable to insert a validator into TargetList, perhaps it already exists?",
		);
		ApprovalStake::<T>::set(who, Some(new_stake));
		let _ = T::VoterList::on_insert(who.clone(), Self::to_vote(self_stake)).defensive_proof(
			"Unable to insert a validator into VoterList, perhaps it already exists?",
		);
=======
		let _ = T::VoterList::on_insert(who.clone(), Self::to_vote(Self::active_stake_of(who)))
			.defensive_proof("Validator inserted into VoterList; qed");
>>>>>>> 9ad762b0
	}

	fn on_validator_update(who: &T::AccountId) {
		if !T::VoterList::contains(who) {
			defensive!("Active validator is in the VoterList; qed");
		}
	}

	fn on_validator_remove(who: &T::AccountId) {
<<<<<<< HEAD
		let self_stake = Self::active_stake_of(who);
		let new_stake = Self::approval_stake(who).unwrap_or_default().saturating_sub(self_stake);
		ApprovalStake::<T>::set(who, Some(new_stake));

		let _ = T::TargetList::on_remove(who).defensive_proof(
			"Unable to remove an entry from TargetList, perhaps it does not exist?",
		);
		let _ = T::VoterList::on_remove(who).defensive_proof(
			"Unable to remove a validator from VoterList, perhaps it does not exist?",
		);
	}

	fn on_nominator_remove(who: &T::AccountId, nominations: Vec<T::AccountId>) {
		let score = Self::active_stake_of(who);

		for validator in nominations {
			let _ = ApprovalStake::<T>::mutate(&validator, |x: &mut Option<BalanceOf<T>>| {
				*x = x.map(|b| b.saturating_sub(score))
			});
			let _ = T::TargetList::on_update(
				&validator,
				Self::approval_stake(&validator).unwrap_or_default(),
			);
		}

		let _ = T::VoterList::on_remove(who)
			.defensive_proof("Unable to remove a nominator, perhaps it does not exist?");
=======
		let _ =
			T::VoterList::on_remove(who).defensive_proof("Validator removed from VoterList; qed");
	}

	fn on_nominator_remove(who: &T::AccountId, _nominations: Vec<T::AccountId>) {
		let _ =
			T::VoterList::on_remove(who).defensive_proof("Nominator removed from VoterList; qed");
>>>>>>> 9ad762b0
	}

	fn on_unstake(who: &T::AccountId) {
		ApprovalStake::<T>::remove(who);
		if T::VoterList::contains(who) {
			defensive!("The staker has already been removed; qed");
		}
		if T::TargetList::contains(who) {
			defensive!("The validator should have already been removed!");
		}
	}
}

impl<T: Config> ScoreProvider<T::AccountId> for Pallet<T> {
	type Score = BalanceOf<T>;

	fn score(who: &T::AccountId) -> Self::Score {
		Self::approval_stake(who).unwrap_or_default()
	}

	#[cfg(feature = "runtime-benchmarks")]
	fn set_score_of(who: &T::AccountId, score: Self::Score) {
		ApprovalStake::<T>::set(who, Some(score));
	}
}

/// A wrapper for a given `SortedListProvider` that introduces defensive checks  for insert, update
/// and remove operations, suggesting that it's read-only, except for unsafe operations.
pub struct TrackedList<AccountId, Inner>(sp_std::marker::PhantomData<(AccountId, Inner)>);

impl<AccountId, Inner: SortedListProvider<AccountId>> SortedListProvider<AccountId>
	for TrackedList<AccountId, Inner>
{
	type Error = Inner::Error;
	type Score = Inner::Score;
	fn iter() -> Box<dyn Iterator<Item = AccountId>> {
		Inner::iter()
	}

	fn iter_from(start: &AccountId) -> Result<Box<dyn Iterator<Item = AccountId>>, Self::Error> {
		Inner::iter_from(start)
	}

	fn count() -> u32 {
		Inner::count()
	}

	fn contains(id: &AccountId) -> bool {
		Inner::contains(id)
	}

	fn get_score(id: &AccountId) -> Result<Self::Score, Self::Error> {
		Inner::get_score(id)
	}

	#[cfg(feature = "try-runtime")]
	fn try_state() -> Result<(), &'static str> {
		Inner::try_state()
	}

	fn on_insert(id: AccountId, score: Self::Score) -> Result<(), Self::Error> {
		defensive!("TrackedList on_insert should never be called");
		Inner::on_insert(id, score)
	}

	fn on_update(id: &AccountId, score: Self::Score) -> Result<(), Self::Error> {
		defensive!("TrackedList on_update should never be called");
		Inner::on_update(id, score)
	}

	fn on_increase(id: &AccountId, additional: Self::Score) -> Result<(), Self::Error> {
		defensive!("TrackedList on_increase should never be called");
		Inner::on_increase(id, additional)
	}

	fn on_decrease(id: &AccountId, decreased: Self::Score) -> Result<(), Self::Error> {
		defensive!("TrackedList on_decrease should never be called");
		Inner::on_decrease(id, decreased)
	}

	fn on_remove(id: &AccountId) -> Result<(), Self::Error> {
		defensive!("TrackedList on_remove should never be called");
		Inner::on_remove(id)
	}

	fn unsafe_regenerate(
		all: impl IntoIterator<Item = AccountId>,
		score_of: Box<dyn Fn(&AccountId) -> Self::Score>,
	) -> u32 {
		Inner::unsafe_regenerate(all, score_of)
	}

	frame_election_provider_support::runtime_benchmarks_or_test_enabled! {
		fn unsafe_clear() {
			Inner::unsafe_clear()
		}

		fn score_update_worst_case(who: &AccountId, is_increase: bool) -> Self::Score {
			Inner::score_update_worst_case(who, is_increase)
		}
	}
}<|MERGE_RESOLUTION|>--- conflicted
+++ resolved
@@ -96,7 +96,6 @@
 	/// want to revisit this once this pallet starts populating the actual [`Config::TargetList`]
 	/// used by [`Config::Staking`].
 	#[pallet::storage]
-	#[pallet::getter(fn approval_stake)]
 	pub type ApprovalStake<T: Config> =
 		CountedStorageMap<_, Twox64Concat, T::AccountId, BalanceOf<T>, OptionQuery>;
 
@@ -122,6 +121,10 @@
 	pub(crate) fn to_vote(balance: BalanceOf<T>) -> VoteWeight {
 		let total_issuance = T::Currency::total_issuance();
 		<T::Staking as StakingInterface>::CurrencyToVote::to_vote(balance, total_issuance)
+	}
+
+	pub(crate) fn approval_stake(who: &T::AccountId) -> Option<BalanceOf<T>> {
+		ApprovalStake::<T>::get(who)
 	}
 }
 
@@ -155,17 +158,13 @@
 				ApprovalStake::<T>::set(who, Some(approval_stake));
 			};
 
-<<<<<<< HEAD
-			// if this is a nominator
+			// If this is a nominator, update their position in the `VoterList`.
 			if let Some(targets) = T::Staking::nominations(&current_stake.stash) {
 				// update the target list.
 				for target in targets {
 					update_approval_stake(&target);
 				}
-=======
-			// If this is a nominator, update their position in the `VoterList`.
-			if let Some(_) = T::Staking::nominations(&current_stake.stash) {
->>>>>>> 9ad762b0
+
 				let _ =
 					T::VoterList::on_update(&current_stake.stash, Self::to_vote(current_active))
 						.defensive_proof("Nominator's position in VoterList updated; qed");
@@ -174,7 +173,7 @@
 			// If this is a validator, update their position in the `VoterList`.
 			if T::Staking::is_validator(&current_stake.stash) {
 				if !T::TargetList::contains(&current_stake.stash) {
-					defensive!("Each validator must exist in the TargetList.");
+					defensive!("Validator exists in TargetList; qed.");
 				}
 
 				update_approval_stake(&current_stake.stash);
@@ -183,11 +182,10 @@
 						.defensive_proof("Validator's position in VoterList updated; qed");
 			}
 		} else {
-			defensive!("on_stake_update should always be called on a bonded account!");
+			defensive!("on_stake_update is called on a bonded account; qed");
 		}
 	}
 	fn on_nominator_add(who: &T::AccountId) {
-<<<<<<< HEAD
 		let score = Self::active_stake_of(who);
 		if let Some(nominations) = T::Staking::nominations(who) {
 			for nomination in nominations {
@@ -203,12 +201,15 @@
 				}
 			}
 			let _ = T::VoterList::on_insert(who.clone(), Self::to_vote(score))
-				.defensive_proof("Unable to insert a nominator, perhaps it already exists?");
+				.defensive_proof("Nominator inserted into VoterList; qed");
 		}
 	}
 
 	fn on_nominator_update(who: &T::AccountId, prev_nominations: Vec<T::AccountId>) {
 		if let Some(nominations) = T::Staking::nominations(who) {
+			if !T::VoterList::contains(who) {
+				defensive!("Active nominator is in the VoterList; qed");
+			}
 			let new = nominations.iter().filter(|n| !prev_nominations.contains(&n));
 			let obsolete = prev_nominations.iter().filter(|n| !nominations.contains(&n));
 
@@ -235,57 +236,47 @@
 					update_approval_stake(&nomination, new_stake);
 				}
 			}
-=======
-		let _ = T::VoterList::on_insert(who.clone(), Self::to_vote(Self::active_stake_of(who)))
-			.defensive_proof("Nominator inserted into VoterList; qed");
-	}
-
-	fn on_nominator_update(who: &T::AccountId, _prev_nominations: Vec<T::AccountId>) {
-		if !T::VoterList::contains(who) {
-			defensive!("Active nominator is in the VoterList; qed");
->>>>>>> 9ad762b0
 		}
 	}
 
 	fn on_validator_add(who: &T::AccountId) {
-<<<<<<< HEAD
 		let self_stake = Self::active_stake_of(who);
 		let new_stake = Self::approval_stake(who).unwrap_or_default().saturating_add(self_stake);
-
-		let _ = T::TargetList::on_insert(who.clone(), new_stake).defensive_proof(
-			"Unable to insert a validator into TargetList, perhaps it already exists?",
-		);
+		let _ = T::TargetList::on_insert(who.clone(), new_stake)
+			.defensive_proof("Validator inserted into TargetList; qed");
+		let _ = T::VoterList::on_insert(who.clone(), Self::to_vote(self_stake))
+			.defensive_proof("Validator inserted into VoterList; qed");
 		ApprovalStake::<T>::set(who, Some(new_stake));
-		let _ = T::VoterList::on_insert(who.clone(), Self::to_vote(self_stake)).defensive_proof(
-			"Unable to insert a validator into VoterList, perhaps it already exists?",
-		);
-=======
-		let _ = T::VoterList::on_insert(who.clone(), Self::to_vote(Self::active_stake_of(who)))
-			.defensive_proof("Validator inserted into VoterList; qed");
->>>>>>> 9ad762b0
 	}
 
 	fn on_validator_update(who: &T::AccountId) {
 		if !T::VoterList::contains(who) {
 			defensive!("Active validator is in the VoterList; qed");
 		}
+		if !T::TargetList::contains(who) {
+			defensive!("Active validator is in the TargetList; qed");
+		}
 	}
 
 	fn on_validator_remove(who: &T::AccountId) {
-<<<<<<< HEAD
-		let self_stake = Self::active_stake_of(who);
-		let new_stake = Self::approval_stake(who).unwrap_or_default().saturating_sub(self_stake);
-		ApprovalStake::<T>::set(who, Some(new_stake));
-
-		let _ = T::TargetList::on_remove(who).defensive_proof(
-			"Unable to remove an entry from TargetList, perhaps it does not exist?",
-		);
-		let _ = T::VoterList::on_remove(who).defensive_proof(
-			"Unable to remove a validator from VoterList, perhaps it does not exist?",
-		);
+		if T::Staking::is_validator(who) {
+			let _ = T::TargetList::on_remove(who)
+				.defensive_proof("Validator removed from TargetList; qed");
+			let _ = T::VoterList::on_remove(who)
+				.defensive_proof("Validator removed from VoterList; qed");
+
+			let self_stake = Self::active_stake_of(who);
+			let new_stake =
+				Self::approval_stake(who).unwrap_or_default().saturating_sub(self_stake);
+			ApprovalStake::<T>::set(who, Some(new_stake));
+		} else {
+			defensive!("on_validator_remove is called for a validator; qed");
+		}
 	}
 
 	fn on_nominator_remove(who: &T::AccountId, nominations: Vec<T::AccountId>) {
+		let _ =
+			T::VoterList::on_remove(who).defensive_proof("Nominator removed from VoterList; qed");
 		let score = Self::active_stake_of(who);
 
 		for validator in nominations {
@@ -297,28 +288,16 @@
 				Self::approval_stake(&validator).unwrap_or_default(),
 			);
 		}
-
-		let _ = T::VoterList::on_remove(who)
-			.defensive_proof("Unable to remove a nominator, perhaps it does not exist?");
-=======
-		let _ =
-			T::VoterList::on_remove(who).defensive_proof("Validator removed from VoterList; qed");
-	}
-
-	fn on_nominator_remove(who: &T::AccountId, _nominations: Vec<T::AccountId>) {
-		let _ =
-			T::VoterList::on_remove(who).defensive_proof("Nominator removed from VoterList; qed");
->>>>>>> 9ad762b0
 	}
 
 	fn on_unstake(who: &T::AccountId) {
+		if T::VoterList::contains(who) {
+			defensive!("The staker has already been removed from VoterList; qed");
+		}
+		if T::TargetList::contains(who) {
+			defensive!("The validator has already been removed from TargetList; qed");
+		}
 		ApprovalStake::<T>::remove(who);
-		if T::VoterList::contains(who) {
-			defensive!("The staker has already been removed; qed");
-		}
-		if T::TargetList::contains(who) {
-			defensive!("The validator should have already been removed!");
-		}
 	}
 }
 
