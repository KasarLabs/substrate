[package]
name = "sc-sync-state-rpc"
version = "0.10.0-dev"
authors = ["Parity Technologies <admin@parity.io>"]
description = "A RPC handler to create sync states for light clients."
edition = "2021"
license = "Apache-2.0"
homepage = "https://substrate.io"
repository = "https://github.com/paritytech/substrate/"

[package.metadata.docs.rs]
targets = ["x86_64-unknown-linux-gnu"]

[dependencies]
codec = { package = "parity-scale-codec", version = "3.2.2" }
<<<<<<< HEAD
jsonrpsee = { version = "0.18.2", features = ["client-core", "server", "macros"] }
serde = { version = "1.0.136", features = ["derive"] }
=======
jsonrpsee = { version = "0.16.2", features = ["client-core", "server", "macros"] }
serde = { version = "1.0.163", features = ["derive"] }
>>>>>>> cbf8939f
serde_json = "1.0.85"
thiserror = "1.0.30"
sc-chain-spec = { version = "4.0.0-dev", path = "../chain-spec" }
sc-client-api = { version = "4.0.0-dev", path = "../api" }
sc-consensus-babe = { version = "0.10.0-dev", path = "../consensus/babe" }
sc-consensus-epochs = { version = "0.10.0-dev", path = "../consensus/epochs" }
sc-consensus-grandpa = { version = "0.10.0-dev", path = "../consensus/grandpa" }
sp-blockchain = { version = "4.0.0-dev", path = "../../primitives/blockchain" }
sp-runtime = { version = "24.0.0", path = "../../primitives/runtime" }<|MERGE_RESOLUTION|>--- conflicted
+++ resolved
@@ -13,13 +13,8 @@
 
 [dependencies]
 codec = { package = "parity-scale-codec", version = "3.2.2" }
-<<<<<<< HEAD
 jsonrpsee = { version = "0.18.2", features = ["client-core", "server", "macros"] }
-serde = { version = "1.0.136", features = ["derive"] }
-=======
-jsonrpsee = { version = "0.16.2", features = ["client-core", "server", "macros"] }
 serde = { version = "1.0.163", features = ["derive"] }
->>>>>>> cbf8939f
 serde_json = "1.0.85"
 thiserror = "1.0.30"
 sc-chain-spec = { version = "4.0.0-dev", path = "../chain-spec" }
