--- conflicted
+++ resolved
@@ -168,26 +168,14 @@
 {
 	async fn chain_head_unstable_follow(
 		&self,
-<<<<<<< HEAD
 		pending: PendingSubscriptionSink,
 		runtime_updates: bool,
 	) -> SubscriptionResponse<FollowEvent<Block::Hash>> {
 		let Ok((sink, sub_id)) = self.accept_subscription(pending).await else {
 			return SubscriptionResponse::Closed;
-=======
-		mut sink: SubscriptionSink,
-		with_runtime: bool,
-	) -> SubscriptionResult {
-		let sub_id = match self.accept_subscription(&mut sink) {
-			Ok(sub_id) => sub_id,
-			Err(err) => {
-				sink.close(ChainHeadRpcError::InvalidSubscriptionID);
-				return Err(err)
-			},
->>>>>>> 66ac9c47
 		};
 		// Keep track of the subscription.
-		let Some(rx_stop) = self.subscriptions.insert_subscription(sub_id.clone(), with_runtime) else {
+		let Some(rx_stop) = self.subscriptions.insert_subscription(sub_id.clone(), runtime_updates) else {
 			// Inserting the subscription can only fail if the JsonRPSee
 			// generated a duplicate subscription ID.
 			debug!(target: LOG_TARGET, "[follow][id={:?}] Subscription already accepted", sub_id);
@@ -198,18 +186,7 @@
 		let subscriptions = self.subscriptions.clone();
 		let backend = self.backend.clone();
 		let client = self.client.clone();
-<<<<<<< HEAD
 		let sub_id2 = sub_id.clone();
-=======
-		let fut = async move {
-			let mut chain_head_follow = ChainHeadFollower::new(
-				client,
-				backend,
-				subscriptions.clone(),
-				with_runtime,
-				sub_id.clone(),
-			);
->>>>>>> 66ac9c47
 
 		let res = sc_rpc::utils::spawn_subscription_task(&self.executor, async move {
 			let mut chain_head_follow =
@@ -462,9 +439,8 @@
 		};
 
 		let fut = async move {
-<<<<<<< HEAD
 			// Reject subscription if runtime_updates is false.
-			if !block_guard.has_runtime_updates() {
+			if !block_guard.has_runtime() {
 				pending
 					.reject(ChainHeadRpcError::InvalidParam(
 						"The runtime updates flag must be set".into(),
@@ -475,14 +451,6 @@
 
 			if pending.accept().await.is_err() {
 				return SubscriptionResponse::Closed
-=======
-			// Reject subscription if with_runtime is false.
-			if !block_guard.has_runtime() {
-				let _ = sink.reject(ChainHeadRpcError::InvalidParam(
-					"The runtime updates flag must be set".into(),
-				));
-				return
->>>>>>> 66ac9c47
 			}
 
 			let res = client
