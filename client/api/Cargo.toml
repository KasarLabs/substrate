[package]
name = "sc-client-api"
version = "4.0.0-dev"
authors = ["Parity Technologies <admin@parity.io>"]
edition = "2021"
license = "GPL-3.0-or-later WITH Classpath-exception-2.0"
homepage = "https://substrate.io"
repository = "https://github.com/paritytech/substrate/"
description = "Substrate client interfaces."
documentation = "https://docs.rs/sc-client-api"
readme = "README.md"

[package.metadata.docs.rs]
targets = ["x86_64-unknown-linux-gnu"]

[dependencies]
codec = { package = "parity-scale-codec", version = "3.2.2", default-features = false, features = [
	"derive",
] }
fnv = "1.0.6"
futures = "0.3.21"
log = "0.4.17"
parking_lot = "0.12.1"
prometheus-endpoint = { package = "substrate-prometheus-endpoint", version = "0.10.0-dev", path = "../../utils/prometheus" }
sc-executor = { version = "0.10.0-dev", path = "../executor" }
sc-transaction-pool-api = { version = "4.0.0-dev", path = "../transaction-pool/api" }
sc-utils = { version = "4.0.0-dev", path = "../utils" }
sp-api = { version = "4.0.0-dev", path = "../../primitives/api" }
sp-blockchain = { version = "4.0.0-dev", path = "../../primitives/blockchain" }
sp-consensus = { version = "0.10.0-dev", path = "../../primitives/consensus/common" }
sp-core = { version = "21.0.0", default-features = false, path = "../../primitives/core" }
sp-database = { version = "4.0.0-dev", path = "../../primitives/database" }
<<<<<<< HEAD
sp-externalities = { version = "0.13.0", path = "../../primitives/externalities" }
sp-runtime = { version = "7.0.0", default-features = false, path = "../../primitives/runtime" }
sp-state-machine = { version = "0.13.0", path = "../../primitives/state-machine" }
=======
sp-externalities = { version = "0.19.0", path = "../../primitives/externalities" }
sp-keystore = { version = "0.27.0", default-features = false, path = "../../primitives/keystore" }
sp-runtime = { version = "24.0.0", default-features = false, path = "../../primitives/runtime" }
sp-state-machine = { version = "0.28.0", path = "../../primitives/state-machine" }
>>>>>>> f4d19a3d
sp-statement-store = { version = "4.0.0-dev", path = "../../primitives/statement-store" }
sp-storage = { version = "13.0.0", path = "../../primitives/storage" }

[dev-dependencies]
thiserror = "1.0.30"
sp-test-primitives = { version = "2.0.0", path = "../../primitives/test-primitives" }
substrate-test-runtime = { version = "2.0.0", path = "../../test-utils/runtime" }<|MERGE_RESOLUTION|>--- conflicted
+++ resolved
@@ -30,16 +30,9 @@
 sp-consensus = { version = "0.10.0-dev", path = "../../primitives/consensus/common" }
 sp-core = { version = "21.0.0", default-features = false, path = "../../primitives/core" }
 sp-database = { version = "4.0.0-dev", path = "../../primitives/database" }
-<<<<<<< HEAD
-sp-externalities = { version = "0.13.0", path = "../../primitives/externalities" }
-sp-runtime = { version = "7.0.0", default-features = false, path = "../../primitives/runtime" }
-sp-state-machine = { version = "0.13.0", path = "../../primitives/state-machine" }
-=======
 sp-externalities = { version = "0.19.0", path = "../../primitives/externalities" }
-sp-keystore = { version = "0.27.0", default-features = false, path = "../../primitives/keystore" }
 sp-runtime = { version = "24.0.0", default-features = false, path = "../../primitives/runtime" }
 sp-state-machine = { version = "0.28.0", path = "../../primitives/state-machine" }
->>>>>>> f4d19a3d
 sp-statement-store = { version = "4.0.0-dev", path = "../../primitives/statement-store" }
 sp-storage = { version = "13.0.0", path = "../../primitives/storage" }
 
