[package]
name = "mmr-rpc"
version = "4.0.0-dev"
authors = ["Parity Technologies <admin@parity.io>"]
edition = "2021"
license = "Apache-2.0"
homepage = "https://substrate.io"
repository = "https://github.com/paritytech/substrate/"
description = "Node-specific RPC methods for interaction with Merkle Mountain Range pallet."

[package.metadata.docs.rs]
targets = ["x86_64-unknown-linux-gnu"]

[dependencies]
codec = { package = "parity-scale-codec", version = "3.2.2" }
jsonrpsee = { version = "0.18.2", features = ["client-core", "server", "macros"] }
serde = { version = "1.0.136", features = ["derive"] }
sp-api = { version = "4.0.0-dev", path = "../../../primitives/api" }
sp-blockchain = { version = "4.0.0-dev", path = "../../../primitives/blockchain" }
sp-core = { version = "8.0.0", path = "../../../primitives/core" }
sp-mmr-primitives = { version = "4.0.0-dev", path = "../../../primitives/merkle-mountain-range" }
<<<<<<< HEAD
sp-runtime = { version = "7.0.0", path = "../../../primitives/runtime" }
=======
sp-runtime = { version = "8.0.0", path = "../../../primitives/runtime" }
anyhow = "1"
>>>>>>> 66ac9c47

[dev-dependencies]
serde_json = "1.0.85"<|MERGE_RESOLUTION|>--- conflicted
+++ resolved
@@ -19,12 +19,7 @@
 sp-blockchain = { version = "4.0.0-dev", path = "../../../primitives/blockchain" }
 sp-core = { version = "8.0.0", path = "../../../primitives/core" }
 sp-mmr-primitives = { version = "4.0.0-dev", path = "../../../primitives/merkle-mountain-range" }
-<<<<<<< HEAD
-sp-runtime = { version = "7.0.0", path = "../../../primitives/runtime" }
-=======
 sp-runtime = { version = "8.0.0", path = "../../../primitives/runtime" }
-anyhow = "1"
->>>>>>> 66ac9c47
 
 [dev-dependencies]
 serde_json = "1.0.85"