// This file is part of Substrate.

// Copyright (C) Parity Technologies (UK) Ltd.
// SPDX-License-Identifier: GPL-3.0-or-later WITH Classpath-exception-2.0

// This program is free software: you can redistribute it and/or modify
// it under the terms of the GNU General Public License as published by
// the Free Software Foundation, either version 3 of the License, or
// (at your option) any later version.

// This program is distributed in the hope that it will be useful,
// but WITHOUT ANY WARRANTY; without even the implied warranty of
// MERCHANTABILITY or FITNESS FOR A PARTICULAR PURPOSE. See the
// GNU General Public License for more details.

// You should have received a copy of the GNU General Public License
// along with this program. If not, see <https://www.gnu.org/licenses/>.

//! Substrate transaction pool implementation.

#![recursion_limit = "256"]
#![warn(missing_docs)]
#![warn(unused_extern_crates)]

mod api;
mod enactment_state;
pub mod error;
mod graph;
mod metrics;
mod revalidation;
#[cfg(test)]
mod tests;

pub use crate::api::FullChainApi;
use async_trait::async_trait;
use enactment_state::{EnactmentAction, EnactmentState};
use futures::{
	channel::oneshot,
	future::{self, ready},
	prelude::*,
};
pub use graph::{
	base_pool::Limit as PoolLimit, ChainApi, Options, Pool, Transaction, ValidatedTransaction,
};
use parking_lot::Mutex;
use std::{
	collections::{HashMap, HashSet},
	pin::Pin,
	sync::Arc,
};

use graph::{ExtrinsicHash, IsValidator};
use sc_transaction_pool_api::{
	error::Error as TxPoolError, ChainEvent, ImportNotificationStream, MaintainedTransactionPool,
	OffchainTransactionPoolFactory, PoolFuture, PoolStatus, ReadyTransactions, TransactionFor,
	TransactionPool, TransactionSource, TransactionStatusStreamFor, TxHash,
};
use sp_core::traits::SpawnEssentialNamed;
use sp_runtime::{
	generic::BlockId,
	traits::{AtLeast32Bit, Block as BlockT, Extrinsic, Header as HeaderT, NumberFor, Zero},
};
use std::time::Instant;

use crate::metrics::MetricsLink as PrometheusMetrics;
use prometheus_endpoint::Registry as PrometheusRegistry;

use sp_blockchain::{HashAndNumber, TreeRoute};

pub(crate) const LOG_TARGET: &str = "txpool";

type BoxedReadyIterator<Hash, Data> =
	Box<dyn ReadyTransactions<Item = Arc<graph::base_pool::Transaction<Hash, Data>>> + Send>;

type ReadyIteratorFor<PoolApi> =
	BoxedReadyIterator<graph::ExtrinsicHash<PoolApi>, graph::ExtrinsicFor<PoolApi>>;

type PolledIterator<PoolApi> = Pin<Box<dyn Future<Output = ReadyIteratorFor<PoolApi>> + Send>>;

/// A transaction pool for a full node.
pub type FullPool<Block, Client> = BasicPool<FullChainApi<Client, Block>, Block>;

/// Basic implementation of transaction pool that can be customized by providing PoolApi.
pub struct BasicPool<PoolApi, Block>
where
	Block: BlockT,
	PoolApi: graph::ChainApi<Block = Block>,
{
	pool: Arc<graph::Pool<PoolApi>>,
	api: Arc<PoolApi>,
	revalidation_strategy: Arc<Mutex<RevalidationStrategy<NumberFor<Block>>>>,
	revalidation_queue: Arc<revalidation::RevalidationQueue<PoolApi>>,
	ready_poll: Arc<Mutex<ReadyPoll<ReadyIteratorFor<PoolApi>, Block>>>,
	metrics: PrometheusMetrics,
	enactment_state: Arc<Mutex<EnactmentState<Block>>>,
}

struct ReadyPoll<T, Block: BlockT> {
	updated_at: NumberFor<Block>,
	pollers: Vec<(NumberFor<Block>, oneshot::Sender<T>)>,
}

impl<T, Block: BlockT> Default for ReadyPoll<T, Block> {
	fn default() -> Self {
		Self { updated_at: NumberFor::<Block>::zero(), pollers: Default::default() }
	}
}

impl<T, Block: BlockT> ReadyPoll<T, Block> {
	fn new(best_block_number: NumberFor<Block>) -> Self {
		Self { updated_at: best_block_number, pollers: Default::default() }
	}

	fn trigger(&mut self, number: NumberFor<Block>, iterator_factory: impl Fn() -> T) {
		self.updated_at = number;

		let mut idx = 0;
		while idx < self.pollers.len() {
			if self.pollers[idx].0 <= number {
				let poller_sender = self.pollers.swap_remove(idx);
				log::debug!(target: LOG_TARGET, "Sending ready signal at block {}", number);
				let _ = poller_sender.1.send(iterator_factory());
			} else {
				idx += 1;
			}
		}
	}

	fn add(&mut self, number: NumberFor<Block>) -> oneshot::Receiver<T> {
		let (sender, receiver) = oneshot::channel();
		self.pollers.push((number, sender));
		receiver
	}

	fn updated_at(&self) -> NumberFor<Block> {
		self.updated_at
	}
}

/// Type of revalidation.
pub enum RevalidationType {
	/// Light revalidation type.
	///
	/// During maintenance, transaction pool makes periodic revalidation
	/// of all transactions depending on number of blocks or time passed.
	/// Also this kind of revalidation does not resubmit transactions from
	/// retracted blocks, since it is too expensive.
	Light,

	/// Full revalidation type.
	///
	/// During maintenance, transaction pool revalidates some fixed amount of
	/// transactions from the pool of valid transactions.
	Full,
}

impl<PoolApi, Block> BasicPool<PoolApi, Block>
where
	Block: BlockT,
	PoolApi: graph::ChainApi<Block = Block> + 'static,
{
	/// Create new basic transaction pool with provided api, for tests.
	pub fn new_test(
		pool_api: Arc<PoolApi>,
		best_block_hash: Block::Hash,
		finalized_hash: Block::Hash,
	) -> (Self, Pin<Box<dyn Future<Output = ()> + Send>>) {
		let pool = Arc::new(graph::Pool::new(Default::default(), true.into(), pool_api.clone()));
		let (revalidation_queue, background_task) =
			revalidation::RevalidationQueue::new_background(pool_api.clone(), pool.clone());
		(
			Self {
				api: pool_api,
				pool,
				revalidation_queue: Arc::new(revalidation_queue),
				revalidation_strategy: Arc::new(Mutex::new(RevalidationStrategy::Always)),
				ready_poll: Default::default(),
				metrics: Default::default(),
				enactment_state: Arc::new(Mutex::new(EnactmentState::new(
					best_block_hash,
					finalized_hash,
				))),
			},
			background_task,
		)
	}

	/// Create new basic transaction pool with provided api and custom
	/// revalidation type.
	pub fn with_revalidation_type(
		options: graph::Options,
		is_validator: IsValidator,
		pool_api: Arc<PoolApi>,
		prometheus: Option<&PrometheusRegistry>,
		revalidation_type: RevalidationType,
		spawner: impl SpawnEssentialNamed,
		best_block_number: NumberFor<Block>,
		best_block_hash: Block::Hash,
		finalized_hash: Block::Hash,
	) -> Self {
		let pool = Arc::new(graph::Pool::new(options, is_validator, pool_api.clone()));
		let (revalidation_queue, background_task) = match revalidation_type {
			RevalidationType::Light =>
				(revalidation::RevalidationQueue::new(pool_api.clone(), pool.clone()), None),
			RevalidationType::Full => {
				let (queue, background) =
					revalidation::RevalidationQueue::new_background(pool_api.clone(), pool.clone());
				(queue, Some(background))
			},
		};

		if let Some(background_task) = background_task {
			spawner.spawn_essential("txpool-background", Some("transaction-pool"), background_task);
		}

		Self {
			api: pool_api,
			pool,
			revalidation_queue: Arc::new(revalidation_queue),
			revalidation_strategy: Arc::new(Mutex::new(match revalidation_type {
				RevalidationType::Light =>
					RevalidationStrategy::Light(RevalidationStatus::NotScheduled),
				RevalidationType::Full => RevalidationStrategy::Always,
			})),
			ready_poll: Arc::new(Mutex::new(ReadyPoll::new(best_block_number))),
			metrics: PrometheusMetrics::new(prometheus),
			enactment_state: Arc::new(Mutex::new(EnactmentState::new(
				best_block_hash,
				finalized_hash,
			))),
		}
	}

	/// Gets shared reference to the underlying pool.
	pub fn pool(&self) -> &Arc<graph::Pool<PoolApi>> {
		&self.pool
	}

	/// Get access to the underlying api
	pub fn api(&self) -> &PoolApi {
		&self.api
	}
}

impl<PoolApi, Block> TransactionPool for BasicPool<PoolApi, Block>
where
	Block: BlockT,
	PoolApi: 'static + graph::ChainApi<Block = Block>,
{
	type Block = PoolApi::Block;
	type Hash = graph::ExtrinsicHash<PoolApi>;
	type InPoolTransaction = graph::base_pool::Transaction<TxHash<Self>, TransactionFor<Self>>;
	type Error = PoolApi::Error;

	fn submit_at(
		&self,
		at: &BlockId<Self::Block>,
		source: TransactionSource,
		xts: Vec<TransactionFor<Self>>,
	) -> PoolFuture<Vec<Result<TxHash<Self>, Self::Error>>, Self::Error> {
		let pool = self.pool.clone();
		let at = *at;

		self.metrics
			.report(|metrics| metrics.submitted_transactions.inc_by(xts.len() as u64));

		async move { pool.submit_at(&at, source, xts).await }.boxed()
	}

	fn submit_one(
		&self,
		at: &BlockId<Self::Block>,
		source: TransactionSource,
		xt: TransactionFor<Self>,
	) -> PoolFuture<TxHash<Self>, Self::Error> {
		let pool = self.pool.clone();
		let at = *at;

		self.metrics.report(|metrics| metrics.submitted_transactions.inc());

		async move { pool.submit_one(&at, source, xt).await }.boxed()
	}

	fn submit_and_watch(
		&self,
		at: &BlockId<Self::Block>,
		source: TransactionSource,
		xt: TransactionFor<Self>,
	) -> PoolFuture<Pin<Box<TransactionStatusStreamFor<Self>>>, Self::Error> {
		let at = *at;
		let pool = self.pool.clone();

		self.metrics.report(|metrics| metrics.submitted_transactions.inc());

		async move {
			let watcher = pool.submit_and_watch(&at, source, xt).await?;

			Ok(watcher.into_stream().boxed())
		}
		.boxed()
	}

	fn remove_invalid(&self, hashes: &[TxHash<Self>]) -> Vec<Arc<Self::InPoolTransaction>> {
		let removed = self.pool.validated_pool().remove_invalid(hashes);
		self.metrics
			.report(|metrics| metrics.validations_invalid.inc_by(removed.len() as u64));
		removed
	}

	fn status(&self) -> PoolStatus {
		self.pool.validated_pool().status()
	}

	fn import_notification_stream(&self) -> ImportNotificationStream<TxHash<Self>> {
		self.pool.validated_pool().import_notification_stream()
	}

	fn hash_of(&self, xt: &TransactionFor<Self>) -> TxHash<Self> {
		self.pool.hash_of(xt)
	}

	fn on_broadcasted(&self, propagations: HashMap<TxHash<Self>, Vec<String>>) {
		self.pool.validated_pool().on_broadcasted(propagations)
	}

	fn ready_transaction(&self, hash: &TxHash<Self>) -> Option<Arc<Self::InPoolTransaction>> {
		self.pool.validated_pool().ready_by_hash(hash)
	}

	fn ready_at(&self, at: NumberFor<Self::Block>) -> PolledIterator<PoolApi> {
		let status = self.status();
		// If there are no transactions in the pool, it is fine to return early.
		//
		// There could be transaction being added because of some re-org happening at the relevant
		// block, but this is relative unlikely.
		if status.ready == 0 && status.future == 0 {
			return async { Box::new(std::iter::empty()) as Box<_> }.boxed()
		}

		if self.ready_poll.lock().updated_at() >= at {
			log::trace!(target: LOG_TARGET, "Transaction pool already processed block  #{}", at);
			let iterator: ReadyIteratorFor<PoolApi> = Box::new(self.pool.validated_pool().ready());
			return async move { iterator }.boxed()
		}

		self.ready_poll
			.lock()
			.add(at)
			.map(|received| {
				received.unwrap_or_else(|e| {
					log::warn!("Error receiving pending set: {:?}", e);
					Box::new(std::iter::empty())
				})
			})
			.boxed()
	}

	fn ready(&self) -> ReadyIteratorFor<PoolApi> {
		Box::new(self.pool.validated_pool().ready())
	}
}

impl<Block, Client> FullPool<Block, Client>
where
	Block: BlockT,
	Client: sp_api::ProvideRuntimeApi<Block>
		+ sc_client_api::BlockBackend<Block>
		+ sc_client_api::blockchain::HeaderBackend<Block>
		+ sp_runtime::traits::BlockIdTo<Block>
		+ sc_client_api::ExecutorProvider<Block>
		+ sc_client_api::UsageProvider<Block>
		+ sp_blockchain::HeaderMetadata<Block, Error = sp_blockchain::Error>
		+ Send
		+ Sync
		+ 'static,
	Client::Api: sp_transaction_pool::runtime_api::TaggedTransactionQueue<Block>,
{
	/// Create new basic transaction pool for a full node with the provided api.
	pub fn new_full(
		options: graph::Options,
		is_validator: IsValidator,
		prometheus: Option<&PrometheusRegistry>,
		spawner: impl SpawnEssentialNamed,
		client: Arc<Client>,
	) -> Arc<Self> {
		let pool_api = Arc::new(FullChainApi::new(client.clone(), prometheus, &spawner));
		let pool = Arc::new(Self::with_revalidation_type(
			options,
			is_validator,
			pool_api,
			prometheus,
			RevalidationType::Full,
			spawner,
			client.usage_info().chain.best_number,
			client.usage_info().chain.best_hash,
			client.usage_info().chain.finalized_hash,
		));

<<<<<<< HEAD
=======
		// make transaction pool available for off-chain runtime calls.
		client
			.execution_extensions()
			.register_transaction_pool_factory(OffchainTransactionPoolFactory::new(&pool));

>>>>>>> f4d19a3d
		pool
	}
}

impl<Block, Client> sc_transaction_pool_api::LocalTransactionPool
	for BasicPool<FullChainApi<Client, Block>, Block>
where
	Block: BlockT,
	Client: sp_api::ProvideRuntimeApi<Block>
		+ sc_client_api::BlockBackend<Block>
		+ sc_client_api::blockchain::HeaderBackend<Block>
		+ sp_runtime::traits::BlockIdTo<Block>
		+ sp_blockchain::HeaderMetadata<Block, Error = sp_blockchain::Error>,
	Client: Send + Sync + 'static,
	Client::Api: sp_transaction_pool::runtime_api::TaggedTransactionQueue<Block>,
{
	type Block = Block;
	type Hash = graph::ExtrinsicHash<FullChainApi<Client, Block>>;
	type Error = <FullChainApi<Client, Block> as graph::ChainApi>::Error;

	fn submit_local(
		&self,
		at: Block::Hash,
		xt: sc_transaction_pool_api::LocalTransactionFor<Self>,
	) -> Result<Self::Hash, Self::Error> {
		use sp_runtime::{
			traits::SaturatedConversion, transaction_validity::TransactionValidityError,
		};

		let validity = self
			.api
			.validate_transaction_blocking(
				&BlockId::hash(at),
				TransactionSource::Local,
				xt.clone(),
			)?
			.map_err(|e| {
				Self::Error::Pool(match e {
					TransactionValidityError::Invalid(i) => TxPoolError::InvalidTransaction(i),
					TransactionValidityError::Unknown(u) => TxPoolError::UnknownTransaction(u),
				})
			})?;

		let (hash, bytes) = self.pool.validated_pool().api().hash_and_length(&xt);
		let block_number = self
			.api
			.block_id_to_number(&BlockId::hash(at))?
			.ok_or_else(|| error::Error::BlockIdConversion(format!("{:?}", at)))?;

		let validated = ValidatedTransaction::valid_at(
			block_number.saturated_into::<u64>(),
			hash,
			TransactionSource::Local,
			xt,
			bytes,
			validity,
		);

		self.pool.validated_pool().submit(vec![validated]).remove(0)
	}
}

#[cfg_attr(test, derive(Debug))]
enum RevalidationStatus<N> {
	/// The revalidation has never been completed.
	NotScheduled,
	/// The revalidation is scheduled.
	Scheduled(Option<Instant>, Option<N>),
	/// The revalidation is in progress.
	InProgress,
}

enum RevalidationStrategy<N> {
	Always,
	Light(RevalidationStatus<N>),
}

struct RevalidationAction {
	revalidate: bool,
	resubmit: bool,
}

impl<N: Clone + Copy + AtLeast32Bit> RevalidationStrategy<N> {
	pub fn clear(&mut self) {
		if let Self::Light(status) = self {
			status.clear()
		}
	}

	pub fn next(
		&mut self,
		block: N,
		revalidate_time_period: Option<std::time::Duration>,
		revalidate_block_period: Option<N>,
	) -> RevalidationAction {
		match self {
			Self::Light(status) => RevalidationAction {
				revalidate: status.next_required(
					block,
					revalidate_time_period,
					revalidate_block_period,
				),
				resubmit: false,
			},
			Self::Always => RevalidationAction { revalidate: true, resubmit: true },
		}
	}
}

impl<N: Clone + Copy + AtLeast32Bit> RevalidationStatus<N> {
	/// Called when revalidation is completed.
	pub fn clear(&mut self) {
		*self = Self::NotScheduled;
	}

	/// Returns true if revalidation is required.
	pub fn next_required(
		&mut self,
		block: N,
		revalidate_time_period: Option<std::time::Duration>,
		revalidate_block_period: Option<N>,
	) -> bool {
		match *self {
			Self::NotScheduled => {
				*self = Self::Scheduled(
					revalidate_time_period.map(|period| Instant::now() + period),
					revalidate_block_period.map(|period| block + period),
				);
				false
			},
			Self::Scheduled(revalidate_at_time, revalidate_at_block) => {
				let is_required =
					revalidate_at_time.map(|at| Instant::now() >= at).unwrap_or(false) ||
						revalidate_at_block.map(|at| block >= at).unwrap_or(false);
				if is_required {
					*self = Self::InProgress;
				}
				is_required
			},
			Self::InProgress => false,
		}
	}
}

/// Prune the known txs for the given block.
async fn prune_known_txs_for_block<Block: BlockT, Api: graph::ChainApi<Block = Block>>(
	block_hash: Block::Hash,
	api: &Api,
	pool: &graph::Pool<Api>,
) -> Vec<ExtrinsicHash<Api>> {
	let extrinsics = api
		.block_body(block_hash)
		.await
		.unwrap_or_else(|e| {
			log::warn!("Prune known transactions: error request: {}", e);
			None
		})
		.unwrap_or_default();

	let hashes = extrinsics.iter().map(|tx| pool.hash_of(tx)).collect::<Vec<_>>();

	log::trace!(target: LOG_TARGET, "Pruning transactions: {:?}", hashes);

	let header = match api.block_header(block_hash) {
		Ok(Some(h)) => h,
		Ok(None) => {
			log::debug!(target: LOG_TARGET, "Could not find header for {:?}.", block_hash);
			return hashes
		},
		Err(e) => {
			log::debug!(target: LOG_TARGET, "Error retrieving header for {:?}: {}", block_hash, e);
			return hashes
		},
	};

	if let Err(e) = pool
		.prune(&BlockId::Hash(block_hash), &BlockId::hash(*header.parent_hash()), &extrinsics)
		.await
	{
		log::error!("Cannot prune known in the pool: {}", e);
	}

	hashes
}

impl<PoolApi, Block> BasicPool<PoolApi, Block>
where
	Block: BlockT,
	PoolApi: 'static + graph::ChainApi<Block = Block>,
{
	/// Handles enactment and retraction of blocks, prunes stale transactions
	/// (that have already been enacted) and resubmits transactions that were
	/// retracted.
	async fn handle_enactment(&self, tree_route: TreeRoute<Block>) {
		log::trace!(target: LOG_TARGET, "handle_enactment tree_route: {tree_route:?}");
		let pool = self.pool.clone();
		let api = self.api.clone();

		let (hash, block_number) = match tree_route.last() {
			Some(HashAndNumber { hash, number }) => (hash, number),
			None => {
				log::warn!(
					target: LOG_TARGET,
					"Skipping ChainEvent - no last block in tree route {:?}",
					tree_route,
				);
				return
			},
		};

		let next_action = self.revalidation_strategy.lock().next(
			*block_number,
			Some(std::time::Duration::from_secs(60)),
			Some(20u32.into()),
		);

		// We keep track of everything we prune so that later we won't add
		// transactions with those hashes from the retracted blocks.
		let mut pruned_log = HashSet::<ExtrinsicHash<PoolApi>>::new();

		// If there is a tree route, we use this to prune known tx based on the enacted
		// blocks. Before pruning enacted transactions, we inform the listeners about
		// retracted blocks and their transactions. This order is important, because
		// if we enact and retract the same transaction at the same time, we want to
		// send first the retract and than the prune event.
		for retracted in tree_route.retracted() {
			// notify txs awaiting finality that it has been retracted
			pool.validated_pool().on_block_retracted(retracted.hash);
		}

		future::join_all(
			tree_route
				.enacted()
				.iter()
				.map(|h| prune_known_txs_for_block(h.hash, &*api, &*pool)),
		)
		.await
		.into_iter()
		.for_each(|enacted_log| {
			pruned_log.extend(enacted_log);
		});

		self.metrics
			.report(|metrics| metrics.block_transactions_pruned.inc_by(pruned_log.len() as u64));

		if next_action.resubmit {
			let mut resubmit_transactions = Vec::new();

			for retracted in tree_route.retracted() {
				let hash = retracted.hash;

				let block_transactions = api
					.block_body(hash)
					.await
					.unwrap_or_else(|e| {
						log::warn!("Failed to fetch block body: {}", e);
						None
					})
					.unwrap_or_default()
					.into_iter()
					.filter(|tx| tx.is_signed().unwrap_or(true));

				let mut resubmitted_to_report = 0;

				resubmit_transactions.extend(block_transactions.into_iter().filter(|tx| {
					let tx_hash = pool.hash_of(tx);
					let contains = pruned_log.contains(&tx_hash);

					// need to count all transactions, not just filtered, here
					resubmitted_to_report += 1;

					if !contains {
						log::debug!(
							target: LOG_TARGET,
							"[{:?}]: Resubmitting from retracted block {:?}",
							tx_hash,
							hash,
						);
					}
					!contains
				}));

				self.metrics.report(|metrics| {
					metrics.block_transactions_resubmitted.inc_by(resubmitted_to_report)
				});
			}

			if let Err(e) = pool
				.resubmit_at(
					&BlockId::Hash(*hash),
					// These transactions are coming from retracted blocks, we should
					// simply consider them external.
					TransactionSource::External,
					resubmit_transactions,
				)
				.await
			{
				log::debug!(
					target: LOG_TARGET,
					"[{:?}] Error re-submitting transactions: {}",
					hash,
					e,
				)
			}
		}

		let extra_pool = pool.clone();
		// After #5200 lands, this arguably might be moved to the
		// handler of "all blocks notification".
		self.ready_poll
			.lock()
			.trigger(*block_number, move || Box::new(extra_pool.validated_pool().ready()));

		if next_action.revalidate {
			let hashes = pool.validated_pool().ready().map(|tx| tx.hash).collect();
			self.revalidation_queue.revalidate_later(*block_number, hashes).await;

			self.revalidation_strategy.lock().clear();
		}
	}
}

#[async_trait]
impl<PoolApi, Block> MaintainedTransactionPool for BasicPool<PoolApi, Block>
where
	Block: BlockT,
	PoolApi: 'static + graph::ChainApi<Block = Block>,
{
	async fn maintain(&self, event: ChainEvent<Self::Block>) {
		let prev_finalized_block = self.enactment_state.lock().recent_finalized_block();
		let compute_tree_route = |from, to| -> Result<TreeRoute<Block>, String> {
			match self.api.tree_route(from, to) {
				Ok(tree_route) => Ok(tree_route),
				Err(e) =>
					return Err(format!(
						"Error occurred while computing tree_route from {from:?} to {to:?}: {e}"
					)),
			}
		};
		let block_id_to_number =
			|hash| self.api.block_id_to_number(&BlockId::Hash(hash)).map_err(|e| format!("{}", e));

		let result =
			self.enactment_state
				.lock()
				.update(&event, &compute_tree_route, &block_id_to_number);

		match result {
			Err(msg) => {
				log::debug!(target: LOG_TARGET, "{msg}");
				self.enactment_state.lock().force_update(&event);
			},
			Ok(EnactmentAction::Skip) => return,
			Ok(EnactmentAction::HandleFinalization) => {},
			Ok(EnactmentAction::HandleEnactment(tree_route)) => {
				self.handle_enactment(tree_route).await;
			},
		};

		if let ChainEvent::Finalized { hash, tree_route } = event {
			log::trace!(
				target: LOG_TARGET,
				"on-finalized enacted: {tree_route:?}, previously finalized: \
				{prev_finalized_block:?}",
			);

			for hash in tree_route.iter().chain(std::iter::once(&hash)) {
				if let Err(e) = self.pool.validated_pool().on_block_finalized(*hash).await {
					log::warn!(
						target: LOG_TARGET,
						"Error occurred while attempting to notify watchers about finalization {}: {}",
						hash, e
					)
				}
			}
		}
	}
}

/// Inform the transaction pool about imported and finalized blocks.
pub async fn notification_future<Client, Pool, Block>(client: Arc<Client>, txpool: Arc<Pool>)
where
	Block: BlockT,
	Client: sc_client_api::BlockchainEvents<Block>,
	Pool: MaintainedTransactionPool<Block = Block>,
{
	let import_stream = client
		.import_notification_stream()
		.filter_map(|n| ready(n.try_into().ok()))
		.fuse();
	let finality_stream = client.finality_notification_stream().map(Into::into).fuse();

	futures::stream::select(import_stream, finality_stream)
		.for_each(|evt| txpool.maintain(evt))
		.await
}<|MERGE_RESOLUTION|>--- conflicted
+++ resolved
@@ -396,14 +396,6 @@
 			client.usage_info().chain.finalized_hash,
 		));
 
-<<<<<<< HEAD
-=======
-		// make transaction pool available for off-chain runtime calls.
-		client
-			.execution_extensions()
-			.register_transaction_pool_factory(OffchainTransactionPoolFactory::new(&pool));
-
->>>>>>> f4d19a3d
 		pool
 	}
 }
